﻿"use strict";

/**
 * ArrowIndicator - A clean implementation for managing metric value change indicators
 * 
 * This module provides a simple, self-contained system for managing arrow indicators
 * that show whether metric values have increased, decreased, or remained stable
 * between refreshes.
 */
class ArrowIndicator {
    constructor() {
        this.previousMetrics = {};
        this.arrowStates = {};
        this.changeThreshold = 0.00001;
        this.debug = false;

        // Load saved state immediately
        this.loadFromStorage();

        // DOM ready handling
        if (document.readyState === 'loading') {
            document.addEventListener('DOMContentLoaded', () => this.initializeDOM());
        } else {
            setTimeout(() => this.initializeDOM(), 100);
        }

        // Handle tab visibility changes
        document.addEventListener("visibilitychange", () => {
            if (!document.hidden) {
                this.loadFromStorage();
                this.forceApplyArrows();
            }
        });

        // Handle storage changes for cross-tab sync
        window.addEventListener('storage', this.handleStorageEvent.bind(this));
    }

    initializeDOM() {
        // First attempt to apply arrows
        this.forceApplyArrows();

        // Set up a detection system to find indicator elements
        this.detectIndicatorElements();
    }

    detectIndicatorElements() {
        // Scan the DOM for all elements that match our indicator pattern
        const indicatorElements = {};

        // Look for elements with IDs starting with "indicator_"
        const elements = document.querySelectorAll('[id^="indicator_"]');
        elements.forEach(element => {
            const key = element.id.replace('indicator_', '');
            indicatorElements[key] = element;
        });

        // Apply arrows to the found elements
        this.applyArrowsToFoundElements(indicatorElements);

        // Set up a MutationObserver to catch dynamically added elements
        this.setupMutationObserver();

        // Schedule additional attempts with increasing delays
        [500, 1000, 2000].forEach(delay => {
            setTimeout(() => this.forceApplyArrows(), delay);
        });
    }

    setupMutationObserver() {
        // Watch for changes to the DOM that might add indicator elements
        const observer = new MutationObserver(mutations => {
            let newElementsFound = false;

            mutations.forEach(mutation => {
                if (mutation.type === 'childList' && mutation.addedNodes.length) {
                    mutation.addedNodes.forEach(node => {
                        if (node.nodeType === 1) { // Element node
                            // Check the node itself
                            if (node.id && node.id.startsWith('indicator_')) {
                                newElementsFound = true;
                            }

                            // Check children of the node
                            const childIndicators = node.querySelectorAll('[id^="indicator_"]');
                            if (childIndicators.length) {
                                newElementsFound = true;
                            }
                        }
                    });
                }
            });

            if (newElementsFound) {
                this.forceApplyArrows();
            }
        });

        // Start observing
        observer.observe(document.body, {
            childList: true,
            subtree: true
        });
    }

    forceApplyArrows() {
        let applied = 0;
        let missing = 0;

        // Apply arrows to all indicators we know about
        Object.keys(this.arrowStates).forEach(key => {
            const element = document.getElementById(`indicator_${key}`);
            if (element) {
                // Double-check if the element is visible
                const arrowValue = this.arrowStates[key] || "";

                // Use direct DOM manipulation instead of innerHTML for better reliability
                if (arrowValue) {
                    // Clear existing content
                    while (element.firstChild) {
                        element.removeChild(element.firstChild);
                    }

                    // Create the new icon element
                    const tmpDiv = document.createElement('div');
                    tmpDiv.innerHTML = arrowValue;
                    const iconElement = tmpDiv.firstChild;

                    // Make the arrow more visible
                    if (iconElement) {
                        element.appendChild(iconElement);

                        // Force the arrow to be visible
                        iconElement.style.display = "inline-block";
                    }
                }

                applied++;
            } else {
                missing++;
            }
        });

        return applied;
    }

    applyArrowsToFoundElements(elements) {
        let applied = 0;

        Object.keys(elements).forEach(key => {
            if (this.arrowStates[key]) {
                const element = elements[key];
                element.innerHTML = this.arrowStates[key];
                applied++;
            }
        });
    }

    updateIndicators(newMetrics, forceReset = false) {
        if (!newMetrics) return this.arrowStates;

        // Define metrics that should have indicators
        const metricKeys = [
            "pool_total_hashrate", "hashrate_24hr", "hashrate_3hr", "hashrate_10min",
            "hashrate_60sec", "block_number", "btc_price", "network_hashrate",
            "difficulty", "daily_revenue", "daily_power_cost", "daily_profit_usd",
            "monthly_profit_usd", "daily_mined_sats", "monthly_mined_sats", "unpaid_earnings",
            "estimated_earnings_per_day_sats", "estimated_earnings_next_block_sats",
            "estimated_rewards_in_window_sats", "workers_hashing"
        ];

        // Clear all arrows if requested
        if (forceReset) {
            metricKeys.forEach(key => {
                this.arrowStates[key] = "";
            });
        }

        // Current theme affects arrow colors
        const theme = getCurrentTheme();
        const upArrowColor = THEME.SHARED.GREEN;
        const downArrowColor = THEME.SHARED.RED;

        // Get normalized values and compare with previous metrics
        for (const key of metricKeys) {
            if (newMetrics[key] === undefined) continue;

            const newValue = this.getNormalizedValue(newMetrics, key);
            if (newValue === null) continue;

            if (this.previousMetrics[key] !== undefined) {
                const prevValue = this.previousMetrics[key];

                if (newValue > prevValue * (1 + this.changeThreshold)) {
                    this.arrowStates[key] = "<i class='arrow chevron fa-solid fa-angle-double-up bounce-up' style='color: green; display: inline-block !important;'></i>";
                }
                else if (newValue < prevValue * (1 - this.changeThreshold)) {
                    this.arrowStates[key] = "<i class='arrow chevron fa-solid fa-angle-double-down bounce-down' style='color: red; position: relative; top: -2px; display: inline-block !important;'></i>";
                }
            }

            this.previousMetrics[key] = newValue;
        }

        // Apply arrows to DOM
        this.forceApplyArrows();

        // Save to localStorage for persistence
        this.saveToStorage();

        return this.arrowStates;
    }

    // Get a normalized value for a metric to ensure consistent comparisons
    getNormalizedValue(metrics, key) {
        const value = parseFloat(metrics[key]);
        if (isNaN(value)) return null;

        // Special handling for hashrate values to normalize units
        if (key.includes('hashrate')) {
            const unit = metrics[key + '_unit'] || 'th/s';
            return this.normalizeHashrate(value, unit);
        }

        return value;
    }

    // Normalize hashrate to a common unit (TH/s)
    normalizeHashrate(value, unit) {
        // Use the enhanced global normalizeHashrate function
        return window.normalizeHashrate(value, unit);
    }

    // Save current state to localStorage
    saveToStorage() {
        try {
            // Save arrow states
            localStorage.setItem('dashboardArrows', JSON.stringify(this.arrowStates));

            // Save previous metrics for comparison after page reload
            localStorage.setItem('dashboardPreviousMetrics', JSON.stringify(this.previousMetrics));
        } catch (e) {
            console.error("Error saving arrow indicators to localStorage:", e);
        }
    }

    // Load state from localStorage
    loadFromStorage() {
        try {
            // Load arrow states
            const savedArrows = localStorage.getItem('dashboardArrows');
            if (savedArrows) {
                this.arrowStates = JSON.parse(savedArrows);
            }

            // Load previous metrics
            const savedMetrics = localStorage.getItem('dashboardPreviousMetrics');
            if (savedMetrics) {
                this.previousMetrics = JSON.parse(savedMetrics);
            }
        } catch (e) {
            console.error("Error loading arrow indicators from localStorage:", e);
            // On error, reset to defaults
            this.arrowStates = {};
            this.previousMetrics = {};
        }
    }

    // Handle storage events for cross-tab synchronization
    handleStorageEvent(event) {
        if (event.key === 'dashboardArrows') {
            try {
                const newArrows = JSON.parse(event.newValue);
                this.arrowStates = newArrows;
                this.forceApplyArrows();
            } catch (e) {
                console.error("Error handling storage event:", e);
            }
        }
    }

    // Reset for new refresh cycle
    prepareForRefresh() {
        Object.keys(this.arrowStates).forEach(key => {
            this.arrowStates[key] = "";
        });
        this.forceApplyArrows();
    }

    // Clear all indicators
    clearAll() {
        this.arrowStates = {};
        this.previousMetrics = {};
        this.forceApplyArrows();
        this.saveToStorage();
    }
}

// Create the singleton instance
const arrowIndicator = new ArrowIndicator();

// Global timezone configuration
let dashboardTimezone = 'America/Los_Angeles'; // Default
window.dashboardTimezone = dashboardTimezone; // Make it globally accessible

// Fetch the configured timezone when the page loads
function fetchTimezoneConfig() {
    fetch('/api/timezone')
        .then(response => response.json())
        .then(data => {
            if (data && data.timezone) {
                dashboardTimezone = data.timezone;
                window.dashboardTimezone = dashboardTimezone; // Make it globally accessible
                console.log(`Using configured timezone: ${dashboardTimezone}`);
            }
        })
        .catch(error => console.error('Error fetching timezone config:', error));
}

// Call this on page load
document.addEventListener('DOMContentLoaded', fetchTimezoneConfig);

// Global variables
let previousMetrics = {};
let latestMetrics = null;
let initialLoad = true;
let trendData = [];
let trendLabels = [];
let trendChart = null;
let blockAnnotations = [];
let connectionRetryCount = 0;
let maxRetryCount = 10;
let reconnectionDelay = 1000; // Start with 1 second
let pingInterval = null;
let lastPingTime = Date.now();
let connectionLostTimeout = null;

// Add this to the top of main.js with other global variables
let lastPayoutTracking = {
    lastUnpaidEarnings: null,
    payoutHistory: [],
    avgDays: null
};

// Server time variables for uptime calculation
let serverTimeOffset = 0;
let serverStartTime = null;

// Register local annotation plugin if available
if (window.simpleAnnotationPlugin) {
    Chart.register(window.simpleAnnotationPlugin);
}

function pruneBlockAnnotations(minutes = 180, maxEntries = 100) {
    const tz = window.dashboardTimezone || DEFAULT_TIMEZONE;
    const now = Date.now();
    const cutoff = now - minutes * 60 * 1000;
    const dayMs = 24 * 60 * 60 * 1000;
    const offset = new Date(new Date().toLocaleString('en-US', { timeZone: tz })).getTime() - now;

    try {
        blockAnnotations = blockAnnotations.filter(label => {
            const parts = label.split(':');
            if (parts.length < 2) return false;
            const hour = parseInt(parts[0], 10);
            const minute = parseInt(parts[1], 10);
            if (isNaN(hour) || isNaN(minute)) return false;
            const base = new Date();
            base.setHours(hour, minute, 0, 0);
            let ts = base.getTime() - offset;
            const diff = ts - now;
            if (diff > 12 * 60 * 60 * 1000) ts -= dayMs;
            else if (diff < -12 * 60 * 60 * 1000) ts += dayMs;
            return ts >= cutoff;
        });
        if (maxEntries && blockAnnotations.length > maxEntries) {
            blockAnnotations.splice(0, blockAnnotations.length - maxEntries);
        }
    } catch (e) {
        console.error('Error pruning block annotations', e);
        blockAnnotations = [];
    }
}

function clearBlockAnnotations() {
    blockAnnotations = [];
    try {
        localStorage.removeItem('blockAnnotations');
    } catch (e) {
        console.error('Error clearing block annotations', e);
    }
    if (trendChart) {
        updateBlockAnnotations(trendChart);
        trendChart.update('none');
    }
}

window.clearBlockAnnotations = clearBlockAnnotations;

function loadBlockAnnotations(minutes = 180, maxEntries = 100) {
    const tz = window.dashboardTimezone || DEFAULT_TIMEZONE;
    const formatter = new Intl.DateTimeFormat('en-US', {
        timeZone: tz,
        hour: '2-digit',
        minute: '2-digit',
        hour12: true
    });

    // Compute cutoff based on requested minutes
    const cutoff = Date.now() - minutes * 60 * 1000;

    try {
        const stored = localStorage.getItem('blockAnnotations');
        if (stored) {
            const parsed = JSON.parse(stored);
            if (Array.isArray(parsed)) {
                blockAnnotations = parsed;
            }
        }
    } catch (e) {
        console.error('Error loading block annotations', e);
        blockAnnotations = [];
    }

    pruneBlockAnnotations(minutes, maxEntries);

    // Fetch past block events from the server and merge with stored annotations
    fetch(`/api/block-events?minutes=${minutes}`)
        .then(resp => resp.json())
        .then(data => {
            if (data && Array.isArray(data.events)) {
                data.events.forEach(ev => {
                    try {
                        const d = new Date(ev.timestamp);
                        if (d.getTime() < cutoff) return;
                        const label = formatter.format(d).replace(/\s[AP]M$/i, '');
                        if (!blockAnnotations.includes(label)) {
                            blockAnnotations.push(label);
                        }
                    } catch (err) {
                        console.error('Error processing block event', err);
                    }
                });
                saveBlockAnnotations();
                if (trendChart) {
                    updateBlockAnnotations(trendChart);
                    trendChart.update('none');
                }
            }
        })
        .catch(err => console.error('Error fetching block events', err));
}

function saveBlockAnnotations(minutes = 180, maxEntries = 100) {
    pruneBlockAnnotations(minutes, maxEntries);
    try {
        localStorage.setItem('blockAnnotations', JSON.stringify(blockAnnotations));
    } catch (e) {
        console.error('Error saving block annotations', e);
    }
}

function updateBlockAnnotations(chart) {
    if (!chart || !chart.options) return;
    if (!chart.options.plugins) chart.options.plugins = {};
    if (!chart.options.plugins.annotation) chart.options.plugins.annotation = { annotations: {} };

    let anns = chart.options.plugins.annotation.annotations;
    if (!anns) {
        anns = {};
        chart.options.plugins.annotation.annotations = anns;
    }

    Object.keys(anns).forEach(key => {
        if (key.startsWith('blockEvent')) delete anns[key];
    });

    const theme = getCurrentTheme();
    const validLabels = chart.data && Array.isArray(chart.data.labels)
        ? new Set(chart.data.labels)
        : new Set();
    let idx = 0;
    blockAnnotations.forEach(label => {
        if (!validLabels.has(label)) return;
        anns['blockEvent' + idx] = {
            type: 'line',
            xMin: label,
            xMax: label,
            borderColor: theme.CHART.BLOCK_EVENT,
            borderWidth: 2,
            borderDash: [4, 2],
            label: {
                enabled: true,
                content: label,
                backgroundColor: 'rgba(0,0,0,0.8)',
                color: theme.CHART.BLOCK_EVENT,
                font: {
                    family: "'VT323', monospace",
                    size: 16,
                    weight: 'bold'
                },
                padding: { top: 4, bottom: 4, left: 8, right: 8 },
                borderRadius: 0,
                position: 'start'
            }
        };
        idx++;
    });
}

// Hashrate Normalization Utilities
// Enhanced normalizeHashrate function with better error handling for units
/**
 * Normalizes hashrate values to TH/s (terahashes per second) for consistent comparison
 * @param {number|string} value - The hashrate value to normalize
 * @param {string} unit - The unit of the provided hashrate (e.g., 'ph/s', 'th/s', 'gh/s')
 * @param {boolean} [debug=false] - Whether to output detailed debugging information
 * @returns {number} - The normalized hashrate value in TH/s
 */
function normalizeHashrate(value, unit, debug = false) {
    // Handle null, undefined, empty strings or non-numeric values
    if (value === null || value === undefined || value === '' || isNaN(parseFloat(value))) {
        if (debug) console.warn(`Invalid hashrate value: ${value}`);
        return 0;
    }

    // Convert to number and handle scientific notation (e.g., "1.23e+5")
    value = parseFloat(value);

    // Standardize unit handling with a lookup table
    const unit_normalized = (unit || 'th/s').toLowerCase().trim();

    // Store original values for logging
    const originalValue = value;
    const originalUnit = unit;

    // Lookup table for conversion factors (all relative to TH/s)
    const unitConversions = {
        // Zettahash (ZH/s) - 1 ZH/s = 1,000,000,000 TH/s
        'zh/s': 1000000000,
        'z/s': 1000000000,
        'z': 1000000000,
        'zettahash': 1000000000,
        'zettahash/s': 1000000000,
        'zetta': 1000000000,

        // Exahash (EH/s) - 1 EH/s = 1,000,000 TH/s
        'eh/s': 1000000,
        'e/s': 1000000,
        'e': 1000000,
        'exahash': 1000000,
        'exahash/s': 1000000,
        'exa': 1000000,

        // Petahash (PH/s) - 1 PH/s = 1,000 TH/s
        'ph/s': 1000,
        'p/s': 1000,
        'p': 1000,
        'petahash': 1000,
        'petahash/s': 1000,
        'peta': 1000,

        // Terahash (TH/s) - Base unit
        'th/s': 1,
        't/s': 1,
        't': 1,
        'terahash': 1,
        'terahash/s': 1,
        'tera': 1,

        // Gigahash (GH/s) - 1 TH/s = 1,000 GH/s
        'gh/s': 1 / 1000,
        'g/s': 1 / 1000,
        'g': 1 / 1000,
        'gigahash': 1 / 1000,
        'gigahash/s': 1 / 1000,
        'giga': 1 / 1000,

        // Megahash (MH/s) - 1 TH/s = 1,000,000 MH/s
        'mh/s': 1 / 1000000,
        'm/s': 1 / 1000000,
        'm': 1 / 1000000,
        'megahash': 1 / 1000000,
        'megahash/s': 1 / 1000000,
        'mega': 1 / 1000000,

        // Kilohash (KH/s) - 1 TH/s = 1,000,000,000 KH/s
        'kh/s': 1 / 1000000000,
        'k/s': 1 / 1000000000,
        'k': 1 / 1000000000,
        'kilohash': 1 / 1000000000,
        'kilohash/s': 1 / 1000000000,
        'kilo': 1 / 1000000000,

        // Hash (H/s) - 1 TH/s = 1,000,000,000,000 H/s
        'h/s': 1 / 1000000000000,
        'h': 1 / 1000000000000,
        'hash': 1 / 1000000000000,
        'hash/s': 1 / 1000000000000
    };

    let conversionFactor = null;
    let matchedUnit = null;

    // Direct lookup for exact matches
    if (unitConversions.hasOwnProperty(unit_normalized)) {
        conversionFactor = unitConversions[unit_normalized];
        matchedUnit = unit_normalized;
    } else {
        // Fuzzy matching for non-exact matches
        for (const knownUnit in unitConversions) {
            if (unit_normalized.includes(knownUnit) || knownUnit.includes(unit_normalized)) {
                conversionFactor = unitConversions[knownUnit];
                matchedUnit = knownUnit;

                if (debug) {
                    console.log(`Fuzzy matching unit: "${unit}" → interpreted as "${knownUnit}" (conversion: ${unitConversions[knownUnit]})`);
                }
                break;
            }
        }
    }

    // Handle unknown units
    if (conversionFactor === null) {
        console.warn(`Unrecognized hashrate unit: "${unit}", assuming TH/s. Value: ${value}`);

        // Automatically detect and suggest the appropriate unit based on magnitude
        if (value > 1000) {
            console.warn(`NOTE: Value ${value} is quite large for TH/s. Could it be PH/s?`);
        } else if (value > 1000000) {
            console.warn(`NOTE: Value ${value} is extremely large for TH/s. Could it be EH/s?`);
        } else if (value < 0.001) {
            console.warn(`NOTE: Value ${value} is quite small for TH/s. Could it be GH/s or MH/s?`);
        }

        // Assume TH/s as fallback
        conversionFactor = 1;
        matchedUnit = 'th/s';
    }

    // Calculate normalized value
    const normalizedValue = value * conversionFactor;

    // Log abnormally large conversions for debugging
    if ((normalizedValue > 1000000 || normalizedValue < 0.000001) && normalizedValue !== 0) {
        console.log(`Large scale conversion detected: ${originalValue} ${originalUnit} → ${normalizedValue.toExponential(2)} TH/s`);
    }

    // Extra debugging for very large values to help track the Redis storage issue
    if (debug && originalValue > 900000 && matchedUnit === 'th/s') {
        console.group('High Hashrate Debug Info');
        console.log(`Original: ${originalValue} ${originalUnit}`);
        console.log(`Normalized: ${normalizedValue} TH/s`);
        console.log(`Should be displayed as: ${(normalizedValue / 1000).toFixed(2)} PH/s`);
        console.log('Call stack:', new Error().stack);
        console.groupEnd();
    }

    return normalizedValue;
}

// ===== Chart Data Points Control =====
let chartPoints = 180; // Default to 180 points

function updateChartPointsButtons() {
    document.getElementById('btn-30').classList.toggle('active', chartPoints === 30);
    document.getElementById('btn-60').classList.toggle('active', chartPoints === 60);
    document.getElementById('btn-180').classList.toggle('active', chartPoints === 180);
}

function setChartPoints(points) {
    if (points === chartPoints) return;
    chartPoints = points;
    updateChartPointsButtons();
    // Reload block annotations for the new time range
    loadBlockAnnotations(chartPoints);

    updateChartWithNormalizedData(trendChart, latestMetrics);

    try {
        localStorage.setItem('chartPointsPreference', points.toString());
    } catch (e) {
        console.error("Error storing chart points preference", e);
    }

    showLoadingOverlay('trendGraph');
    setupEventSource();
}

function showLoadingOverlay(elementId) {
    const element = document.getElementById(elementId);
    if (!element) return;

    // Remove existing overlay if any
    let overlay = document.getElementById('loadingOverlay');
    if (overlay) overlay.remove();

    // Create loading overlay
    overlay = document.createElement('div');
    overlay.id = 'loadingOverlay';
    overlay.style.position = 'absolute';
    overlay.style.top = '0';
    overlay.style.left = '0';
    overlay.style.width = '100%';
    overlay.style.height = '100%';
    overlay.style.backgroundColor = 'rgba(0, 0, 0, 0.5)';
    overlay.style.display = 'flex';
    overlay.style.alignItems = 'center';
    overlay.style.justifyContent = 'center';
    overlay.style.zIndex = '10';
    overlay.style.borderRadius = '4px';

    // Add loading spinner
    const spinner = document.createElement('div');
    spinner.className = 'loading-spinner';
    overlay.appendChild(spinner);

    // Make parent position relative for absolute positioning
    const parent = element.parentElement;
    if (getComputedStyle(parent).position === 'static') {
        parent.style.position = 'relative';
    }

    // Add overlay to parent
    parent.appendChild(overlay);

    // Auto-hide after 2 seconds (failsafe)
    setTimeout(() => {
        const overlay = document.getElementById('loadingOverlay');
        if (overlay) overlay.remove();
    }, 2000);
}

// Helper function to format hashrate values for display
function formatHashrateForDisplay(value, unit) {
    if (isNaN(value) || value === null || value === undefined) return "N/A";

    // Always normalize to TH/s first if unit is provided
    let normalizedValue = unit ? normalizeHashrate(value, unit) : value;

    // Select appropriate unit based on magnitude
    if (normalizedValue >= 1000000) { // EH/s range
        return (normalizedValue / 1000000).toFixed(2) + ' EH/s';
    } else if (normalizedValue >= 1000) { // PH/s range
        return (normalizedValue / 1000).toFixed(2) + ' PH/s';
    } else if (normalizedValue >= 1) { // TH/s range
        return normalizedValue.toFixed(2) + ' TH/s';
    } else if (normalizedValue >= 0.001) { // GH/s range
        return (normalizedValue * 1000).toFixed(2) + ' GH/s';
    } else { // MH/s range or smaller
        return (normalizedValue * 1000000).toFixed(2) + ' MH/s';
    }
}

// Function to calculate block finding probability based on hashrate and network hashrate
function calculateBlockProbability(yourHashrate, yourHashrateUnit, networkHashrate) {
    // First normalize both hashrates to the same unit (TH/s)
    const normalizedYourHashrate = normalizeHashrate(yourHashrate, yourHashrateUnit);

    // Network hashrate is in EH/s, convert to TH/s (1 EH/s = 1,000,000 TH/s)
    const networkHashrateInTH = networkHashrate * 1000000;

    // Calculate probability as your_hashrate / network_hashrate
    const probability = normalizedYourHashrate / networkHashrateInTH;

    // Format the probability for display
    return formatProbability(probability);
}

// Format probability for display
function formatProbability(probability) {
    // Format as 1 in X chance (more intuitive for small probabilities)
    if (probability > 0) {
        const oneInX = Math.round(1 / probability);
        return `1 : ${numberWithCommas(oneInX)}`;
    } else {
        return "N/A";
    }
}

// Calculate theoretical time to find a block based on hashrate
function calculateBlockTime(yourHashrate, yourHashrateUnit, networkHashrate) {
    // First normalize both hashrates to the same unit (TH/s)
    const normalizedYourHashrate = normalizeHashrate(yourHashrate, yourHashrateUnit);

    // Make sure network hashrate is a valid number
    if (typeof networkHashrate !== 'number' || isNaN(networkHashrate) || networkHashrate <= 0) {
        console.error("Invalid network hashrate:", networkHashrate);
        return "N/A";
    }

    // Network hashrate is in EH/s, convert to TH/s (1 EH/s = 1,000,000 TH/s)
    const networkHashrateInTH = networkHashrate * 1000000;

    // Calculate the probability of finding a block per hash attempt
    const probability = normalizedYourHashrate / networkHashrateInTH;

    // Bitcoin produces a block every 10 minutes (600 seconds) on average
    const secondsToFindBlock = 600 / probability;

    // Log the calculation for debugging
    console.log(`Block time calculation using network hashrate: ${networkHashrate} EH/s`);
    console.log(`Your hashrate: ${yourHashrate} ${yourHashrateUnit} (normalized: ${normalizedYourHashrate} TH/s)`);
    console.log(`Probability: ${normalizedYourHashrate} / (${networkHashrate} * 1,000,000) = ${probability}`);
    console.log(`Time to find block: 600 seconds / ${probability} = ${secondsToFindBlock} seconds`);
    console.log(`Estimated time: ${secondsToFindBlock / 86400} days (${secondsToFindBlock / 86400 / 365.25} years)`);

    return formatTimeRemaining(secondsToFindBlock);
}

// Format time in seconds to a readable format (similar to est_time_to_payout)
function formatTimeRemaining(seconds) {
    if (!seconds || seconds <= 0 || !isFinite(seconds)) {
        return "N/A";
    }

    // Extremely large values (over 100 years) are not useful
    if (seconds > 3153600000) { // 100 years in seconds
        return "Never (statistically)";
    }

    const minutes = seconds / 60;
    const hours = minutes / 60;
    const days = hours / 24;
    const months = days / 30.44; // Average month length
    const years = days / 365.25; // Account for leap years

    if (years >= 1) {
        // For very long timeframes, show years and months
        const remainingMonths = Math.floor((years - Math.floor(years)) * 12);
        if (remainingMonths > 0) {
            return `${Math.floor(years)} year${Math.floor(years) !== 1 ? 's' : ''}, ${remainingMonths} month${remainingMonths !== 1 ? 's' : ''}`;
        }
        return `${Math.floor(years)} year${Math.floor(years) !== 1 ? 's' : ''}`;
    } else if (months >= 1) {
        // For months, show months and days
        const remainingDays = Math.floor((months - Math.floor(months)) * 30.44);
        if (remainingDays > 0) {
            return `${Math.floor(months)} month${Math.floor(months) !== 1 ? 's' : ''}, ${remainingDays} day${remainingDays !== 1 ? 's' : ''}`;
        }
        return `${Math.floor(months)} month${Math.floor(months) !== 1 ? 's' : ''}`;
    } else if (days >= 1) {
        // For days, show days and hours
        const remainingHours = Math.floor((days - Math.floor(days)) * 24);
        if (remainingHours > 0) {
            return `${Math.floor(days)} day${Math.floor(days) !== 1 ? 's' : ''}, ${remainingHours} hour${remainingHours !== 1 ? 's' : ''}`;
        }
        return `${Math.floor(days)} day${Math.floor(days) !== 1 ? 's' : ''}`;
    } else if (hours >= 1) {
        // For hours, show hours and minutes
        const remainingMinutes = Math.floor((hours - Math.floor(hours)) * 60);
        if (remainingMinutes > 0) {
            return `${Math.floor(hours)} hour${Math.floor(hours) !== 1 ? 's' : ''}, ${remainingMinutes} minute${remainingMinutes !== 1 ? 's' : ''}`;
        }
        return `${Math.floor(hours)} hour${Math.floor(hours) !== 1 ? 's' : ''}`;
    } else {
        // For minutes, just show minutes
        return `${Math.ceil(minutes)} minute${Math.ceil(minutes) !== 1 ? 's' : ''}`;
    }
}

// Calculate pool luck as a percentage
function calculatePoolLuck(actualSats, estimatedSats) {
    if (!actualSats || !estimatedSats || estimatedSats === 0) {
        return null;
    }

    // Calculate luck as a percentage (actual/estimated * 100)
    const luck = (actualSats / estimatedSats) * 100;
    return luck;
}

// Format luck percentage for display with color coding
function formatLuckPercentage(luckPercentage) {
    if (luckPercentage === null) {
        return "N/A";
    }

    const formattedLuck = luckPercentage.toFixed(1) + "%";

    // Don't add classes here, just return the formatted value
    // The styling will be applied separately based on the value
    return formattedLuck;
}

function trackPayoutPerformance(data) {
    // Check if we have the necessary data
    if (!data || data.unpaid_earnings === undefined) {
        return;
    }

    const currentUnpaidEarnings = data.unpaid_earnings;
    const currentTime = new Date();

    // First-time initialization
    if (lastPayoutTracking.lastUnpaidEarnings === null) {
        lastPayoutTracking.lastUnpaidEarnings = currentUnpaidEarnings;
        return;
    }

    // Check if unpaid earnings decreased significantly (potential payout)
    if (currentUnpaidEarnings < lastPayoutTracking.lastUnpaidEarnings * 0.5) {
        console.log("Payout detected! Unpaid earnings decreased from",
            lastPayoutTracking.lastUnpaidEarnings, "to", currentUnpaidEarnings);

        const actualPayoutTime = data.last_block_time ? new Date(data.last_block_time) : currentTime;

        const payoutRecord = {
            timestamp: actualPayoutTime,
            amountBTC: (lastPayoutTracking.lastUnpaidEarnings - currentUnpaidEarnings).toFixed(8),
            verified: false,
            status: 'pending'
        };

        lastPayoutTracking.payoutHistory.unshift(payoutRecord);
        if (lastPayoutTracking.payoutHistory.length > 10) {
            lastPayoutTracking.payoutHistory.pop();
        }

<<<<<<< HEAD
=======
        updateAvgDaysFromHistory();
>>>>>>> ffd52b66

        try {
            localStorage.setItem('payoutHistory', JSON.stringify(lastPayoutTracking.payoutHistory));
            fetch('/api/payout-history', {
                method: 'POST',
                headers: { 'Content-Type': 'application/json' },
                body: JSON.stringify({ record: payoutRecord })
            });
        } catch (e) {
            console.error("Error saving payout history to localStorage:", e);
        }

        displayPayoutComparison(payoutRecord);
    }

    lastPayoutTracking.lastUnpaidEarnings = currentUnpaidEarnings;
}


// Update the displayPayoutComparison function to use better formatting
function displayPayoutComparison(comparison) {

    // Update the UI with the latest payout comparison
    const payoutInfoCard = $("#payoutMiscCard .card-body");

    // Remove old comparison element if exists
    $("#payout-comparison").remove();

    // Create a new comparison element
    const comparisonElement = $("<p id='payout-comparison'></p>");

    // Format date using the earnings.js style formatter
    const formattedDate = formatPayoutDate(comparison.timestamp);

    comparisonElement.html(`
        <strong>Last Payout:</strong>
        <span class="metric-note">${formattedDate} (${formatBTC(comparison.amountBTC)} BTC)</span>
    `);

    // Add to the payout card - insert after the Est. Time to Payout element
    $("#est_time_to_payout").parent().after(comparisonElement);

    // Also update the payout history display if it exists
    if ($("#payout-history-container").is(":visible")) {
        displayPayoutSummary();
    }
}

// Function to load payout history from localStorage
function loadPayoutHistory() {
    // Attempt to load from server first
    fetch('/api/payout-history')
        .then(res => res.json())
        .then(data => {
            if (data && Array.isArray(data.payout_history)) {
                lastPayoutTracking.payoutHistory = data.payout_history;
                localStorage.setItem('payoutHistory', JSON.stringify(lastPayoutTracking.payoutHistory));
                return;
            }
            loadLocalHistory();
        })
        .catch(() => {
            loadLocalHistory();
        });
}

function loadLocalHistory() {
    try {
        const savedHistory = localStorage.getItem('payoutHistory');
        if (savedHistory) {
            lastPayoutTracking.payoutHistory = JSON.parse(savedHistory);
        }
    } catch (e) {
        console.error("Error loading payout history from localStorage:", e);
    }
}

// Update the init function to add the summary display
function initPayoutTracking() {
    loadPayoutHistory();

    // Add a button to view payout history with theme-aware styling
    const theme = getCurrentTheme();
    const isDeepSea = localStorage.getItem('useDeepSeaTheme') === 'true';

    // Create button with theme-aware text color
    const viewHistoryButton = $("<button>", {
        id: "view-payout-history",
        text: "VIEW LAST PAYOUT",
        click: togglePayoutHistoryDisplay,
        class: "btn btn-sm mt-2",
        style: `
            background-color: ${theme.PRIMARY}; 
            color: ${isDeepSea ? 'white' : 'black'};
            border-radius: 0;
            font-style: bold;
        `
    });

    $("#est_time_to_payout").parent().after(viewHistoryButton);

    // Create a container for the payout history (initially hidden)
    $("<div>", {
        id: "payout-history-container",
        style: "display: none; margin-top: 10px;"
    }).insertAfter(viewHistoryButton);

    // Update theme-change listener for the button with fixed colors for each theme
    $(document).on('themeChanged', function () {
        const updatedTheme = getCurrentTheme();
        // Check if DeepSea theme is active
        const isDeepSeaActive = localStorage.getItem('useDeepSeaTheme') === 'true';

        $("#view-payout-history").css({
            'background-color': updatedTheme.PRIMARY,
            'color': isDeepSeaActive ? 'white' : 'black'  // White for DeepSea, Black for Bitcoin
        });
    });

    // Verify payouts against official records
    verifyPayoutsAgainstOfficial();

    // Schedule regular checks for new data
    setInterval(verifyPayoutsAgainstOfficial, 5 * 60 * 1000); // Check every 5 minutes
}

// Update toggle function to include only summary display
function togglePayoutHistoryDisplay() {
    const container = $("#payout-history-container");
    const button = $("#view-payout-history");

    if (container.is(":visible")) {
        container.slideUp();
        button.text("VIEW LAST PAYOUT");
    } else {
        // Clear the container first
        container.empty();

        // Display payout summary only - this now handles everything
        displayPayoutSummary();

        // Show the container and update button text
        container.slideDown();
        button.text("HIDE LAST PAYOUT");
    }
}

// Enhanced function to display complete payout summary information
function displayPayoutSummary() {
    // Get the container
    const container = $("#payout-history-container");

    // Get current theme for styling
    const theme = getCurrentTheme();

    // Clear the container first
    container.empty();

    // Create a base container for the summary
    const summaryElement = $(`
        <div id="payout-summary" class="mb-3 p-2" style="background-color:rgba(0,0,0,0.2);">
            <h6 style="color:${theme.PRIMARY};margin-bottom:8px; font-weight: bold; font-size: 18px;">Last Payout Summary</h6>
            <div id="summary-content"></div>
        </div>
    `);

    // Prepare the content area
    const contentArea = summaryElement.find("#summary-content");

    // Check if we have any payout history
    if (!lastPayoutTracking.payoutHistory || lastPayoutTracking.payoutHistory.length === 0) {
        contentArea.html('<p class="text-muted">No payout history available yet.</p>');

        // Add to container
        container.append(summaryElement);
        return;
    }

    // Get the most recent payout (which is the first one in the array since it's sorted newest first)
    const lastPayout = lastPayoutTracking.payoutHistory[0];

    // If no payout found (shouldn't happen but just in case), show a message
    if (!lastPayout) {
        contentArea.html('<p class="text-muted">No payout information available.</p>');
        container.append(summaryElement);
        return;
    }

    // Format date for better display
    const payoutDate = formatPayoutDate(lastPayout.timestamp);

    // Format the BTC amount
    const btcAmount = formatBTC(lastPayout.amountBTC);

    // Format fiat value using current currency and exchange rate
    let fiatValueStr = "N/A";
    if (lastPayout.amountBTC !== undefined) {
        // Get current user currency and exchange rate from latestMetrics
        const currency = latestMetrics?.currency || 'USD';
        const exchangeRate = (latestMetrics?.exchange_rates && latestMetrics.exchange_rates[currency])
            ? latestMetrics.exchange_rates[currency]
            : 1.0;

        // Calculate fiat value using current BTC price
        const btcPrice = latestMetrics?.btc_price || 0;
        if (btcPrice > 0) {
            const fiatValue = parseFloat(lastPayout.amountBTC) * btcPrice;
            const symbol = getCurrencySymbol(currency);
            fiatValueStr = `${symbol}${numberWithCommas(fiatValue.toFixed(2))}`;
        }
        // Fallback to stored fiat value if available
        else if (lastPayout.fiat_value !== undefined && lastPayout.rate !== undefined) {
            const fiatValue = lastPayout.fiat_value;
            const symbol = getCurrencySymbol(currency);
            fiatValueStr = `${symbol}${numberWithCommas(fiatValue.toFixed(2))}`;
        }
    }


    // Format transaction status and link if available
    let statusDisplay = lastPayout.status || "pending";
    const statusClass = lastPayout.verified ? "text-success" : "text-warning";

    // Build HTML for the transaction link
    let txLink = '';
    if (lastPayout.officialId) {
        txLink = `
            <a href="https://mempool.guide/tx/${lastPayout.officialId}" 
               target="_blank" 
               class="btn btn-sm btn-secondary ms-2"
               style="font-size: 12px;"
               title="View transaction on mempool.guide">
                <i class="fa-solid fa-external-link-alt"></i> View TX
            </a>`;
    }

    // Update the inner content area of the summary with dashboard-consistent styling
    contentArea.html(`
        <div class="row equal-height" style="font-size: 14px;">
            <div class="col-md-6">
                <div class="d-flex flex-column">
                    <p>
                        <strong>Date:</strong>
                        <span class="metric-value white">${payoutDate}</span>
                    </p>
                    <p>
                        <strong>Amount:</strong>
                        <span class="metric-value yellow">${btcAmount} BTC</span>
                    </p>
                    <p>
                        <strong>Fiat Value:</strong>
                        <span class="metric-value green">${fiatValueStr}</span>
                    </p>
                    <p>
                        <strong>Status:</strong>
                        <span class="metric-value ${lastPayout.verified ? 'green' : 'yellow'}">${statusDisplay}</span>
                        ${txLink}
                    </p>
                </div>
            </div>
            <div class="col-md-6">
                <div class="d-flex flex-column">
                    <p>
                        <strong>Average Interval:</strong>
                        <span class="metric-value yellow">${lastPayoutTracking.avgDays ? lastPayoutTracking.avgDays.toFixed(2) + ' days' : 'N/A'}</span>
                    </p>
                </div>
            </div>
        </div>
    `);

    // Add to container
    container.append(summaryElement);

    // Add view more link to the earnings page
    const viewMoreLink = $("<div class='text-center'></div>");
    const isDeepSea = localStorage.getItem('useDeepSeaTheme') === 'true';
    viewMoreLink.html(`
        <a href='/earnings' class='btn btn-sm' style='background-color:${theme.PRIMARY};color:${isDeepSea ? 'white' : 'black'};'>
            Complete Payout History
        </a>
    `);
    container.append(viewMoreLink);

    // Add CSS styling for the container
    $("<style>").text(`
    #payout-history-container {
        background-color: var(--bg-color);
        padding: 0.5rem;
        margin-top: 1rem;
        margin-bottom: 1rem;
        border: 1px solid var(--primary-color);
        box-shadow: 0 0 10px rgba(var(--primary-color-rgb), 0.2);
        position: relative;
    }

    #payout-history-container::after {
        content: '';
        position: absolute;
        top: 0;
        left: 0;
        right: 0;
        bottom: 0;
        background: repeating-linear-gradient(0deg, rgba(0, 0, 0, 0.1), rgba(0, 0, 0, 0.1) 1px, transparent 1px, transparent 2px);
        pointer-events: none;
        z-index: 1;
    }

    #payout-summary {
        position: relative;
        z-index: 1;
        margin-bottom: 0.75rem;
    }

    /* DeepSea specific styling for payout content */
    .deepsea-theme #payout-history-container {
        position: relative;
        z-index: 1;
    }

    /* Theme-specific styling for the "Complete Payout History" button */
    .deepsea-theme #payout-history-container .btn {
        color: white !important;
    }
    .bitcoin-theme #payout-history-container .btn, 
    html:not(.deepsea-theme) #payout-history-container .btn {
        color: black !important;
    }

    /* Make payout text respect the DeepSea overlay opacity */  
    .deepsea-theme #payout-history-container .metric-value {
        position: relative;
        z-index: 1;
        opacity: 0.85;
    }
    `).appendTo("head");
}

// Add these utility functions from earnings.js for better date formatting
function formatPayoutDate(timestamp) {
    // Use timezone-aware formatting consistent with earnings.js
    const timezone = window.dashboardTimezone || 'America/Los_Angeles';
    
    return new Date(timestamp).toLocaleString('en-US', {
        timeZone: timezone,
        year: 'numeric',
        month: 'short',
        day: 'numeric',
        hour: '2-digit',
        minute: '2-digit',
        hour12: true
    });
}

// Function to format BTC values consistently
function formatBTC(btcValue) {
    return parseFloat(btcValue).toFixed(8);
}

// Enhanced function to verify and enrich payout history with data from earnings
function verifyPayoutsAgainstOfficial() {
    // Fetch the official payment history from the earnings endpoint
    $.ajax({
        url: '/api/earnings',
        method: 'GET',
        success: function (data) {
            if (!data || !data.payments || !data.payments.length) return;

            // Store average days between payouts if available
            if (data.avg_days_between_payouts !== undefined && data.avg_days_between_payouts !== null) {
                lastPayoutTracking.avgDays = data.avg_days_between_payouts;
            }

            // Get official payment records - newest first
            const officialPayments = data.payments.sort((a, b) =>
                new Date(b.date) - new Date(a.date)
            );

            // Get our detected payouts
            const detectedPayouts = lastPayoutTracking.payoutHistory;

            // 1. First match detected payouts with official records
            detectedPayouts.forEach(detectedPayout => {
                const payoutDate = new Date(detectedPayout.timestamp);

                const matchingPayment = officialPayments.find(payment => {
                    const paymentDate = new Date(payment.date);
                    return Math.abs(paymentDate - payoutDate) < (2 * 60 * 60 * 1000) &&
                        Math.abs(parseFloat(payment.amount_btc) - parseFloat(detectedPayout.amountBTC)) < 0.00001;
                });

                if (matchingPayment) {
                    detectedPayout.verified = true;
                    detectedPayout.officialId = matchingPayment.txid || '';
                    detectedPayout.status = matchingPayment.status || 'confirmed';

                    if (matchingPayment.rate) {
                        detectedPayout.rate = matchingPayment.rate;
                        detectedPayout.fiat_value = parseFloat(detectedPayout.amountBTC) * matchingPayment.rate;
                    }
                } else {
                    detectedPayout.verified = false;
                }
            });

            // 2. Add any official records that weren't detected
            // Find records from past 30 days that don't have matching detected payouts
            const thirtyDaysAgo = new Date();
            thirtyDaysAgo.setDate(thirtyDaysAgo.getDate() - 30);

            officialPayments.forEach(payment => {
                const paymentDate = new Date(payment.date);
                if (paymentDate < thirtyDaysAgo) return; // Skip older than 30 days

                // Check if we already have this payment in our detected list
                const exists = detectedPayouts.some(payout => {
                    if (payout.officialId && payment.txid) {
                        return payout.officialId === payment.txid;
                    }

                    const payoutDate = new Date(payout.timestamp);
                    return Math.abs(paymentDate - payoutDate) < (2 * 60 * 60 * 1000) &&
                        Math.abs(parseFloat(payment.amount_btc) - parseFloat(payout.amountBTC)) < 0.00001;
                });

                if (!exists) {
                    const syntheticPayout = {
                        timestamp: paymentDate,
                        amountBTC: payment.amount_btc,
                        verified: true,
                        officialId: payment.txid || '',
                        status: payment.status || 'confirmed',
                        officialRecordOnly: true
                    };

                    // Add exchange rate data if available
                    if (payment.rate) {
                        syntheticPayout.rate = payment.rate;
                        syntheticPayout.fiat_value = parseFloat(payment.amount_btc) * payment.rate;
                    }

                    // Add to our history
                    lastPayoutTracking.payoutHistory.push(syntheticPayout);
                }
            });

            // Sort the combined list by date (newest first)
            lastPayoutTracking.payoutHistory.sort((a, b) =>
                new Date(b.timestamp) - new Date(a.timestamp)
            );

            // Limit to most recent 30 entries to prevent unbounded growth
            if (lastPayoutTracking.payoutHistory.length > 30) {
                lastPayoutTracking.payoutHistory = lastPayoutTracking.payoutHistory.slice(0, 30);
            }

            // Update the display with enriched data if it's visible
            if ($("#payout-history-container").is(":visible")) {
                displayPayoutSummary();
            }

            // Save the updated history
            try {
                localStorage.setItem('payoutHistory', JSON.stringify(lastPayoutTracking.payoutHistory));
                fetch('/api/payout-history', {
                    method: 'POST',
                    headers: { 'Content-Type': 'application/json' },
                    body: JSON.stringify({ history: lastPayoutTracking.payoutHistory })
                });
            } catch (e) {
                console.error("Error saving enriched payout history to localStorage:", e);
            }
        },
        error: function (error) {
            console.error("Failed to fetch earnings data:", error);
        }
    });
}

// SSE Connection with Error Handling and Reconnection Logic
function setupEventSource() {
    console.log("Setting up EventSource connection...");

    if (window.eventSource) {
        console.log("Closing existing EventSource connection");
        window.eventSource.close();
        window.eventSource = null;
    }

    // Always use absolute URL with origin to ensure it works from any path
    const baseUrl = window.location.origin;
    // Include points parameter in the stream URL
    const streamUrl = `${baseUrl}/stream?points=${chartPoints}`;

    console.log(`Setting up EventSource with ${chartPoints} data points`);

    // Clear any existing ping interval
    if (pingInterval) {
        clearInterval(pingInterval);
        pingInterval = null;
    }

    // Clear any connection lost timeout
    if (connectionLostTimeout) {
        clearTimeout(connectionLostTimeout);
        connectionLostTimeout = null;
    }

    try {
        const eventSource = new EventSource(streamUrl);

        eventSource.onopen = function (e) {
            console.log("EventSource connection opened successfully");
            connectionRetryCount = 0; // Reset retry count on successful connection
            reconnectionDelay = 1000; // Reset reconnection delay
            hideConnectionIssue();

            // Add this line to hide the loading overlay immediately when connected
            const overlay = document.getElementById('loadingOverlay');
            if (overlay) overlay.remove();

            // Start ping interval to detect dead connections
            lastPingTime = Date.now();
            pingInterval = setInterval(function () {
                const now = Date.now();
                if (now - lastPingTime > 60000) { // 60 seconds without data
                    console.warn("No data received for 60 seconds, reconnecting...");
                    showConnectionIssue("Connection stalled");
                    eventSource.close();
                    setupEventSource();
                }
            }, 30000); // Check every 30 seconds
        };

        eventSource.onmessage = function (e) {
            lastPingTime = Date.now(); // Update ping time on any message

            try {
                const data = JSON.parse(e.data);

                // Handle different message types
                if (data.type === "ping") {
                    // Update connection count if available
                    if (data.connections !== undefined) {
                        console.log(`Active connections: ${data.connections}`);
                    }
                    return;
                }

                if (data.type === "timeout_warning") {
                    console.log(`Connection timeout warning: ${data.remaining}s remaining`);
                    // If less than 30 seconds remaining, prepare for reconnection
                    if (data.remaining < 30) {
                        console.log("Preparing for reconnection due to upcoming timeout");
                    }
                    return;
                }

                if (data.type === "timeout") {
                    console.log("Connection timeout from server:", data.message);
                    eventSource.close();
                    // If reconnect flag is true, reconnect immediately
                    if (data.reconnect) {
                        console.log("Server requested reconnection");
                        setTimeout(setupEventSource, 500);
                    } else {
                        setupEventSource();
                    }
                    return;
                }

                if (data.error) {
                    console.error("Server reported error:", data.error);
                    showConnectionIssue(data.error);

                    // If retry time provided, use it, otherwise use default
                    const retryTime = data.retry || 5000;
                    setTimeout(function () {
                        manualRefresh();
                    }, retryTime);
                    return;
                }

                // Process regular data update
                latestMetrics = data;
                updateUI();
                hideConnectionIssue();

                // Notify BitcoinMinuteRefresh that we did a refresh
                BitcoinMinuteRefresh.notifyRefresh();
            } catch (err) {
                console.error("Error processing SSE data:", err);
                showConnectionIssue("Data processing error");
            }
        };

        eventSource.onerror = function (e) {
            console.error("SSE connection error", e);
            showConnectionIssue("Connection lost");

            eventSource.close();

            // Implement exponential backoff for reconnection
            connectionRetryCount++;

            if (connectionRetryCount > maxRetryCount) {
                console.log("Maximum retry attempts reached, switching to polling mode");
                if (pingInterval) {
                    clearInterval(pingInterval);
                    pingInterval = null;
                }

                // Switch to regular polling
                showConnectionIssue("Using polling mode");
                setInterval(manualRefresh, 30000); // Poll every 30 seconds
                manualRefresh(); // Do an immediate refresh
                return;
            }

            // Exponential backoff with jitter
            const jitter = Math.random() * 0.3 + 0.85; // 0.85-1.15
            reconnectionDelay = Math.min(30000, reconnectionDelay * 1.5 * jitter);

            console.log(`Reconnecting in ${(reconnectionDelay / 1000).toFixed(1)} seconds... (attempt ${connectionRetryCount}/${maxRetryCount})`);
            setTimeout(setupEventSource, reconnectionDelay);
        };

        window.eventSource = eventSource;

        // Set a timeout to detect if connection is established
        connectionLostTimeout = setTimeout(function () {
            if (eventSource.readyState !== 1) { // 1 = OPEN
                console.warn("Connection not established within timeout, switching to manual refresh");
                showConnectionIssue("Connection timeout");
                eventSource.close();
                manualRefresh();
            }
        }, 30000); // 30 seconds timeout to establish connection

    } catch (error) {
        console.error("Failed to create EventSource:", error);
        showConnectionIssue("Connection setup failed");
        setTimeout(setupEventSource, 5000); // Try again in 5 seconds
    }

    // Add page visibility change listener
    // This helps reconnect when user returns to the tab after it's been inactive
    document.removeEventListener("visibilitychange", handleVisibilityChange);
    document.addEventListener("visibilitychange", handleVisibilityChange);
}

// Handle page visibility changes
function handleVisibilityChange() {
    if (!document.hidden) {
        console.log("Page became visible, checking connection");
        if (!window.eventSource || window.eventSource.readyState !== 1) {
            console.log("Connection not active, reestablishing");
            setupEventSource();
        }
        manualRefresh(); // Always refresh data when page becomes visible
    }
}

// Helper function to show connection issues to the user
function showConnectionIssue(message) {
    const theme = getCurrentTheme();
    let $connectionStatus = $("#connectionStatus");
    if (!$connectionStatus.length) {
        $("body").append(`<div id="connectionStatus" style="position: fixed; top: 10px; right: 10px; background: rgba(255,0,0,0.7); color: white; padding: 10px; z-index: 9999;"></div>`);
        $connectionStatus = $("#connectionStatus");
    }
    $connectionStatus.html(`<i class="fas fa-exclamation-triangle"></i> ${message}`).show();

    // Show manual refresh button with theme color
    $("#refreshButton").css('background-color', theme.PRIMARY).show();
}

// Helper function to hide connection issue message
function hideConnectionIssue() {
    $("#connectionStatus").hide();
    $("#refreshButton").hide();
}

// Improved manual refresh function as fallback
function manualRefresh() {
    console.log("Manually refreshing data...");

    // Prepare arrow indicators for a new refresh cycle
    arrowIndicator.prepareForRefresh();

    $.ajax({
        url: '/api/metrics',
        method: 'GET',
        dataType: 'json',
        timeout: 15000, // 15 second timeout
        success: function (data) {
            console.log("Manual refresh successful");
            lastPingTime = Date.now();
            latestMetrics = data;

            updateUI();
            hideConnectionIssue();

            // Notify BitcoinMinuteRefresh that we've refreshed the data
            BitcoinMinuteRefresh.notifyRefresh();
        },
        error: function (xhr, status, error) {
            console.error("Manual refresh failed:", error);
            showConnectionIssue("Manual refresh failed");

            // Try again with exponential backoff
            const retryDelay = Math.min(30000, 1000 * Math.pow(1.5, Math.min(5, connectionRetryCount)));
            connectionRetryCount++;
            setTimeout(manualRefresh, retryDelay);
        }
    });
}

// Modify the initializeChart function to use blue colors for the chart
function initializeChart() {
    try {
        const ctx = document.getElementById('trendGraph').getContext('2d');
        if (!ctx) {
            console.error("Could not find trend graph canvas");
            return null;
        }

        if (!window.Chart) {
            console.error("Chart.js not loaded");
            return null;
        }

        // Get the current theme colors
        const theme = getCurrentTheme();

        // Check if annotation plugin is available
        const hasAnnotationPlugin = window.simpleAnnotationPlugin !== undefined;

        return new Chart(ctx, {
            type: 'line',
            data: {
                labels: [],
                datasets: [{
                    label: 'HASHRATE TREND (TH/s)',
                    data: [],
                    borderWidth: 2,
                    borderColor: function (context) {
                        const chart = context.chart;
                        const { ctx, chartArea } = chart;
                        if (!chartArea) {
                            return theme.PRIMARY;
                        }
                        // Create gradient for line
                        const gradient = ctx.createLinearGradient(0, 0, 0, chartArea.bottom);
                        gradient.addColorStop(0, theme.CHART.GRADIENT_START);
                        gradient.addColorStop(1, theme.CHART.GRADIENT_END);
                        return gradient;
                    },
                    backgroundColor: function (context) {
                        const chart = context.chart;
                        const { ctx, chartArea } = chart;
                        if (!chartArea) {
                            return `rgba(${theme.PRIMARY_RGB}, 0.1)`;
                        }
                        // Create gradient for fill
                        const gradient = ctx.createLinearGradient(0, 0, 0, chartArea.bottom);
                        gradient.addColorStop(0, `rgba(${theme.PRIMARY_RGB}, 0.3)`);
                        gradient.addColorStop(0.5, `rgba(${theme.PRIMARY_RGB}, 0.2)`);
                        gradient.addColorStop(1, `rgba(${theme.PRIMARY_RGB}, 0.05)`);
                        return gradient;
                    },
                    fill: true,
                    tension: 0.3,
                }]
            },
            options: {
                responsive: true,
                maintainAspectRatio: false,
                animation: {
                    duration: 0 // Disable animations for better performance
                },
                scales: {
                    x: {
                        display: true,
                        ticks: {
                            maxTicksLimit: 8, // Limit number of x-axis labels
                            maxRotation: 0,   // Don't rotate labels
                            autoSkip: true,   // Automatically skip some labels
                            color: '#FFFFFF',
                            font: {
                                family: "'VT323', monospace", // Terminal font
                                size: 14
                            }
                        },
                        grid: {
                            color: '#333333',
                            lineWidth: 0.5
                        }
                    },
                    y: {
                        title: {
                            display: true,
                            text: 'HASHRATE (TH/S)',
                            color: theme.PRIMARY,
                            font: {
                                family: "'VT323', monospace",
                                size: 16,
                                weight: 'bold'
                            }
                        },
                        ticks: {
                            color: '#FFFFFF',
                            maxTicksLimit: 6, // Limit total number of ticks
                            precision: 1,     // Control decimal precision
                            autoSkip: true,   // Skip labels to prevent overcrowding
                            autoSkipPadding: 10, // Padding between skipped labels
                            font: {
                                family: "'VT323', monospace", // Terminal font
                                size: 14
                            },
                            callback: function (value) {
                                // For zero, just return 0
                                if (value === 0) return '0';

                                // For large values (1000+ TH/s), show in PH/s
                                if (value >= 1000) {
                                    return (value / 1000).toFixed(1) + ' PH';
                                }
                                // For values between 10 and 1000 TH/s
                                else if (value >= 10) {
                                    return Math.round(value);
                                }
                                // For small values, limit decimal places
                                else if (value >= 1) {
                                    return value.toFixed(1);
                                }
                                // For tiny values, use appropriate precision
                                else {
                                    return value.toPrecision(2);
                                }
                            }
                        },
                        grid: {
                            color: '#333333',
                            lineWidth: 0.5,
                            drawBorder: false,
                            zeroLineColor: '#555555',
                            zeroLineWidth: 1,
                            drawTicks: false
                        }
                    }
                },
                plugins: {
                    tooltip: {
                        backgroundColor: 'rgba(0, 0, 0, 0.8)',
                        titleColor: theme.PRIMARY,
                        bodyColor: '#FFFFFF',
                        titleFont: {
                            family: "'VT323', monospace",
                            size: 16,
                            weight: 'bold'
                        },
                        bodyFont: {
                            family: "'VT323', monospace",
                            size: 14
                        },
                        padding: 10,
                        cornerRadius: 0,
                        displayColors: false,
                        callbacks: {
                            title: function (tooltipItems) {
                                return tooltipItems[0].label.toUpperCase();
                            },
                            label: function (context) {
                                // Format tooltip values with appropriate unit
                                const value = context.raw;
                                return 'HASHRATE: ' + formatHashrateForDisplay(value).toUpperCase();
                            }
                        }
                    },
                    legend: { display: false },
                    annotation: hasAnnotationPlugin ? {
                        annotations: {
                            averageLine: {
                                type: 'line',
                                yMin: 0,
                                yMax: 0,
                                borderColor: theme.CHART.ANNOTATION,
                                borderWidth: 3,
                                borderDash: [8, 4],
                                shadowColor: `rgba(${theme.PRIMARY_RGB}, 0.5)`,
                                shadowBlur: 8,
                                shadowOffsetX: 0,
                                shadowOffsetY: 0,
                                label: {
                                    enabled: true,
                                    content: '24HR AVG: 0 TH/S',
                                    backgroundColor: 'rgba(0,0,0,0.8)',
                                    color: theme.CHART.ANNOTATION,
                                    font: {
                                        family: "'VT323', monospace",
                                        size: 16,
                                        weight: 'bold'
                                    },
                                    padding: { top: 4, bottom: 4, left: 8, right: 8 },
                                    borderRadius: 0,
                                    position: 'start'
                                }
                            }
                        }
                    } : {}
                }
            }
        });
    } catch (error) {
        console.error("Error initializing chart:", error);
        return null;
    }
}

// Helper function to safely format numbers with commas
function numberWithCommas(x) {
    if (x == null) return "N/A";
    return x.toString().replace(/\B(?=(\d{3})+(?!\d))/g, ",");
}

// Server time update via polling
function updateServerTime() {
    $.ajax({
        url: "/api/time",
        method: "GET",
        timeout: 5000,
        success: function (data) {
            // Calculate the offset between server time and local time
            serverTimeOffset = new Date(data.server_timestamp).getTime() - Date.now();
            serverStartTime = new Date(data.server_start_time).getTime();

            // Update BitcoinMinuteRefresh with server time info
            BitcoinMinuteRefresh.updateServerTime(serverTimeOffset, serverStartTime);

            console.log("Server time synchronized. Offset:", serverTimeOffset, "ms");
        },
        error: function (jqXHR, textStatus, errorThrown) {
            console.error("Error fetching server time:", textStatus, errorThrown);
        }
    });
}

// Update UI indicators (arrows) - replaced with ArrowIndicator call
function updateIndicators(newMetrics) {
    arrowIndicator.updateIndicators(newMetrics);
}

// Helper function to safely update element text content
function updateElementText(elementId, text) {
    const element = document.getElementById(elementId);
    if (element) {
        element.textContent = text;
    }
}

// Helper function to safely update element HTML content
function updateElementHTML(elementId, html) {
    const element = document.getElementById(elementId);
    if (element) {
        element.innerHTML = html;
    }
}

// Update workers_hashing value from metrics, but don't try to access worker details
function updateWorkersCount() {
    if (latestMetrics && latestMetrics.workers_hashing !== undefined) {
        $("#workers_hashing").text(latestMetrics.workers_hashing || 0);

        // Update miner status with online/offline indicator based on worker count
        if (latestMetrics.workers_hashing > 0) {
            updateElementHTML("miner_status", "<span class='status-green'>ONLINE</span> <span class='retro-led'></span>");
        } else {
            updateElementHTML("miner_status", "<span class='status-red'>OFFLINE</span> <span class='retro-led-offline'></span>");
        }

        // Update DATUM GATEWAY status with satellite dish icon
        if (latestMetrics.pool_fees_percentage !== undefined && latestMetrics.pool_fees_percentage >= 0.9 && latestMetrics.pool_fees_percentage <= 1.3) {
            updateElementHTML("datum_status", "<span class='status-green'>CONNECTED</span> <i class='fa-solid fa-satellite-dish satellite-dish satellite-dish-connected'></i>");
        } else {
            updateElementHTML("datum_status", "<span class='status-red'>OFFLINE</span> <i class='fa-solid fa-satellite-dish satellite-dish satellite-dish-offline'></i>");
        }
    }
}

// Check for block updates and show congratulatory messages
function checkForBlockUpdates(data) {
    if (previousMetrics.last_block_height !== undefined &&
        data.last_block_height !== previousMetrics.last_block_height) {
        showCongrats("Congrats! New Block Found: " + data.last_block_height);
        if (trendChart && trendChart.data && trendChart.data.labels.length > 0) {
            const label = trendChart.data.labels[trendChart.data.labels.length - 1];
            blockAnnotations.push(label);
            saveBlockAnnotations();
            updateBlockAnnotations(trendChart);
        }
    }

    if (previousMetrics.blocks_found !== undefined &&
        data.blocks_found !== previousMetrics.blocks_found) {
        showCongrats("Congrats! Blocks Found updated: " + data.blocks_found);
    }
}

// Enhanced function to show congratulatory messages with DeepSea theme effects
function showCongrats(message) {
    // Get or create the congrats message element
    let $congrats = $("#congratsMessage");

    if ($congrats.length === 0) {
        $('body').append('<div id="congratsMessage"></div>');
        $congrats = $("#congratsMessage");
    }

    // Clear any existing content and stop any ongoing animations
    $congrats.empty().stop(true, true);

    // Add timestamp to the message
    const now = new Date(Date.now() + serverTimeOffset);
    const options = {
        year: 'numeric',
        month: 'short',
        day: 'numeric',
        hour: '2-digit',
        minute: '2-digit',
        second: '2-digit',
        hour12: true
    };
    const timeString = now.toLocaleTimeString('en-US', options);

    // Format the message with the timestamp
    const messageWithTimestamp = `${message} [${timeString}]`;

    // Check if DeepSea theme is active
    const isDeepSea = $('html').hasClass('deepsea-theme');

    // For DeepSea theme, add bubbles and special effects
    if (isDeepSea) {
        // Create bubble container
        const $bubbleContainer = $('<div class="congrats-bubbles"></div>');

        // Add several bubbles with random sizes and positions
        const isMobile = window.innerWidth < 768;
        const bubbleCount = isMobile ? 3 : 8; // Fewer bubbles on mobile

        for (let i = 0; i < bubbleCount; i++) {
            const size = Math.floor(Math.random() * 8) + 4; // 4-12px
            const left = Math.floor(Math.random() * 100); // 0-100%
            const animDuration = (Math.random() * 3) + 2; // 2-5s
            const delay = Math.random() * 1.5; // 0-1.5s
            const drift = Math.random() * 10 - 5; // -5 to 5 drift

            $('<div class="congrats-bubble"></div>')
                .css({
                    'width': size + 'px',
                    'height': size + 'px',
                    'left': left + '%',
                    '--drift': drift,
                    'animation-duration': animDuration + 's',
                    'animation-delay': delay + 's'
                })
                .appendTo($bubbleContainer);
        }

        // Add bubbles to the congrats message
        $congrats.append($bubbleContainer);
    }

    // Add the message text
    $congrats
        .append(`<span class="congrats-text">${messageWithTimestamp}</span>`)
        .fadeIn(500);

    // Set auto-hide timer
    setTimeout(function () {
        $congrats.fadeOut(800);
    }, 15000); // 15 seconds display time

    // Add click to dismiss
    $congrats.off('click').on('click', function () {
        $(this).fadeOut(500);
    });
}

// Enhanced Chart Update Function to handle temporary hashrate spikes
// Modified the updateChartWithNormalizedData function to ensure the 24hr avg line is visible in low hashrate mode
// Enhanced Chart Update Function with localStorage persistence
function updateChartWithNormalizedData(chart, data) {
    if (!chart || !data) {
        console.warn("Cannot update chart - chart or data is null");
        return;
    }

    try {
        // Try to load lowHashrate state from localStorage first
        const storedLowHashrateState = localStorage.getItem('lowHashrateState');

        // Initialize mode state by combining stored state with defaults
        if (!chart.lowHashrateState) {
            const defaultState = {
                isLowHashrateMode: false,
                highHashrateSpikeTime: 0,
                spikeCount: 0,
                lowHashrateConfirmTime: 0,
                modeSwitchTimeoutId: null,
                lastModeChange: 0,
                stableModePeriod: 600000
            };

            // If we have stored state, use it
            if (storedLowHashrateState) {
                try {
                    const parsedState = JSON.parse(storedLowHashrateState);
                    chart.lowHashrateState = {
                        ...defaultState,
                        ...parsedState,
                        // Reset any volatile state that shouldn't persist
                        highHashrateSpikeTime: parsedState.highHashrateSpikeTime || 0,
                        modeSwitchTimeoutId: null
                    };
                    console.log("Restored low hashrate mode from localStorage:", chart.lowHashrateState.isLowHashrateMode);
                } catch (e) {
                    console.error("Error parsing stored low hashrate state:", e);
                    chart.lowHashrateState = defaultState;
                }
            } else {
                chart.lowHashrateState = defaultState;
            }
        }

        // Get values with enhanced stability
        let useHashrate3hr = false;
        const currentTime = Date.now();
        const LOW_HASHRATE_THRESHOLD = 0.01; // TH/s 
        const HIGH_HASHRATE_THRESHOLD = 20.0; // TH/s
        const MODE_SWITCH_DELAY = 120000;     // Increase to 2 minutes for more stability
        const CONSECUTIVE_SPIKES_THRESHOLD = 3; // Increase to require more consistent high readings
        const MIN_MODE_STABILITY_TIME = 120000; // 2 minutes minimum between mode switches

        // Check if we changed modes recently - enforce a minimum stability period
        const timeSinceLastModeChange = currentTime - chart.lowHashrateState.lastModeChange;
        const enforceStabilityPeriod = timeSinceLastModeChange < MIN_MODE_STABILITY_TIME;

        // IMPORTANT: Calculate normalized hashrate values 
        const normalizedHashrate60sec = normalizeHashrate(data.hashrate_60sec || 0, data.hashrate_60sec_unit || 'th/s');
        const normalizedHashrate3hr = normalizeHashrate(data.hashrate_3hr || 0, data.hashrate_3hr_unit || 'th/s');
        const normalizedAvg = normalizeHashrate(data.hashrate_24hr || 0, data.hashrate_24hr_unit || 'th/s');

        // First check if we should use 3hr data based on the stored state
        useHashrate3hr = chart.lowHashrateState.isLowHashrateMode;

        // Case 1: Currently in low hashrate mode
        if (chart.lowHashrateState.isLowHashrateMode) {
            // Default to staying in low hashrate mode
            useHashrate3hr = true;

            // If we're enforcing stability, don't even check for mode change
            if (!enforceStabilityPeriod && normalizedHashrate60sec >= HIGH_HASHRATE_THRESHOLD) {
                // Only track spikes if we aren't in stability enforcement period
                if (!chart.lowHashrateState.highHashrateSpikeTime) {
                    chart.lowHashrateState.highHashrateSpikeTime = currentTime;
                    console.log("High hashrate spike detected in low hashrate mode");
                }

                // Increment spike counter
                chart.lowHashrateState.spikeCount++;
                console.log(`Spike count: ${chart.lowHashrateState.spikeCount}/${CONSECUTIVE_SPIKES_THRESHOLD}`);

                // Check if spikes have persisted long enough
                const spikeElapsedTime = currentTime - chart.lowHashrateState.highHashrateSpikeTime;

                if (chart.lowHashrateState.spikeCount >= CONSECUTIVE_SPIKES_THRESHOLD &&
                    spikeElapsedTime > MODE_SWITCH_DELAY) {
                    useHashrate3hr = false;
                    chart.lowHashrateState.isLowHashrateMode = false;
                    chart.lowHashrateState.highHashrateSpikeTime = 0;
                    chart.lowHashrateState.spikeCount = 0;
                    chart.lowHashrateState.lastModeChange = currentTime;
                    console.log("Exiting low hashrate mode after sustained high hashrate");

                    // Save state changes to localStorage
                    saveLowHashrateState(chart.lowHashrateState);
                } else {
                    console.log(`Remaining in low hashrate mode despite spike (waiting: ${Math.round(spikeElapsedTime / 1000)}/${MODE_SWITCH_DELAY / 1000}s, count: ${chart.lowHashrateState.spikeCount}/${CONSECUTIVE_SPIKES_THRESHOLD})`);
                }
            } else {
                // Don't reset counters immediately on every drop - make the counter more persistent
                if (chart.lowHashrateState.spikeCount > 0 && normalizedHashrate60sec < HIGH_HASHRATE_THRESHOLD) {
                    // Don't reset immediately, use a gradual decay approach
                    if (Math.random() < 0.2) { // 20% chance to decrement counter each update
                        chart.lowHashrateState.spikeCount--;
                        console.log("Spike counter decayed to:", chart.lowHashrateState.spikeCount);

                        // Save state changes to localStorage
                        saveLowHashrateState(chart.lowHashrateState);
                    }
                }
            }
        }
        // Case 2: Currently in normal mode
        else {
            // Default to staying in normal mode
            useHashrate3hr = false;

            // Don't switch to low hashrate mode immediately if we recently switched modes
            if (!enforceStabilityPeriod && normalizedHashrate60sec < LOW_HASHRATE_THRESHOLD && normalizedHashrate3hr > LOW_HASHRATE_THRESHOLD) {
                // Record when low hashrate condition was first observed
                if (!chart.lowHashrateState.lowHashrateConfirmTime) {
                    chart.lowHashrateState.lowHashrateConfirmTime = currentTime;
                    console.log("Low hashrate condition detected");

                    // Save state changes to localStorage
                    saveLowHashrateState(chart.lowHashrateState);
                }

                // Require at least 60 seconds of low hashrate before switching modes
                const lowHashrateTime = currentTime - chart.lowHashrateState.lowHashrateConfirmTime;
                if (lowHashrateTime > 60000) { // 1 minute
                    useHashrate3hr = true;
                    chart.lowHashrateState.isLowHashrateMode = true;
                    chart.lowHashrateState.lastModeChange = currentTime;
                    console.log("Entering low hashrate mode after persistent low hashrate condition");

                    // Save state changes to localStorage
                    saveLowHashrateState(chart.lowHashrateState);
                } else {
                    console.log(`Low hashrate detected but waiting for persistence: ${Math.round(lowHashrateTime / 1000)}/60s`);
                }
            } else {
                // Only reset the confirmation timer if we've been above threshold consistently
                if (chart.lowHashrateState.lowHashrateConfirmTime &&
                    currentTime - chart.lowHashrateState.lowHashrateConfirmTime > 30000) { // 30 seconds above threshold
                    chart.lowHashrateState.lowHashrateConfirmTime = 0;
                    console.log("Low hashrate condition cleared after consistent normal hashrate");

                    // Save state changes to localStorage
                    saveLowHashrateState(chart.lowHashrateState);
                } else if (chart.lowHashrateState.lowHashrateConfirmTime) {
                    console.log("Brief hashrate spike, maintaining low hashrate detection timer");
                }
            }
        }

        // Helper function to save lowHashrateState to localStorage
        function saveLowHashrateState(state) {
            try {
                // Create a clean copy without circular references or functions
                const stateToSave = {
                    isLowHashrateMode: state.isLowHashrateMode,
                    highHashrateSpikeTime: state.highHashrateSpikeTime,
                    spikeCount: state.spikeCount,
                    lowHashrateConfirmTime: state.lowHashrateConfirmTime,
                    lastModeChange: state.lastModeChange,
                    stableModePeriod: state.stableModePeriod
                };
                localStorage.setItem('lowHashrateState', JSON.stringify(stateToSave));
                console.log("Saved low hashrate state:", state.isLowHashrateMode);
            } catch (e) {
                console.error("Error saving low hashrate state to localStorage:", e);
            }
        }

        /**
         * Process history data with comprehensive validation, unit normalization, and performance optimizations
         * @param {Object} data - The metrics data containing hashrate history
         * @param {Object} chart - The Chart.js chart instance to update
         * @param {boolean} useHashrate3hr - Whether to use 3hr average data instead of 60sec data
         * @param {number} normalizedAvg - The normalized 24hr average hashrate for reference
         */
        if (data.arrow_history && data.arrow_history.hashrate_60sec) {
            // Validate history data
            try {
                const perfStart = performance.now(); // Performance measurement

                // Determine which history data to use (3hr or 60sec) with proper fallback
                let historyData;
                let dataSource;

                if (useHashrate3hr && data.arrow_history.hashrate_3hr && data.arrow_history.hashrate_3hr.length > 0) {
                    historyData = data.arrow_history.hashrate_3hr;
                    dataSource = "3hr";
                    chart.data.datasets[0].label = 'Hashrate Trend (3HR AVG)';
                } else {
                    historyData = data.arrow_history.hashrate_60sec;
                    dataSource = "60sec";
                    chart.data.datasets[0].label = 'Hashrate Trend (60SEC AVG)';

                    // If we wanted 3hr data but it wasn't available, log a warning
                    if (useHashrate3hr) {
                        console.warn("3hr data requested but not available, falling back to 60sec data");
                    }
                }

                console.log(`Using ${dataSource} history data with ${historyData?.length || 0} points`);

                if (historyData && historyData.length > 0) {
                    // Pre-process history data to filter out invalid entries
                    const validHistoryData = historyData.filter(item => {
                        return item &&
                            (typeof item.value !== 'undefined') &&
                            !isNaN(parseFloat(item.value)) &&
                            (parseFloat(item.value) >= 0) &&
                            typeof item.time === 'string';
                    });

                    if (validHistoryData.length < historyData.length) {
                        console.warn(`Filtered out ${historyData.length - validHistoryData.length} invalid data points`);
                    }

                    if (validHistoryData.length === 0) {
                        console.warn("No valid history data points after filtering");
                        useSingleDataPoint();
                        return;
                    }

                    // Format time labels more efficiently (do this once, not in a map callback)
                    const timeZone = dashboardTimezone || 'America/Los_Angeles';
                    const now = new Date();
                    const yearMonthDay = {
                        year: now.getFullYear(),
                        month: now.getMonth(),
                        day: now.getDate()
                    };

                    // Create time formatter function with consistent options
                    const timeFormatter = new Intl.DateTimeFormat('en-US', {
                        timeZone: timeZone,
                        hour: '2-digit',
                        minute: '2-digit',
                        hour12: true
                    });

                    // Format all time labels at once
                    const formattedLabels = validHistoryData.map(item => {
                        const timeStr = item.time;
                        try {
                            // Parse time efficiently
                            let hours = 0, minutes = 0, seconds = 0;

                            if (timeStr.length === 8 && timeStr.indexOf(':') !== -1) {
                                // Format: HH:MM:SS
                                const parts = timeStr.split(':');
                                hours = parseInt(parts[0], 10);
                                minutes = parseInt(parts[1], 10);
                                seconds = parseInt(parts[2], 10);
                            } else if (timeStr.length === 5 && timeStr.indexOf(':') !== -1) {
                                // Format: HH:MM
                                const parts = timeStr.split(':');
                                hours = parseInt(parts[0], 10);
                                minutes = parseInt(parts[1], 10);
                            } else {
                                return timeStr; // Use original if format is unexpected
                            }

                            // Create time date with validation
                            if (isNaN(hours) || isNaN(minutes) || isNaN(seconds) ||
                                hours < 0 || hours > 23 || minutes < 0 || minutes > 59 || seconds < 0 || seconds > 59) {
                                return timeStr; // Use original for invalid times
                            }

                            const timeDate = new Date(yearMonthDay.year, yearMonthDay.month, yearMonthDay.day,
                                hours, minutes, seconds);

                            // Format using the formatter
                            const formatted = timeFormatter.format(timeDate);
                            return formatted.replace(/\s[AP]M$/i, ''); // Remove AM/PM
                        } catch (e) {
                            console.error("Time formatting error:", e);
                            return timeStr; // Use original on error
                        }
                    });

                    chart.data.labels = formattedLabels;

                    // Process and normalize hashrate values with validation (optimize by avoiding multiple iterations)
                    const hashrateValues = [];
                    const validatedData = new Array(validHistoryData.length);

                    // Enhanced unit validation
                    const validUnits = new Set(['th/s', 'ph/s', 'eh/s', 'gh/s', 'mh/s', 'zh/s']);

                    // Process all data points with error boundaries around each item
                    for (let i = 0; i < validHistoryData.length; i++) {
                        try {
                            const item = validHistoryData[i];

                            // Safety conversion in case value is a string
                            const val = parseFloat(item.value);

                            // Get unit with better validation
                            let unit = (item.unit || 'th/s').toLowerCase().trim();

                            // Use storeHashrateWithUnit to properly handle unit conversions for large values
                            // This increases chart precision by storing values in appropriate units
                            if (typeof window.storeHashrateWithUnit === 'function') {
                                // Use our specialized function if available
                                const storedFormat = window.storeHashrateWithUnit(val, unit);
                                const normalizedValue = normalizeHashrate(val, unit);

                                // Store the properly adjusted values for tooltip display
                                item.storageValue = storedFormat.value;
                                item.storageUnit = storedFormat.unit;
                                item.originalValue = val;
                                item.originalUnit = unit;

                                validatedData[i] = normalizedValue;

                                // Collect valid values for statistics
                                if (normalizedValue > 0) {
                                    hashrateValues.push(normalizedValue);
                                }
                            } else {
                                // Original approach if storeHashrateWithUnit isn't available
                                const normalizedValue = normalizeHashrate(val, unit);

                                // Store original values for tooltip reference
                                item.originalValue = val;
                                item.originalUnit = unit;

                                validatedData[i] = normalizedValue;

                                // Collect valid values for statistics
                                if (normalizedValue > 0) {
                                    hashrateValues.push(normalizedValue);
                                }
                            }
                        } catch (err) {
                            console.error(`Error processing hashrate at index ${i}:`, err);
                            validatedData[i] = 0; // Use 0 as a safe fallback
                        }
                    }
                    // Limit the data points based on the selected chartPoints (30, 60, or 180)
                    const limitedData = validatedData.slice(-chartPoints);
                    chart.data.datasets[0].data = limitedData;

                    // Similarly, limit the labels
                    const limitedLabels = formattedLabels.slice(-chartPoints);
                    chart.data.labels = limitedLabels;

                    // Store the full datasets for reference, but don't overwrite the displayed data
                    chart.fullData = validatedData;
                    chart.originalData = validHistoryData; // Store for tooltip reference

                    // Update tooltip callback to display proper units
                    chart.options.plugins.tooltip.callbacks.label = function (context) {
                        // Calculate the correct index in the original data array based on display data length
                        let index = context.dataIndex;

                        // If we're in limited view mode (30m or 60m), adjust the index
                        if (chart.data.labels.length < chart.originalData.length) {
                            // Calculate the offset - we need to look at the last N points of the original data
                            const offset = chart.originalData.length - chart.data.labels.length;
                            index = offset + context.dataIndex;
                        }

                        const originalData = chart.originalData?.[index];

                        if (originalData) {
                            if (originalData.storageValue !== undefined && originalData.storageUnit) {
                                return `HASHRATE: ${originalData.storageValue} ${originalData.storageUnit.toUpperCase()}`;
                            }
                            else if (originalData.originalValue !== undefined && originalData.originalUnit) {
                                return `HASHRATE: ${originalData.originalValue} ${originalData.originalUnit.toUpperCase()}`;
                            }
                        }

                        // Last resort fallback
                        return 'HASHRATE: ' + formatHashrateForDisplay(context.raw).toUpperCase();
                    };

                    // Calculate statistics for anomaly detection with optimization
                    if (hashrateValues.length > 1) {
                        // Calculate mean, min, max in a single pass for efficiency
                        let sum = 0, min = Infinity, max = -Infinity;

                        for (let i = 0; i < hashrateValues.length; i++) {
                            const val = hashrateValues[i];
                            sum += val;
                            if (val < min) min = val;
                            if (val > max) max = val;
                        }

                        const mean = sum / hashrateValues.length;

                        // Enhanced outlier detection
                        const standardDeviation = calculateStandardDeviation(hashrateValues, mean);
                        const outlierThreshold = 3; // Standard deviations

                        // Check for outliers using both range and statistical methods
                        const hasOutliersByRange = (max > mean * 10 || min < mean / 10);
                        const hasOutliersByStats = hashrateValues.some(v => Math.abs(v - mean) > outlierThreshold * standardDeviation);

                        // Log more helpful diagnostics for outliers
                        if (hasOutliersByRange || hasOutliersByStats) {
                            console.warn("WARNING: Hashrate variance detected in chart data. Possible unit inconsistency.");
                            console.warn(`Stats: Min: ${min.toFixed(2)}, Max: ${max.toFixed(2)}, Mean: ${mean.toFixed(2)}, StdDev: ${standardDeviation.toFixed(2)} TH/s`);

                            // Give more specific guidance
                            if (max > 1000 && min < 10) {
                                console.warn("ADVICE: Data contains mixed units (likely TH/s and PH/s). Check API response consistency.");
                            }
                        }

                        // Log performance timing for large datasets
                        if (hashrateValues.length > 100) {
                            const perfEnd = performance.now();
                            console.log(`Processed ${hashrateValues.length} hashrate points in ${(perfEnd - perfStart).toFixed(1)}ms`);
                        }
                    }

                    // Find filtered valid values for y-axis limits (more efficient than creating a new array)
                    let activeValues = 0, yMin = Infinity, yMax = -Infinity;
                    for (let i = 0; i < validatedData.length; i++) {
                        const v = validatedData[i];
                        if (!isNaN(v) && v !== null && v > 0) {
                            activeValues++;
                            if (v < yMin) yMin = v;
                            if (v > yMax) yMax = v;
                        }
                    }

                    if (activeValues > 0) {
                        // Optimized y-axis range calculation with padding
                        const padding = useHashrate3hr ? 0.5 : 0.2; // More padding in low hashrate mode

                        // When in low hashrate mode, ensure the y-axis includes the 24hr average
                        if (useHashrate3hr && normalizedAvg > 0) {
                            // Ensure the 24-hour average is visible with adequate padding
                            const minPadding = normalizedAvg * padding;
                            const maxPadding = normalizedAvg * padding;

                            chart.options.scales.y.min = Math.min(yMin * (1 - padding), normalizedAvg - minPadding);
                            chart.options.scales.y.max = Math.max(yMax * (1 + padding), normalizedAvg + maxPadding);

                            console.log(`Low hashrate mode: Y-axis range [${chart.options.scales.y.min.toFixed(2)}, ${chart.options.scales.y.max.toFixed(2)}] TH/s`);
                        } else {
                            // Normal mode scaling with smarter padding (less padding for large ranges)
                            const dynamicPadding = Math.min(0.2, 10 / yMax); // Reduce padding as max increases
                            chart.options.scales.y.min = Math.max(0, yMin * (1 - dynamicPadding)); // Never go below zero
                            chart.options.scales.y.max = yMax * (1 + dynamicPadding);
                        }

                        // Set appropriate step size based on range - improved algorithm
                        const range = chart.options.scales.y.max - chart.options.scales.y.min;

                        // Dynamic target ticks based on chart height for better readability
                        const chartHeight = chart.height || 300;
                        const targetTicks = Math.max(4, Math.min(8, Math.floor(chartHeight / 50)));

                        // Calculate ideal step size
                        const rawStepSize = range / targetTicks;

                        // Find a "nice" step size that's close to the raw step size
                        const stepSize = calculateNiceStepSize(rawStepSize);

                        // Set the calculated stepSize
                        chart.options.scales.y.ticks.stepSize = stepSize;

                        // Log the chosen stepSize 
                        console.log(`Y-axis range: ${range.toFixed(2)} TH/s, using stepSize: ${stepSize} (target ticks: ${targetTicks})`);
                    }
                } else {
                    console.warn("No history data items available");
                    useSingleDataPoint();
                }
            } catch (historyError) {
                console.error("Error processing hashrate history data:", historyError);
                // Fall back to single datapoint if history processing fails
                useSingleDataPoint();
            }
        } else {
            // No history data, use single datapoint
            useSingleDataPoint();
        }

        /**
         * Calculate standard deviation of an array of values
         * @param {Array<number>} values - Array of numeric values
         * @param {number} mean - Pre-calculated mean (optional)
         * @returns {number} - Standard deviation
         */
        function calculateStandardDeviation(values, precalculatedMean = null) {
            if (!values || values.length <= 1) return 0;

            // Calculate mean if not provided
            const mean = precalculatedMean !== null ? precalculatedMean :
                values.reduce((sum, val) => sum + val, 0) / values.length;

            // Calculate sum of squared differences
            const squaredDiffSum = values.reduce((sum, val) => sum + Math.pow(val - mean, 2), 0);

            // Calculate standard deviation
            return Math.sqrt(squaredDiffSum / values.length);
        }

        /**
         * Calculate a "nice" step size close to the raw step size
         * @param {number} rawStepSize - The mathematically ideal step size
         * @returns {number} - A rounded, human-friendly step size
         */
        function calculateNiceStepSize(rawStepSize) {
            if (rawStepSize <= 0) return 1; // Safety check

            // Get order of magnitude
            const magnitude = Math.pow(10, Math.floor(Math.log10(rawStepSize)));
            const normalized = rawStepSize / magnitude;

            // Choose a nice step size
            let niceStepSize;
            if (normalized < 1.5) niceStepSize = 1;
            else if (normalized < 3) niceStepSize = 2;
            else if (normalized < 7) niceStepSize = 5;
            else niceStepSize = 10;

            return niceStepSize * magnitude;
        }

        // Handle single datapoint display when no history is available
        function useSingleDataPoint() {
            try {
                // Format current time
                const now = new Date();
                let currentTime;
                try {
                    currentTime = now.toLocaleTimeString('en-US', {
                        timeZone: dashboardTimezone || 'America/Los_Angeles',
                        hour: '2-digit',
                        minute: '2-digit',
                        hour12: true
                    }).replace(/\s[AP]M$/i, '');
                } catch (e) {
                    console.error("Error formatting current time:", e);
                    currentTime = now.toLocaleTimeString('en-US', { hour12: false, hour: '2-digit', minute: '2-digit' });
                }

                // Choose which current hashrate to display with validation
                let currentValue, currentUnit, normalizedValue;

                if (useHashrate3hr) {
                    currentValue = parseFloat(data.hashrate_3hr || 0);
                    currentUnit = data.hashrate_3hr_unit || 'th/s';
                    chart.data.datasets[0].label = 'Hashrate Trend (3HR AVG)';
                } else {
                    currentValue = parseFloat(data.hashrate_60sec || 0);
                    currentUnit = data.hashrate_60sec_unit || 'th/s';
                    chart.data.datasets[0].label = 'Hashrate Trend (60SEC AVG)';
                }

                // Guard against invalid values
                if (isNaN(currentValue)) {
                    console.warn("Invalid hashrate value, using 0");
                    normalizedValue = 0;
                } else {
                    normalizedValue = normalizeHashrate(currentValue, currentUnit);
                }

                chart.data.labels = [currentTime];
                chart.data.datasets[0].data = [normalizedValue];

                // MODIFICATION: For single datapoint in low hashrate mode, ensure 24hr avg is visible
                if (useHashrate3hr && normalizedAvg > 0) {
                    const yMin = Math.min(normalizedValue * 0.8, normalizedAvg * 0.5);
                    const yMax = Math.max(normalizedValue * 1.2, normalizedAvg * 1.5);

                    chart.options.scales.y.min = yMin;
                    chart.options.scales.y.max = yMax;
                    console.log(`Low hashrate mode (single point): Adjusting y-axis to include 24hr avg: [${yMin.toFixed(2)}, ${yMax.toFixed(2)}]`);
                }
            } catch (err) {
                console.error("Error setting up single datapoint:", err);
                chart.data.labels = ["Now"];
                chart.data.datasets[0].data = [0];
            }
        }

        // Show low hashrate indicator as needed
        if (useHashrate3hr) {
            // Add indicator text to the chart
            if (!chart.lowHashrateIndicator) {
                // Create the indicator element if it doesn't exist
                const graphContainer = document.getElementById('graphContainer');
                if (graphContainer) {
                    const theme = getCurrentTheme();
                    const indicator = document.createElement('div');
                    indicator.id = 'lowHashrateIndicator';
                    indicator.style.position = 'absolute';
                    indicator.style.top = '10px';
                    indicator.style.right = '10px';
                    indicator.style.background = 'rgba(0,0,0,0.7)';
                    indicator.style.color = theme.PRIMARY;
                    indicator.style.padding = '5px 10px';
                    indicator.style.borderRadius = '3px';
                    indicator.style.fontSize = '12px';
                    indicator.style.zIndex = '10';
                    indicator.style.fontWeight = 'bold';
                    indicator.textContent = 'LOW HASHRATE MODE: SHOWING 3HR AVG';
                    graphContainer.appendChild(indicator);
                    chart.lowHashrateIndicator = indicator;
                }
            } else {
                chart.lowHashrateIndicator.style.color = getCurrentTheme().PRIMARY;
                chart.lowHashrateIndicator.style.display = 'block';
            }
        } else if (chart.lowHashrateIndicator) {
            chart.lowHashrateIndicator.style.display = 'none';
        }

        // UPDATE THE 24HR AVERAGE LINE ANNOTATION - THIS WAS MISSING
        if (chart.options && chart.options.plugins && chart.options.plugins.annotation &&
            chart.options.plugins.annotation.annotations && chart.options.plugins.annotation.annotations.averageLine) {

            // Get current theme for styling
            const theme = getCurrentTheme();

            // Update the position of the average line to match the 24hr hashrate
            chart.options.plugins.annotation.annotations.averageLine.yMin = normalizedAvg;
            chart.options.plugins.annotation.annotations.averageLine.yMax = normalizedAvg;

            // Update the annotation label
            const formattedAvg = formatHashrateForDisplay(data.hashrate_24hr, data.hashrate_24hr_unit);
            chart.options.plugins.annotation.annotations.averageLine.label.content =
                `24HR AVG: ${formattedAvg}`;

            // Set the color based on current theme
            chart.options.plugins.annotation.annotations.averageLine.borderColor = theme.CHART.ANNOTATION;
            chart.options.plugins.annotation.annotations.averageLine.label.color = theme.CHART.ANNOTATION;

            console.log(`Updated 24hr average line: ${normalizedAvg.toFixed(2)} TH/s`);
        } else {
            console.warn("Chart annotation plugin not properly configured");
        }

        updateBlockAnnotations(chart);
        // Finally update the chart with a safe non-animating update
        chart.update('none');
    } catch (chartError) {
        console.error("Error updating chart:", chartError);
    }
}

// Modify the pool fee calculation to use actual last block earnings
function calculatePoolFeeInSats(poolFeePercentage, lastBlockEarnings) {
    if (poolFeePercentage === undefined || poolFeePercentage === null ||
        lastBlockEarnings === undefined || lastBlockEarnings === null) {
        return null;
    }

    // Log the raw values for debugging
    console.log("Pool Fee %:", poolFeePercentage, "Last Block Earnings:", lastBlockEarnings);

    // Calculate how many SATS were taken as fees from the last block
    // Pool fee is a percentage, so we divide by 100 to get the actual rate
    const feeAmount = (poolFeePercentage / 100) * lastBlockEarnings;

    // Return as a negative number since it represents a cost
    return -Math.round(feeAmount);
}

// Main UI update function with currency support
function updateUI() {
    function ensureElementStyles() {
        // Create a style element if it doesn't exist
        if (!document.getElementById('customMetricStyles')) {
            const styleEl = document.createElement('style');
            styleEl.id = 'customMetricStyles';
            styleEl.textContent = `
        /* Ensure rows have consistent layout */
        .card-body p {
            position: relative;
            display: grid;
            grid-template-columns: auto auto 1fr;
            align-items: center;
            margin: 0.25rem 0;
            line-height: 1.2;
            gap: 0.25rem;
        }
        
        /* Label style */
        .card-body strong {
            grid-column: 1;
        }
        
        /* Main metric container */
        .main-metric {
            grid-column: 2;
            display: flex;
            align-items: center;
            white-space: nowrap;
        }
        
        /* All dividers */
        .metric-divider-container {
            grid-column: 3;
            justify-self: end;
            display: flex;
            align-items: center;
        }
        
        .metric-divider {
            display: inline-flex;
            align-items: center;
            margin-left: 1rem;
            padding-left: 0.75rem;
            height: 1.5em;
            white-space: nowrap;
        }
        
        .metric-divider-value {
            font-size: 0.85em;
            font-weight: normal;
            margin-right: 0.5rem;
        }
        
        .metric-divider-note {
            font-size: 0.85em;
            opacity: 0.7;
            color: white;
            font-weight: normal;
        }
        
        span[id^="indicator_"] {
            margin-left: 0.25rem;
            width: 1rem;
            display: inline-flex;
        }
        `;
            document.head.appendChild(styleEl);
        }
    }

    // Helper function to create dividers with consistent horizontal alignment
    function createDivider(valueId, valueText, labelText, valueClass = "yellow") {
        const dividerContainer = document.createElement("span");
        dividerContainer.className = "metric-divider";

        // Value element
        const valueSpan = document.createElement("span");
        valueSpan.id = valueId;
        valueSpan.className = `metric-value metric-divider-value ${valueClass}`;
        valueSpan.textContent = valueText;
        dividerContainer.appendChild(valueSpan);

        // Label element
        const labelSpan = document.createElement("span");
        labelSpan.className = "metric-divider-note";
        labelSpan.textContent = labelText;
        dividerContainer.appendChild(labelSpan);

        return dividerContainer;
    }

    if (!latestMetrics) {
        console.warn("No metrics data available");
        return;
    }

    try {
        const data = latestMetrics;

        // Get currency and exchange rate information
        const currency = data.currency || 'USD';
        const exchangeRate = data.exchange_rates && data.exchange_rates[currency] ?
            data.exchange_rates[currency] : 1.0;

        // Update only the currency earnings header, not SATOSHI EARNINGS
        function updateDashboardHeaders(currency) {
            // Find card headers but exclude "SATOSHI EARNINGS"
            const earningsHeaders = document.querySelectorAll('.card-header');
            earningsHeaders.forEach(header => {
                // Check if it's a currency header (contains EARNINGS but isn't SATOSHI EARNINGS)
                if (header.textContent.includes('EARNINGS') &&
                    !header.textContent.includes('SATOSHI EARNINGS')) {
                    header.textContent = `${currency} EARNINGS`;
                }
            });
        }

        // Call this inside the updateUI function where currency is processed
        updateDashboardHeaders(currency);

        // If this is the initial load, force a reset of all arrows
        if (initialLoad) {
            arrowIndicator.forceApplyArrows();
            initialLoad = false;
        }

        // Format each hashrate with proper normalization
        // Pool Hashrate
        let formattedPoolHashrate = "N/A";
        if (data.pool_total_hashrate != null) {
            formattedPoolHashrate = formatHashrateForDisplay(
                data.pool_total_hashrate,
                data.pool_total_hashrate_unit || 'th/s'
            );
        }
        updateElementText("pool_total_hashrate", formattedPoolHashrate);

        // Add pool luck calculation right after pool_total_hashrate
        if (data.daily_mined_sats && data.estimated_earnings_per_day_sats) {
            const poolLuck = calculatePoolLuck(
                parseFloat(data.daily_mined_sats),
                parseFloat(data.estimated_earnings_per_day_sats)
            );

            // Add pool_luck to the metrics data for arrow indicators
            if (poolLuck !== null) {
                data.pool_luck = poolLuck;
            }

            const poolLuckValue = poolLuck !== null ? formatLuckPercentage(poolLuck) : "N/A";

            // Get the pool_total_hashrate element's parent paragraph
            const poolHashratePara = document.getElementById("pool_total_hashrate").parentNode;

            // Ensure grid layout and structure
            ensureElementStyles();

            // Structure parent for proper grid layout (similar to the other metrics)
            if (!poolHashratePara.querySelector('.main-metric')) {
                const poolHashrate = document.getElementById("pool_total_hashrate");
                const indicatorPoolHashrate = document.getElementById("indicator_pool_total_hashrate");

                // Create the main metric container
                const mainMetric = document.createElement("span");
                mainMetric.className = "main-metric";

                // Move the metric and its indicator inside the container
                if (poolHashrate && indicatorPoolHashrate) {
                    // Clear any existing text nodes between the elements
                    let node = poolHashrate.nextSibling;
                    while (node && node !== indicatorPoolHashrate) {
                        const nextNode = node.nextSibling;
                        if (node.nodeType === 3) { // Text node
                            poolHashratePara.removeChild(node);
                        }
                        node = nextNode;
                    }

                    poolHashrate.parentNode.insertBefore(mainMetric, poolHashrate);
                    mainMetric.appendChild(poolHashrate);
                    mainMetric.appendChild(indicatorPoolHashrate);
                }

                // Create divider container for pool hashrate row
                const dividerContainer = document.createElement("span");
                dividerContainer.className = "metric-divider-container";
                poolHashratePara.appendChild(dividerContainer);
            }

            // Get or create the divider container
            let poolDividerContainer = poolHashratePara.querySelector('.metric-divider-container');
            if (!poolDividerContainer) {
                poolDividerContainer = document.createElement("span");
                poolDividerContainer.className = "metric-divider-container";
                poolHashratePara.appendChild(poolDividerContainer);
            }

            // Check if the "pool_luck" element already exists
            const existingLuck = document.getElementById("pool_luck");
            if (existingLuck) {
                // Update existing element
                existingLuck.textContent = poolLuckValue;

                // Apply appropriate color class based on luck value
                existingLuck.className = "metric-value metric-divider-value";
                if (poolLuck !== null) {
                    if (poolLuck > 110) {
                        existingLuck.classList.add("very-lucky");
                    } else if (poolLuck > 100) {
                        existingLuck.classList.add("lucky");
                    } else if (poolLuck >= 90) {
                        existingLuck.classList.add("normal-luck");
                    } else {
                        existingLuck.classList.add("unlucky");
                    }
                }
            } else {
                // Create the divider if it doesn't exist
                const poolLuckDiv = createDivider("pool_luck", poolLuckValue, "Earning Efficiency");

                // Apply appropriate color class
                const valueSpan = poolLuckDiv.querySelector('#pool_luck');
                if (valueSpan && poolLuck !== null) {
                    if (poolLuck > 110) {
                        valueSpan.classList.add("very-lucky");
                    } else if (poolLuck > 100) {
                        valueSpan.classList.add("lucky");
                    } else if (poolLuck >= 90) {
                        valueSpan.classList.add("normal-luck");
                    } else {
                        valueSpan.classList.add("unlucky");
                    }
                }

                // Add to divider container
                poolDividerContainer.appendChild(poolLuckDiv);
            }
        }

        // Update pool fees in SATS (as negative value)
        if (data.pool_fees_percentage !== undefined && data.last_block_earnings !== undefined) {
            // Parse the last_block_earnings (removing any "+" prefix if present)
            const lastBlockEarnings = parseFloat(data.last_block_earnings.toString().replace(/^\+/, ''));
            const poolFeeSats = calculatePoolFeeInSats(
                parseFloat(data.pool_fees_percentage),
                lastBlockEarnings
            );

            // Find the pool_fees_percentage element
            const poolFeesPercentage = document.getElementById("pool_fees_percentage");

            if (poolFeesPercentage) {
                // Format the pool fee in SATS with commas
                const formattedPoolFee = poolFeeSats !== null ?
                    numberWithCommas(poolFeeSats) + " SATS" : "N/A";

                // Check if pool_fees_sats span already exists
                let poolFeesSats = document.getElementById("pool_fees_sats");

                if (!poolFeesSats) {
                    // Create a new span for the fees in SATS if it doesn't exist
                    poolFeesSats = document.createElement("span");
                    poolFeesSats.id = "pool_fees_sats";
                    poolFeesSats.className = "metric-value";

                    // Insert immediately after the pool_fees_percentage element
                    poolFeesPercentage.insertAdjacentElement('afterend', poolFeesSats);
                }

                // Update the text and styling
                poolFeesSats.textContent = " (" + formattedPoolFee + ")";
                poolFeesSats.setAttribute("style", "color: #ff5555 !important; font-weight: bold !important; margin-left: 6px;");
            }
        }

        // 24hr Hashrate
        let formatted24hrHashrate = "N/A";
        if (data.hashrate_24hr != null) {
            formatted24hrHashrate = formatHashrateForDisplay(
                data.hashrate_24hr,
                data.hashrate_24hr_unit || 'th/s'
            );
        }
        updateElementText("hashrate_24hr", formatted24hrHashrate);

        // Update the block time section with consistent addition logic
        let blockTime = "N/A"; // Default value
        if (data.hashrate_24hr != null && data.network_hashrate != null) {
            blockTime = calculateBlockTime(
                data.hashrate_24hr,
                data.hashrate_24hr_unit || 'th/s',
                data.network_hashrate
            );
        }

        // Find the hashrate_24hr element's parent paragraph
        const hashrate24hrPara = document.getElementById("hashrate_24hr").parentNode;

        // Structure parent for proper grid layout
        if (!hashrate24hrPara.querySelector('.main-metric')) {
            const hashrate24hr = document.getElementById("hashrate_24hr");
            const indicator24hr = document.getElementById("indicator_hashrate_24hr");

            // Create the main metric container
            const mainMetric = document.createElement("span");
            mainMetric.className = "main-metric";

            // Move the metric and its indicator inside the container
            if (hashrate24hr && indicator24hr) {
                // Clear any existing text nodes between the elements
                let node = hashrate24hr.nextSibling;
                while (node && node !== indicator24hr) {
                    const nextNode = node.nextSibling;
                    if (node.nodeType === 3) { // Text node
                        hashrate24hrPara.removeChild(node);
                    }
                    node = nextNode;
                }

                hashrate24hr.parentNode.insertBefore(mainMetric, hashrate24hr);
                mainMetric.appendChild(hashrate24hr);
                mainMetric.appendChild(indicator24hr);
            }

            // Create divider container
            const dividerContainer = document.createElement("span");
            dividerContainer.className = "metric-divider-container";
            hashrate24hrPara.appendChild(dividerContainer);
        }

        // Get or create the divider container
        let dividerContainer = hashrate24hrPara.querySelector('.metric-divider-container');
        if (!dividerContainer) {
            dividerContainer = document.createElement("span");
            dividerContainer.className = "metric-divider-container";
            hashrate24hrPara.appendChild(dividerContainer);
        }

        // Check if the "block_time" element already exists
        const existingBlockTime = document.getElementById("block_time");
        if (existingBlockTime) {
            // Find the containing metric-divider
            let dividerElement = existingBlockTime.closest('.metric-divider');
            if (dividerElement) {
                // Just update the text
                existingBlockTime.textContent = blockTime;
            } else {
                // If structure is broken, recreate it
                const blockTimeDiv = createDivider("block_time", blockTime, "[Time to ₿]");
                dividerContainer.innerHTML = ''; // Clear container
                dividerContainer.appendChild(blockTimeDiv);
            }
        } else {
            // Create the "Time to ₿" divider
            const blockTimeDiv = createDivider("block_time", blockTime, "[Time to ₿]");
            dividerContainer.appendChild(blockTimeDiv);
        }

        // 3hr Hashrate
        let formatted3hrHashrate = "N/A";
        if (data.hashrate_3hr != null) {
            formatted3hrHashrate = formatHashrateForDisplay(
                data.hashrate_3hr,
                data.hashrate_3hr_unit || 'th/s'
            );
        }
        updateElementText("hashrate_3hr", formatted3hrHashrate);

        // Same for 3hr data with blockOdds
        const hashrate3hrPara = document.getElementById("hashrate_3hr").parentNode;

        // Structure parent for proper grid layout
        if (!hashrate3hrPara.querySelector('.main-metric')) {
            const hashrate3hr = document.getElementById("hashrate_3hr");
            const indicator3hr = document.getElementById("indicator_hashrate_3hr");

            // Create the main metric container
            const mainMetric = document.createElement("span");
            mainMetric.className = "main-metric";

            // Move the metric and its indicator inside the container
            if (hashrate3hr && indicator3hr) {
                // Clear any existing text nodes between the elements
                let node = hashrate3hr.nextSibling;
                while (node && node !== indicator3hr) {
                    const nextNode = node.nextSibling;
                    if (node.nodeType === 3) { // Text node
                        hashrate3hrPara.removeChild(node);
                    }
                    node = nextNode;
                }

                hashrate3hr.parentNode.insertBefore(mainMetric, hashrate3hr);
                mainMetric.appendChild(hashrate3hr);
                mainMetric.appendChild(indicator3hr);
            }

            // Create divider container
            const dividerContainer = document.createElement("span");
            dividerContainer.className = "metric-divider-container";
            hashrate3hrPara.appendChild(dividerContainer);
        }

        // Get or create the divider container
        let odds3hrContainer = hashrate3hrPara.querySelector('.metric-divider-container');
        if (!odds3hrContainer) {
            odds3hrContainer = document.createElement("span");
            odds3hrContainer.className = "metric-divider-container";
            hashrate3hrPara.appendChild(odds3hrContainer);
        }

        // Apply the same consistent approach for the block odds section
        if (data.hashrate_24hr != null && data.network_hashrate != null) {
            const blockProbability = calculateBlockProbability(
                data.hashrate_24hr,
                data.hashrate_24hr_unit || 'th/s',
                data.network_hashrate
            );

            // Update the element if it already exists
            const existingProbability = document.getElementById("block_odds_3hr");
            if (existingProbability) {
                existingProbability.textContent = blockProbability;
            } else {
                // For block odds after 3hr hashrate
                const blockOddsDiv = createDivider("block_odds_3hr", blockProbability, "[₿ Odds]");
                odds3hrContainer.appendChild(blockOddsDiv);
            }
        }

        // 10min Hashrate
        let formatted10minHashrate = "N/A";
        if (data.hashrate_10min != null) {
            formatted10minHashrate = formatHashrateForDisplay(
                data.hashrate_10min,
                data.hashrate_10min_unit || 'th/s'
            );
        }
        updateElementText("hashrate_10min", formatted10minHashrate);

        // 60sec Hashrate
        let formatted60secHashrate = "N/A";
        if (data.hashrate_60sec != null) {
            formatted60secHashrate = formatHashrateForDisplay(
                data.hashrate_60sec,
                data.hashrate_60sec_unit || 'th/s'
            );
        }
        updateElementText("hashrate_60sec", formatted60secHashrate);

        // Update other non-hashrate metrics
        updateElementText("block_number", numberWithCommas(data.block_number));

        // Update BTC price with currency conversion and symbol
        if (data.btc_price != null) {
            const btcPriceValue = data.btc_price;
            const symbol = getCurrencySymbol(currency);

            updateElementText("btc_price", formatCurrencyValue(btcPriceValue, currency));
        } else {
            updateElementText("btc_price", formatCurrencyValue(0, currency));
        }

        // Update last block earnings
        if (data.last_block_earnings !== undefined) {
            // Format with "+" prefix and "SATS" suffix
            updateElementText("last_block_earnings",
                "+" + numberWithCommas(data.last_block_earnings) + " SATS");
        }

        // Network hashrate (already in EH/s but verify)
        // Improved version with ZH/s support:
        if (data.network_hashrate >= 1000) {
            // Convert to Zettahash if over 1000 EH/s
            updateElementText("network_hashrate",
                (data.network_hashrate / 1000).toFixed(2) + " ZH/s");
        } else {
            // Use regular EH/s formatting
            updateElementText("network_hashrate",
                numberWithCommas(Math.round(data.network_hashrate)) + " EH/s");
        }
        updateElementText("difficulty", numberWithCommas(Math.round(data.difficulty)));

        // Daily revenue with currency conversion
        if (data.daily_revenue != null) {
            const dailyRevenue = data.daily_revenue;
            updateElementText("daily_revenue", formatCurrencyValue(dailyRevenue, currency));
        } else {
            updateElementText("daily_revenue", formatCurrencyValue(0, currency));
        }

        // Daily power cost with currency conversion
        if (data.daily_power_cost != null) {
            const dailyPowerCost = data.daily_power_cost;
            updateElementText("daily_power_cost", formatCurrencyValue(dailyPowerCost, currency));
        } else {
            updateElementText("daily_power_cost", formatCurrencyValue(0, currency));
        }

        // Daily profit with currency conversion and color
        if (data.daily_profit_usd != null) {
            const dailyProfit = data.daily_profit_usd;
            const dailyProfitElement = document.getElementById("daily_profit_usd");
            if (dailyProfitElement) {
                dailyProfitElement.textContent = formatCurrencyValue(dailyProfit, currency);
                if (dailyProfit < 0) {
                    // Use setAttribute to properly set the style with !important
                    dailyProfitElement.setAttribute("style", "color: #ff5555 !important; font-weight: bold !important;");
                } else {
                    // Clear the style attribute completely
                    dailyProfitElement.removeAttribute("style");
                }
            }
        }

        // Monthly profit with currency conversion and color
        if (data.monthly_profit_usd != null) {
            const monthlyProfit = data.monthly_profit_usd;
            const monthlyProfitElement = document.getElementById("monthly_profit_usd");
            if (monthlyProfitElement) {
                monthlyProfitElement.textContent = formatCurrencyValue(monthlyProfit, currency);
                if (monthlyProfit < 0) {
                    // Use setAttribute to properly set the style with !important
                    monthlyProfitElement.setAttribute("style", "color: #ff5555 !important; font-weight: bold !important;");
                } else {
                    // Clear the style attribute completely
                    monthlyProfitElement.removeAttribute("style");
                }
            }
        }

        updateElementText("daily_mined_sats", numberWithCommas(data.daily_mined_sats) + " SATS");
        updateElementText("monthly_mined_sats", numberWithCommas(data.monthly_mined_sats) + " SATS");

        // Update worker count from metrics (just the number, not full worker data)
        updateWorkersCount();

        updateElementText("unpaid_earnings", data.unpaid_earnings.toFixed(8) + " BTC");

        // Update payout estimation with color coding
        const payoutText = data.est_time_to_payout;
        updateElementText("est_time_to_payout", payoutText);

        // Check for "next block" in any case format
        if (payoutText && /next\s+block/i.test(payoutText)) {
            $("#est_time_to_payout").attr("style", "color: #32CD32 !important; animation: pulse 1s infinite !important; text-transform: uppercase !important;");
        } else {
            // Trim any extra whitespace
            const cleanText = payoutText ? payoutText.trim() : "";
            // Update your regex to handle hours-only format as well
            const regex = /(?:(\d+)\s*days?(?:,?\s*(\d+)\s*hours?)?)|(?:(\d+)\s*hours?)/i;
            const match = cleanText.match(regex);

            let totalDays = NaN;
            if (match) {
                if (match[1]) {
                    // Format: "X days" or "X days, Y hours"
                    const days = parseFloat(match[1]);
                    const hours = match[2] ? parseFloat(match[2]) : 0;
                    totalDays = days + (hours / 24);
                } else if (match[3]) {
                    // Format: "X hours"
                    const hours = parseFloat(match[3]);
                    totalDays = hours / 24;
                }
                console.log("Total days computed:", totalDays);  // Debug output
            }

            if (!isNaN(totalDays)) {
                if (totalDays < 4) {
                    $("#est_time_to_payout").attr("style", "color: #32CD32 !important; animation: none !important;");
                } else if (totalDays > 20) {
                    $("#est_time_to_payout").attr("style", "color: #ff5555 !important; animation: none !important;");
                } else {
                    $("#est_time_to_payout").attr("style", "color: #ffd700 !important; animation: none !important;");
                }
            } else {
                $("#est_time_to_payout").attr("style", "color: #ffd700 !important; animation: none !important;");
            }
        }

        updateElementText("last_block_height", data.last_block_height ? numberWithCommas(data.last_block_height) : "N/A");
        updateElementText("last_block_time", data.last_block_time || "");
        updateElementText("blocks_found", data.blocks_found || "0");
        updateElementText("last_share", data.total_last_share || "");

        // Update Estimated Earnings metrics
        updateElementText("estimated_earnings_per_day_sats", numberWithCommas(data.estimated_earnings_per_day_sats) + " SATS");
        updateElementText("estimated_earnings_next_block_sats", numberWithCommas(data.estimated_earnings_next_block_sats) + " SATS");
        updateElementText("estimated_rewards_in_window_sats", numberWithCommas(data.estimated_rewards_in_window_sats) + " SATS");

        // Update last updated timestamp
        try {
            // Get the configured timezone with fallback
            const configuredTimezone = window.dashboardTimezone || 'America/Los_Angeles';

            // Use server timestamp from metrics if available, otherwise use adjusted local time
            const timestampToUse = latestMetrics && latestMetrics.server_timestamp ?
                new Date(latestMetrics.server_timestamp) :
                new Date(Date.now() + (serverTimeOffset || 0));

            // Format with explicit timezone
            const options = {
                year: 'numeric',
                month: 'short',
                day: 'numeric',
                hour: '2-digit',
                minute: '2-digit',
                second: '2-digit',
                hour12: true,
                timeZone: configuredTimezone // Explicitly set timezone
            };

            // Update the lastUpdated element
            updateElementHTML("lastUpdated",
                "<strong>Last Updated:</strong> " +
                timestampToUse.toLocaleString('en-US', options) +
                "<span id='terminal-cursor'></span>");

            console.log(`Last updated timestamp shown using timezone: ${configuredTimezone}`);
        } catch (error) {
            console.error("Error formatting last updated timestamp:", error);
            // Fallback to basic timestamp if there's an error
            const now = new Date();
            updateElementHTML("lastUpdated",
                "<strong>Last Updated:</strong> " +
                now.toLocaleString() +
                "<span id='terminal-cursor'></span>");
        }

        // Update chart with normalized data if it exists
        if (trendChart) {
            // Use the enhanced chart update function with normalization
            updateChartWithNormalizedData(trendChart, data);
        }

        // Update indicators and check for block updates
        updateIndicators(data);
        checkForBlockUpdates(data);

        // Add this call before storing current metrics as previous metrics
        trackPayoutPerformance(data);

        // Store current metrics for next comparison
        previousMetrics = { ...data };

    } catch (error) {
        console.error("Error updating UI:", error);
    }
}

// Update unread notifications badge in navigation with animation effects
function updateNotificationBadge() {
    $.ajax({
        url: "/api/notifications/unread_count",
        method: "GET",
        success: function (data) {
            const unreadCount = data.unread_count;
            const badge = $("#nav-unread-badge");

            // Store the previous count to detect increases
            const previousCount = badge.text() ? parseInt(badge.text()) : 0;

            if (unreadCount > 0) {
                badge.text(unreadCount);
                badge.addClass('has-unread');

                // Add animation when count increases
                if (unreadCount > previousCount) {
                    // Remove animation if it's already applied
                    badge.removeClass('badge-pulse');

                    // Force DOM reflow to restart animation
                    void badge[0].offsetWidth;

                    // Apply animation
                    badge.addClass('badge-pulse');
                }
            } else {
                badge.text('');
                badge.removeClass('has-unread badge-pulse');
            }
        },
        error: function (xhr, status, error) {
            console.error("Error fetching notification count:", error);
        }
    });
}

// Update unread notifications badge in navigation
function updateNotificationBadge() {
    $.ajax({
        url: "/api/notifications/unread_count",
        method: "GET",
        success: function (data) {
            const unreadCount = data.unread_count;
            const badge = $("#nav-unread-badge");

            if (unreadCount > 0) {
                badge.text(unreadCount).show();
            } else {
                badge.hide();
            }
        }
    });
}

// Initialize notification badge checking
function initNotificationBadge() {
    // Update immediately
    updateNotificationBadge();

    // Update every 60 seconds
    setInterval(updateNotificationBadge, 60000);
}

// Add keyboard event listener for Alt+W to reset wallet address
$(document).keydown(function (event) {
    // Check if Alt+W is pressed (key code 87 is 'W')
    if (event.altKey && event.keyCode === 87) {
        resetWalletAddress();

        // Prevent default browser behavior
        event.preventDefault();
    }
});

// Function to reset wallet address in configuration and clear chart data
function resetWalletAddress() {
    if (confirm("Are you sure you want to reset your wallet address? This will also clear all chart data and redirect you to the configuration page.")) {
        // First clear chart data using the existing API endpoint
        $.ajax({
            url: '/api/reset-chart-data',
            method: 'POST',
            success: function () {
                console.log("Chart data reset successfully");

                // Then reset the chart display locally
                if (trendChart) {
                    trendChart.data.labels = [];
                    trendChart.data.datasets[0].data = [];
                    trendChart.update('none');
                }

                // Clear payout history data from localStorage
                try {
                    localStorage.removeItem('payoutHistory');
                    lastPayoutTracking.payoutHistory = [];
                    console.log("Payout history cleared for wallet change");
                    fetch('/api/payout-history', { method: 'DELETE' });

                    // Remove any visible payout comparison elements
                    $("#payout-comparison").remove();
                    $("#payout-history-container").empty().hide();
                } catch (e) {
                    console.error("Error clearing payout history:", e);
                }

                // Then reset wallet address
                fetch('/api/config')
                    .then(response => response.json())
                    .then(config => {
                        // Reset the wallet address to default
                        config.wallet = "yourwallethere";
                        // Add special flag to indicate config reset
                        config.config_reset = true;

                        // Save the updated configuration
                        return fetch('/api/config', {
                            method: 'POST',
                            headers: {
                                'Content-Type': 'application/json',
                            },
                            body: JSON.stringify(config)
                        });
                    })
                    .then(response => response.json())
                    .then(data => {
                        console.log("Wallet address reset successfully:", data);
                        // Also clear arrow indicator states
                        arrowIndicator.clearAll();
                        // Redirect to the boot page for reconfiguration
                        window.location.href = window.location.origin + "/";
                    })
                    .catch(error => {
                        console.error("Error resetting wallet address:", error);
                        alert("There was an error resetting your wallet address. Please try again.");
                    });
            },
            error: function (xhr, status, error) {
                console.error("Error clearing chart data:", error);
                // Continue with wallet reset even if chart reset fails
                resetWalletAddressOnly();
            }
        });
    }
}

// Fallback function if chart reset fails - also updated to clear payout history
function resetWalletAddressOnly() {
    // Clear payout history data from localStorage
    try {
        localStorage.removeItem('payoutHistory');
        lastPayoutTracking.payoutHistory = [];
        console.log("Payout history cleared for wallet change");
        fetch('/api/payout-history', { method: 'DELETE' });

        // Remove any visible payout comparison elements
        $("#payout-comparison").remove();
        $("#payout-history-container").empty().hide();
    } catch (e) {
        console.error("Error clearing payout history:", e);
    }

    fetch('/api/config')
        .then(response => response.json())
        .then(config => {
            config.wallet = "yourwallethere";
            return fetch('/api/config', {
                method: 'POST',
                headers: {
                    'Content-Type': 'application/json',
                },
                body: JSON.stringify(config)
            });
        })
        .then(response => response.json())
        .then(data => {
            console.log("Wallet address reset successfully (without chart reset):", data);
            window.location.href = window.location.origin + "/";
        })
        .catch(error => {
            console.error("Error resetting wallet address:", error);
            alert("There was an error resetting your wallet address. Please try again.");
        });
}

// Function to show a helpful notification to the user about hashrate normalization
function showHashrateNormalizeNotice() {
    // Only show if the notification doesn't already exist on the page
    if ($("#hashrateNormalizeNotice").length === 0) {
        const theme = getCurrentTheme();

        // Create notification element with theme-appropriate styling
        const notice = $(`
            <div id="hashrateNormalizeNotice" style="
                position: fixed;
                bottom: 30px;
                right: 30px;
                background-color: rgba(0, 0, 0, 0.85);
                color: ${theme.PRIMARY};
                border: 1px solid ${theme.PRIMARY};
                padding: 15px 20px;
                z-index: 9999;
                max-width: 300px;
                font-family: 'VT323', monospace;
                font-size: 16px;
                box-shadow: 0 0 15px rgba(0, 0, 0, 0.5);
            ">
                <div style="display: flex; align-items: flex-start;">
                    <div style="margin-right: 10px;">
                        <i class="fas fa-chart-line" style="font-size: 22px;"></i>
                    </div>
                    <div>
                        <div style="font-weight: bold; margin-bottom: 5px; text-transform: uppercase;">Hashrate Chart Notice</div>
                        <div>Please wait 2-3 minutes for the chart to collect data and normalize for your hashrate pattern.</div>
                    </div>
                </div>
                <div style="text-align: right; margin-top: 10px;">
                    <button id="hashrateNoticeClose" style="
                        background: none; 
                        border: none; 
                        color: ${theme.PRIMARY}; 
                        cursor: pointer;
                        font-family: inherit;
                        text-decoration: underline;
                    ">Dismiss</button>
                    <label style="margin-left: 10px;">
                        <input type="checkbox" id="dontShowAgain" style="vertical-align: middle;"> 
                        <span style="font-size: 0.8em; vertical-align: middle;">Don't show again</span>
                    </label>
                </div>
            </div>
        `);

        // Add to body and handle close button
        $("body").append(notice);

        // Handler for the close button
        $("#hashrateNoticeClose").on("click", function () {
            // Check if "Don't show again" is checked
            if ($("#dontShowAgain").is(":checked")) {
                // Remember permanently in localStorage
                localStorage.setItem('hideHashrateNotice', 'true');
                console.log("User chose to permanently hide hashrate notice");
            } else {
                // Only remember for this session
                sessionStorage.setItem('hideHashrateNoticeSession', 'true');
                console.log("User dismissed hashrate notice for this session");
            }

            // Hide and remove the notice
            $("#hashrateNormalizeNotice").fadeOut(300, function () {
                $(this).remove();
            });
        });

        // Auto-hide after 60 seconds
        setTimeout(function () {
            if ($("#hashrateNormalizeNotice").length) {
                $("#hashrateNormalizeNotice").fadeOut(500, function () {
                    $(this).remove();
                });
            }
        }, 60000); // Changed to 60 seconds for better visibility
    }
}

// Helper function to check if we should show the notice (call this during page initialization)
function checkAndShowHashrateNotice() {
    // Check if user has permanently hidden the notice
    const permanentlyHidden = localStorage.getItem('hideHashrateNotice') === 'true';

    // Check if user has hidden the notice for this session
    const sessionHidden = sessionStorage.getItem('hideHashrateNoticeSession') === 'true';

    // Also check low hashrate mode state (to potentially show a different message)
    const inLowHashrateMode = localStorage.getItem('lowHashrateState') ?
        JSON.parse(localStorage.getItem('lowHashrateState')).isLowHashrateMode : false;

    if (!permanentlyHidden && !sessionHidden) {
        // Show the notice with a short delay to ensure the page is fully loaded
        setTimeout(function () {
            showHashrateNormalizeNotice();
        }, 2000);
    } else {
        console.log("Hashrate notice will not be shown: permanently hidden = " +
            permanentlyHidden + ", session hidden = " + sessionHidden);
    }
}

// Currency conversion functions
function getCurrencySymbol(currency) {
    const symbols = {
        'USD': '$',
        'EUR': '€',
        'GBP': '£',
        'JPY': '¥',
        'CAD': 'CA$',
        'AUD': 'A$',
        'CNY': '¥',
        'KRW': '₩',
        'BRL': 'R$',
        'CHF': 'Fr'
    };
    return symbols[currency] || '$';
}

function formatCurrencyValue(value, currency) {
    if (value == null || isNaN(value)) return "N/A";

    const symbol = getCurrencySymbol(currency);

    // For JPY and KRW, show without decimal places
    if (currency === 'JPY' || currency === 'KRW') {
        return `${symbol}${numberWithCommas(Math.round(value))}`;
    }

    return `${symbol}${numberWithCommas(value.toFixed(2))}`;
}

// Update the BTC price and earnings card header with the selected currency
function updateCurrencyLabels(currency) {
    const earningsHeader = document.querySelector('.card-header:contains("USD EARNINGS")');
    if (earningsHeader) {
        earningsHeader.textContent = `${currency} EARNINGS`;
    }
}

$(document).ready(function () {
    // Apply theme based on stored preference - moved to beginning for better initialization
    try {
        const useDeepSea = localStorage.getItem('useDeepSeaTheme') === 'true';
        if (useDeepSea) {
            applyDeepSeaTheme();
        }
        // Setup theme change listener
        setupThemeChangeListener();
        loadBlockAnnotations();
    } catch (e) {
        console.error("Error handling theme:", e);
    }

    // Initialize chart points preference from localStorage
    try {
        const storedPreference = localStorage.getItem('chartPointsPreference');
        if (storedPreference) {
            const points = parseInt(storedPreference, 10);
            if ([30, 60, 180].includes(points)) {
                chartPoints = points;
            }
        }
    } catch (e) {
        console.error("Error loading chart points preference", e);
    }
    updateChartPointsButtons();

    // Modify the initializeChart function to use blue colors for the chart
    function initializeChart() {
        try {
            const ctx = document.getElementById('trendGraph').getContext('2d');
            if (!ctx) {
                console.error("Could not find trend graph canvas");
                return null;
            }

            if (!window.Chart) {
                console.error("Chart.js not loaded");
                return null;
            }

            // Get the current theme colors
            const theme = getCurrentTheme();

            // Check if annotation plugin is available
            const hasAnnotationPlugin = window.simpleAnnotationPlugin !== undefined;

            const chart = new Chart(ctx, {
                type: 'line',
                data: {
                    labels: [],
                    datasets: [{
                        label: 'HASHRATE TREND (TH/s)',
                        data: [],
                        borderWidth: 2,
                        borderColor: function (context) {
                            const chart = context.chart;
                            const { ctx, chartArea } = chart;
                            if (!chartArea) {
                                return theme.PRIMARY;
                            }
                            // Create gradient for line
                            const gradient = ctx.createLinearGradient(0, 0, 0, chartArea.bottom);
                            gradient.addColorStop(0, theme.CHART.GRADIENT_START);
                            gradient.addColorStop(1, theme.CHART.GRADIENT_END);
                            return gradient;
                        },
                        backgroundColor: function (context) {
                            const chart = context.chart;
                            const { ctx, chartArea } = chart;
                            if (!chartArea) {
                                return `rgba(${theme.PRIMARY_RGB}, 0.1)`;
                            }
                            // Create gradient for fill
                            const gradient = ctx.createLinearGradient(0, 0, 0, chartArea.bottom);
                            gradient.addColorStop(0, `rgba(${theme.PRIMARY_RGB}, 0.3)`);
                            gradient.addColorStop(0.5, `rgba(${theme.PRIMARY_RGB}, 0.2)`);
                            gradient.addColorStop(1, `rgba(${theme.PRIMARY_RGB}, 0.05)`);
                            return gradient;
                        },
                        fill: true,
                        tension: 0.3,
                    }]
                },
                options: {
                    responsive: true,
                    maintainAspectRatio: false,
                    animation: {
                        duration: 0 // Disable animations for better performance
                    },
                    scales: {
                        x: {
                            display: true,
                            ticks: {
                                maxTicksLimit: 8, // Limit number of x-axis labels
                                maxRotation: 0,   // Don't rotate labels
                                autoSkip: true,   // Automatically skip some labels
                                color: '#FFFFFF',
                                font: {
                                    family: "'VT323', monospace", // Terminal font
                                    size: 14
                                }
                            },
                            grid: {
                                color: '#333333',
                                lineWidth: 0.5
                            }
                        },
                        y: {
                            title: {
                                display: true,
                                text: 'HASHRATE (TH/S)',
                                color: theme.PRIMARY,
                                font: {
                                    family: "'VT323', monospace",
                                    size: 16,
                                    weight: 'bold'
                                }
                            },
                            ticks: {
                                color: '#FFFFFF',
                                maxTicksLimit: 6, // Limit total number of ticks
                                precision: 1,     // Control decimal precision
                                autoSkip: true,   // Skip labels to prevent overcrowding
                                autoSkipPadding: 10, // Padding between skipped labels
                                font: {
                                    family: "'VT323', monospace", // Terminal font
                                    size: 14
                                },
                                callback: function (value) {
                                    // For zero, just return 0
                                    if (value === 0) return '0';

                                    // For very large values (1M+ TH/s = 1000+ PH/s)
                                    if (value >= 1000000) {
                                        return (value / 1000000).toFixed(1) + 'E'; // Show as EH/s
                                    }
                                    // For large values (1000+ TH/s), show in PH/s
                                    else if (value >= 1000) {
                                        return (value / 1000).toFixed(1) + 'P'; // Show as PH/s
                                    }
                                    // For values between 10 and 1000 TH/s
                                    else if (value >= 10) {
                                        return Math.round(value);
                                    }
                                    // For small values, limit decimal places
                                    else if (value >= 1) {
                                        return value.toFixed(1);
                                    }
                                    // For tiny values, use appropriate precision
                                    else {
                                        return value.toPrecision(2);
                                    }
                                }
                            },
                            grid: {
                                color: '#333333',
                                lineWidth: 0.5,
                                drawBorder: false,
                                zeroLineColor: '#555555',
                                zeroLineWidth: 1,
                                drawTicks: false
                            }
                        }
                    },
                    plugins: {
                        tooltip: {
                            backgroundColor: 'rgba(0, 0, 0, 0.8)',
                            titleColor: theme.PRIMARY,
                            bodyColor: '#FFFFFF',
                            titleFont: {
                                family: "'VT323', monospace",
                                size: 16,
                                weight: 'bold'
                            },
                            bodyFont: {
                                family: "'VT323', monospace",
                                size: 14
                            },
                            padding: 10,
                            cornerRadius: 0,
                            displayColors: false,
                            callbacks: {
                                title: function (tooltipItems) {
                                    return tooltipItems[0].label.toUpperCase();
                                },
                                label: function (context) {
                                    // Format tooltip values with appropriate unit
                                    const value = context.raw;
                                    return 'HASHRATE: ' + formatHashrateForDisplay(value).toUpperCase();
                                }
                            }
                        },
                        legend: { display: false },
                        annotation: hasAnnotationPlugin ? {
                            annotations: {
                                averageLine: {
                                    type: 'line',
                                    yMin: 0,
                                    yMax: 0,
                                    borderColor: theme.CHART.ANNOTATION,
                                    borderWidth: 3,
                                    borderDash: [8, 4],
                                    shadowColor: `rgba(${theme.PRIMARY_RGB}, 0.5)`,
                                    shadowBlur: 8,
                                    shadowOffsetX: 0,
                                    shadowOffsetY: 0,
                                    label: {
                                        enabled: true,
                                        content: '24HR AVG: 0 TH/S',
                                        backgroundColor: 'rgba(0,0,0,0.8)',
                                        color: theme.CHART.ANNOTATION,
                                        font: {
                                            family: "'VT323', monospace",
                                            size: 16,
                                            weight: 'bold'
                                        },
                                        padding: { top: 4, bottom: 4, left: 8, right: 8 },
                                        borderRadius: 0,
                                        position: 'start'
                                    }
                                }
                            }
                        } : {}
                    }
                }
            });
            updateBlockAnnotations(chart);
            return chart;
        } catch (error) {
            console.error("Error initializing chart:", error);
            return null;
        }
    }

    // Add this function to the document ready section
    function setupThemeChangeListener() {
        window.addEventListener('storage', function (event) {
            if (event.key === 'useDeepSeaTheme') {
                if (trendChart) {
                    // Save all font configurations
                    const fontConfig = {
                        xTicks: { ...trendChart.options.scales.x.ticks.font },
                        yTicks: { ...trendChart.options.scales.y.ticks.font },
                        yTitle: { ...trendChart.options.scales.y.title.font },
                        tooltip: {
                            title: { ...trendChart.options.plugins.tooltip.titleFont },
                            body: { ...trendChart.options.plugins.tooltip.bodyFont }
                        }
                    };

                    // No need to create a copy of lowHashrateState here, 
                    // as we'll load it from localStorage after chart recreation

                    // Save the low hashrate indicator element if it exists
                    const wasInLowHashrateMode = trendChart.lowHashrateState &&
                        trendChart.lowHashrateState.isLowHashrateMode;

                    // Check if we're on mobile (viewport width < 768px)
                    const isMobile = window.innerWidth < 768;

                    // Store the original sizes before destroying chart
                    const xTicksFontSize = fontConfig.xTicks.size || 14;
                    const yTicksFontSize = fontConfig.yTicks.size || 14;
                    const yTitleFontSize = fontConfig.yTitle.size || 16;

                    // Recreate the chart with new theme colors
                    trendChart.destroy();
                    trendChart = initializeChart();

                    // The state will be automatically loaded from localStorage in updateChartWithNormalizedData

                    // Ensure font sizes are explicitly set to original values
                    // This is especially important for mobile
                    if (isMobile) {
                        // On mobile, set explicit font sizes (based on the originals)
                        trendChart.options.scales.x.ticks.font = {
                            ...fontConfig.xTicks,
                            size: xTicksFontSize
                        };

                        trendChart.options.scales.y.ticks.font = {
                            ...fontConfig.yTicks,
                            size: yTicksFontSize
                        };

                        trendChart.options.scales.y.title.font = {
                            ...fontConfig.yTitle,
                            size: yTitleFontSize
                        };

                        // Also set tooltip font sizes explicitly
                        trendChart.options.plugins.tooltip.titleFont = {
                            ...fontConfig.tooltip.title,
                            size: fontConfig.tooltip.title.size || 16
                        };

                        trendChart.options.plugins.tooltip.bodyFont = {
                            ...fontConfig.tooltip.body,
                            size: fontConfig.tooltip.body.size || 14
                        };

                        console.log('Mobile device detected: Setting explicit font sizes for chart labels');
                    } else {
                        // On desktop, use the full font config objects as before
                        trendChart.options.scales.x.ticks.font = fontConfig.xTicks;
                        trendChart.options.scales.y.ticks.font = fontConfig.yTicks;
                        trendChart.options.scales.y.title.font = fontConfig.yTitle;
                        trendChart.options.plugins.tooltip.titleFont = fontConfig.tooltip.title;
                        trendChart.options.plugins.tooltip.bodyFont = fontConfig.tooltip.body;
                    }

                    // Update with data and force an immediate chart update
                    updateChartWithNormalizedData(trendChart, latestMetrics);
                    updateBlockAnnotations(trendChart);
                    trendChart.update('none');
                }

                // Update refresh button color
                updateRefreshButtonColor();

                // Trigger custom event
                $(document).trigger('themeChanged');
            }
        });
    }

    setupThemeChangeListener();

    // Remove the existing refreshUptime container to avoid duplicates
    $('#refreshUptime').hide();

    // Create a shared timing object that both systems can reference
    window.sharedTimingData = {
        serverTimeOffset: serverTimeOffset,
        serverStartTime: serverStartTime,
        lastRefreshTime: Date.now()
    };

    // Override the updateServerTime function to update the shared object
    const originalUpdateServerTime = updateServerTime;
    updateServerTime = function () {
        originalUpdateServerTime();

        // Update shared timing data after the original function runs
        setTimeout(function () {
            window.sharedTimingData.serverTimeOffset = serverTimeOffset;
            window.sharedTimingData.serverStartTime = serverStartTime;

            // Make sure BitcoinMinuteRefresh uses the same timing information
            if (typeof BitcoinMinuteRefresh !== 'undefined' && BitcoinMinuteRefresh.updateServerTime) {
                BitcoinMinuteRefresh.updateServerTime(serverTimeOffset, serverStartTime);
            }
        }, 100);
    };

    // Function to fix the Last Block line in the payout card
    function fixLastBlockLine() {
        // Add the style to fix the Last Block line
        $("<style>")
            .prop("type", "text/css")
            .html(`
      /* Fix for Last Block line to keep all elements on one line */
      .card-body p.last-block-line {
        white-space: nowrap;
        overflow: hidden;
        text-overflow: ellipsis;
        display: flex;
        align-items: center;
      }
      
      .card-body p.last-block-line > strong {
        flex-shrink: 0;
      }
      
      .card-body p.last-block-line > span,
      .card-body p.last-block-line > #indicator_last_block {
        display: inline-block;
        margin-right: 5px;
      }
    `)
            .appendTo("head");

        // Apply the class to the Last Block line
        $("#payoutMiscCard .card-body p").each(function () {
            const strongElem = $(this).find("strong");
            if (strongElem.length && strongElem.text().includes("Last Block")) {
                $(this).addClass("last-block-line");
            }
        });
    }

    // Call this function
    fixLastBlockLine();

    // Check if we should show the hashrate normalization notice
    checkAndShowHashrateNotice();

    // Also show notice when entering low hashrate mode for the first time in a session
    // Track when we enter low hashrate mode to show specialized notification
    const originalUpdateChartWithNormalizedData = updateChartWithNormalizedData;
    window.updateChartWithNormalizedData = function (chart, data) {
        const wasInLowHashrateMode = chart && chart.lowHashrateState &&
            chart.lowHashrateState.isLowHashrateMode;

        // Call original function
        originalUpdateChartWithNormalizedData(chart, data);

        // Check if we just entered low hashrate mode
        if (chart && chart.lowHashrateState &&
            chart.lowHashrateState.isLowHashrateMode && !wasInLowHashrateMode) {

            console.log("Entered low hashrate mode - showing notification");

            // Show the notice if it hasn't been permanently hidden
            if (localStorage.getItem('hideHashrateNotice') !== 'true' &&
                !$("#hashrateNormalizeNotice").length) {
                showHashrateNormalizeNotice();
            }
        }
    };

    // Initialize payout tracking
    initPayoutTracking();

    // Add this to the setupThemeChangeListener function or document.ready
    $(document).on('themeChanged', function () {
        // Refresh payout history display with new theme
        if ($("#payout-history-container").is(":visible")) {
            displayPayoutSummary();
        }

        // Refresh any visible payout comparison with new theme
        if (lastPayoutTracking.payoutHistory.length > 0) {
            const latest = lastPayoutTracking.payoutHistory[0];
            displayPayoutComparison(latest);
        }
    });

    // Load timezone setting early
    (function loadTimezoneEarly() {
        // First try to get from localStorage for instant access
        try {
            const storedTimezone = localStorage.getItem('dashboardTimezone');
            if (storedTimezone) {
                window.dashboardTimezone = storedTimezone;
                console.log(`Using cached timezone: ${storedTimezone}`);
            }
        } catch (e) {
            console.error("Error reading timezone from localStorage:", e);
        }

        // Then fetch from server to ensure we have the latest setting
        fetch('/api/timezone')
            .then(response => response.json())
            .then(data => {
                if (data && data.timezone) {
                    window.dashboardTimezone = data.timezone;
                    console.log(`Set timezone from server: ${data.timezone}`);

                    // Cache for future use
                    try {
                        localStorage.setItem('dashboardTimezone', data.timezone);
                    } catch (e) {
                        console.error("Error storing timezone in localStorage:", e);
                    }
                }
            })
            .catch(error => {
                console.error("Error fetching timezone:", error);
            });
    })();

    // Floating Oracle tab logic
    function showYouTubeFloatingTab() {
        // Prevent multiple tabs
        if (document.getElementById('youtubeFloatingTab')) return;

        // Create overlay
        const overlay = document.createElement('div');
        overlay.id = 'youtubeFloatingTab';
        overlay.className = 'floating-tab-overlay';

        // Create tab container
        const tab = document.createElement('div');
        tab.className = 'floating-tab';

        // Close button
        const closeBtn = document.createElement('button');
        closeBtn.className = 'floating-tab-close';
        closeBtn.innerHTML = '&times;';
        closeBtn.onclick = function () {
            overlay.remove();
        };

        // Iframe for UTXO Oracle
        const iframe = document.createElement('iframe');
        iframe.width = "560";
        iframe.height = "315";
        iframe.src = "https://utxo.live/oracle/";
        iframe.title = "UTXO Oracle";
        iframe.frameBorder = "0";
        iframe.referrerPolicy = "strict-origin-when-cross-origin";
        iframe.allowFullscreen = true;

        // Add required permissions explicitly
        iframe.setAttribute('allow', 'autoplay; encrypted-media');

        // Assemble
        tab.appendChild(closeBtn);
        tab.appendChild(iframe);
        overlay.appendChild(tab);
        document.body.appendChild(overlay);
    }

    // Attach click handler
    $(document).on('click', '#btc_price', function () {
        showYouTubeFloatingTab();
    });

    // Override the manualRefresh function to update the shared lastRefreshTime
    const originalManualRefresh = manualRefresh;
    window.manualRefresh = function () {
        // Update the shared timing data
        window.sharedTimingData.lastRefreshTime = Date.now();

        // Call the original function
        originalManualRefresh();

        // Notify BitcoinMinuteRefresh about the refresh
        if (typeof BitcoinMinuteRefresh !== 'undefined' && BitcoinMinuteRefresh.notifyRefresh) {
            BitcoinMinuteRefresh.notifyRefresh();
        }
    };

    // Initialize the chart
    trendChart = initializeChart();

    // Add keyboard event listener for Shift+R
    $(document).keydown(function (event) {
        // Check if Shift+R is pressed (key code 82 is 'R')
        if (event.shiftKey && event.keyCode === 82) {
            resetDashboardChart();

            // Prevent default browser behavior (e.g., reload with Shift+R in some browsers)
            event.preventDefault();
        }
    });

    // Apply any saved arrows to DOM on page load
    arrowIndicator.forceApplyArrows();

    // Initialize BitcoinMinuteRefresh with our refresh function
    if (typeof BitcoinMinuteRefresh !== 'undefined' && BitcoinMinuteRefresh.initialize) {
        BitcoinMinuteRefresh.initialize(window.manualRefresh);

        // Immediately update it with our current server time information
        if (serverTimeOffset && serverStartTime) {
            BitcoinMinuteRefresh.updateServerTime(serverTimeOffset, serverStartTime);
        }
    }

    // Update BitcoinProgressBar theme when theme changes
    $(document).on('themeChanged', function () {
        if (typeof BitcoinMinuteRefresh !== 'undefined' &&
            typeof BitcoinMinuteRefresh.updateTheme === 'function') {
            BitcoinMinuteRefresh.updateTheme();
        }
    });

    // Set up event source for SSE
    setupEventSource();

    // Start server time polling
    updateServerTime();
    setInterval(updateServerTime, 30000);

    // Update the manual refresh button color
    $("body").append('<button id="refreshButton" style="position: fixed; bottom: 20px; left: 20px; z-index: 1000; background: #0088cc; color: white; border: none; padding: 8px 16px; display: none; cursor: pointer;">Refresh Data</button>');

    $("#refreshButton").on("click", function () {
        $(this).text("Refreshing...");
        $(this).prop("disabled", true);
        manualRefresh();
        setTimeout(function () {
            $("#refreshButton").text("Refresh Data");
            $("#refreshButton").prop("disabled", false);
        }, 5000);
    });

    // Force a data refresh when the page loads
    manualRefresh();

    // Add emergency refresh button functionality
    $("#forceRefreshBtn").show().on("click", function () {
        $(this).text("Refreshing...");
        $(this).prop("disabled", true);

        $.ajax({
            url: '/api/force-refresh',
            method: 'POST',
            timeout: 15000,
            success: function (data) {
                console.log("Force refresh successful:", data);
                manualRefresh(); // Immediately get the new data
                $("#forceRefreshBtn").text("Force Refresh").prop("disabled", false);
            },
            error: function (xhr, status, error) {
                console.error("Force refresh failed:", error);
                $("#forceRefreshBtn").text("Force Refresh").prop("disabled", false);
                alert("Refresh failed: " + error);
            }
        });
    });

    // Add stale data detection
    setInterval(function () {
        if (latestMetrics && latestMetrics.server_timestamp) {
            const lastUpdate = new Date(latestMetrics.server_timestamp);
            const timeSinceUpdate = Math.floor((Date.now() - lastUpdate.getTime()) / 1000);
            if (timeSinceUpdate > 120) { // More than 2 minutes
                showConnectionIssue(`Data stale (${timeSinceUpdate}s old). Use Force Refresh.`);
                $("#forceRefreshBtn").show();
            }
        }
    }, 30000); // Check every 30 seconds

    // Initialize notification badge
    initNotificationBadge();
});<|MERGE_RESOLUTION|>--- conflicted
+++ resolved
@@ -918,10 +918,7 @@
             lastPayoutTracking.payoutHistory.pop();
         }
 
-<<<<<<< HEAD
-=======
         updateAvgDaysFromHistory();
->>>>>>> ffd52b66
 
         try {
             localStorage.setItem('payoutHistory', JSON.stringify(lastPayoutTracking.payoutHistory));
