﻿"use strict";

/**
 * ArrowIndicator - A clean implementation for managing metric value change indicators
 * 
 * This module provides a simple, self-contained system for managing arrow indicators
 * that show whether metric values have increased, decreased, or remained stable
 * between refreshes.
 */
class ArrowIndicator {
    constructor() {
        this.previousMetrics = {};
        this.arrowStates = {};
        this.changeThreshold = 0.00001;
        this.debug = false;

        // Load saved state immediately
        this.loadFromStorage();

        // DOM ready handling
        if (document.readyState === 'loading') {
            document.addEventListener('DOMContentLoaded', () => this.initializeDOM());
        } else {
            setTimeout(() => this.initializeDOM(), 100);
        }

        // Handle tab visibility changes
        document.addEventListener("visibilitychange", () => {
            if (!document.hidden) {
                this.loadFromStorage();
                this.forceApplyArrows();
            }
        });

        // Handle storage changes for cross-tab sync
        window.addEventListener('storage', this.handleStorageEvent.bind(this));
    }

    initializeDOM() {
        // First attempt to apply arrows
        this.forceApplyArrows();

        // Set up a detection system to find indicator elements
        this.detectIndicatorElements();
    }

    detectIndicatorElements() {
        // Scan the DOM for all elements that match our indicator pattern
        const indicatorElements = {};

        // Look for elements with IDs starting with "indicator_"
        const elements = document.querySelectorAll('[id^="indicator_"]');
        elements.forEach(element => {
            const key = element.id.replace('indicator_', '');
            indicatorElements[key] = element;
        });

        // Apply arrows to the found elements
        this.applyArrowsToFoundElements(indicatorElements);

        // Set up a MutationObserver to catch dynamically added elements
        this.setupMutationObserver();

        // Schedule additional attempts with increasing delays
        [500, 1000, 2000].forEach(delay => {
            setTimeout(() => this.forceApplyArrows(), delay);
        });
    }

    setupMutationObserver() {
        // Watch for changes to the DOM that might add indicator elements
        const observer = new MutationObserver(mutations => {
            let newElementsFound = false;

            mutations.forEach(mutation => {
                if (mutation.type === 'childList' && mutation.addedNodes.length) {
                    mutation.addedNodes.forEach(node => {
                        if (node.nodeType === 1) { // Element node
                            // Check the node itself
                            if (node.id && node.id.startsWith('indicator_')) {
                                newElementsFound = true;
                            }

                            // Check children of the node
                            const childIndicators = node.querySelectorAll('[id^="indicator_"]');
                            if (childIndicators.length) {
                                newElementsFound = true;
                            }
                        }
                    });
                }
            });

            if (newElementsFound) {
                this.forceApplyArrows();
            }
        });

        // Start observing
        observer.observe(document.body, {
            childList: true,
            subtree: true
        });
    }

    forceApplyArrows() {
        let applied = 0;
        let missing = 0;

        // Apply arrows to all indicators we know about
        Object.keys(this.arrowStates).forEach(key => {
            const element = document.getElementById(`indicator_${key}`);
            if (element) {
                // Double-check if the element is visible
                const arrowValue = this.arrowStates[key] || "";

                // Use direct DOM manipulation instead of innerHTML for better reliability
                if (arrowValue) {
                    // Clear existing content
                    while (element.firstChild) {
                        element.removeChild(element.firstChild);
                    }

                    // Create the new icon element
                    const tmpDiv = document.createElement('div');
                    tmpDiv.innerHTML = arrowValue;
                    const iconElement = tmpDiv.firstChild;

                    // Make the arrow more visible
                    if (iconElement) {
                        element.appendChild(iconElement);

                        // Force the arrow to be visible
                        iconElement.style.display = "inline-block";
                    }
                }

                applied++;
            } else {
                missing++;
            }
        });

        return applied;
    }

    applyArrowsToFoundElements(elements) {
        let applied = 0;

        Object.keys(elements).forEach(key => {
            if (this.arrowStates[key]) {
                const element = elements[key];
                element.innerHTML = this.arrowStates[key];
                applied++;
            }
        });
    }

    updateIndicators(newMetrics, forceReset = false) {
        if (!newMetrics) return this.arrowStates;

        // Define metrics that should have indicators
        const metricKeys = [
            "pool_total_hashrate", "hashrate_24hr", "hashrate_3hr", "hashrate_10min",
            "hashrate_60sec", "block_number", "btc_price", "network_hashrate",
            "difficulty", "daily_revenue", "daily_power_cost", "daily_profit_usd",
            "monthly_profit_usd", "daily_mined_sats", "monthly_mined_sats", "unpaid_earnings",
            "estimated_earnings_per_day_sats", "estimated_earnings_next_block_sats",
            "estimated_rewards_in_window_sats", "workers_hashing"
        ];

        // Clear all arrows if requested
        if (forceReset) {
            metricKeys.forEach(key => {
                this.arrowStates[key] = "";
            });
        }

        // Current theme affects arrow colors
        const theme = getCurrentTheme();
        const upArrowColor = THEME.SHARED.GREEN;
        const downArrowColor = THEME.SHARED.RED;

        // Get normalized values and compare with previous metrics
        for (const key of metricKeys) {
            if (newMetrics[key] === undefined) continue;

            const newValue = this.getNormalizedValue(newMetrics, key);
            if (newValue === null) continue;

            if (this.previousMetrics[key] !== undefined) {
                const prevValue = this.previousMetrics[key];

                if (newValue > prevValue * (1 + this.changeThreshold)) {
                    this.arrowStates[key] = "<i class='arrow chevron fa-solid fa-angle-double-up bounce-up' style='color: green; display: inline-block !important;'></i>";
                }
                else if (newValue < prevValue * (1 - this.changeThreshold)) {
                    this.arrowStates[key] = "<i class='arrow chevron fa-solid fa-angle-double-down bounce-down' style='color: red; position: relative; top: -2px; display: inline-block !important;'></i>";
                }
            }

            this.previousMetrics[key] = newValue;
        }

        // Apply arrows to DOM
        this.forceApplyArrows();

        // Save to localStorage for persistence
        this.saveToStorage();

        return this.arrowStates;
    }

    // Get a normalized value for a metric to ensure consistent comparisons
    getNormalizedValue(metrics, key) {
        const value = parseFloat(metrics[key]);
        if (isNaN(value)) return null;

        // Special handling for hashrate values to normalize units
        if (key.includes('hashrate')) {
            const unit = metrics[key + '_unit'] || 'th/s';
            return this.normalizeHashrate(value, unit);
        }

        return value;
    }

    // Normalize hashrate to a common unit (TH/s)
    normalizeHashrate(value, unit) {
        // Use the enhanced global normalizeHashrate function
        return window.normalizeHashrate(value, unit);
    }

    // Save current state to localStorage
    saveToStorage() {
        try {
            // Save arrow states
            localStorage.setItem('dashboardArrows', JSON.stringify(this.arrowStates));

            // Save previous metrics for comparison after page reload
            localStorage.setItem('dashboardPreviousMetrics', JSON.stringify(this.previousMetrics));
        } catch (e) {
            console.error("Error saving arrow indicators to localStorage:", e);
        }
    }

    // Load state from localStorage
    loadFromStorage() {
        try {
            // Load arrow states
            const savedArrows = localStorage.getItem('dashboardArrows');
            if (savedArrows) {
                this.arrowStates = JSON.parse(savedArrows);
            }

            // Load previous metrics
            const savedMetrics = localStorage.getItem('dashboardPreviousMetrics');
            if (savedMetrics) {
                this.previousMetrics = JSON.parse(savedMetrics);
            }
        } catch (e) {
            console.error("Error loading arrow indicators from localStorage:", e);
            // On error, reset to defaults
            this.arrowStates = {};
            this.previousMetrics = {};
        }
    }

    // Handle storage events for cross-tab synchronization
    handleStorageEvent(event) {
        if (event.key === 'dashboardArrows') {
            try {
                const newArrows = JSON.parse(event.newValue);
                this.arrowStates = newArrows;
                this.forceApplyArrows();
            } catch (e) {
                console.error("Error handling storage event:", e);
            }
        }
    }

    // Reset for new refresh cycle
    prepareForRefresh() {
        Object.keys(this.arrowStates).forEach(key => {
            this.arrowStates[key] = "";
        });
        this.forceApplyArrows();
    }

    // Clear all indicators
    clearAll() {
        this.arrowStates = {};
        this.previousMetrics = {};
        this.forceApplyArrows();
        this.saveToStorage();
    }
}

// Create the singleton instance
const arrowIndicator = new ArrowIndicator();

// Global timezone configuration
let dashboardTimezone = 'America/Los_Angeles'; // Default
window.dashboardTimezone = dashboardTimezone; // Make it globally accessible

// Fetch the configured timezone when the page loads
function fetchTimezoneConfig() {
    fetch('/api/timezone')
        .then(response => response.json())
        .then(data => {
            if (data && data.timezone) {
                dashboardTimezone = data.timezone;
                window.dashboardTimezone = dashboardTimezone; // Make it globally accessible
                console.log(`Using configured timezone: ${dashboardTimezone}`);
            }
        })
        .catch(error => console.error('Error fetching timezone config:', error));
}

// Call this on page load
document.addEventListener('DOMContentLoaded', fetchTimezoneConfig);

// Global variables
let previousMetrics = {};
let latestMetrics = null;
let initialLoad = true;
let trendData = [];
let trendLabels = [];
let trendChart = null;
let blockAnnotations = [];
let connectionRetryCount = 0;
let maxRetryCount = 10;
let reconnectionDelay = 1000; // Start with 1 second
let pingInterval = null;
let lastPingTime = Date.now();
let connectionLostTimeout = null;

// Add this to the top of main.js with other global variables
let lastPayoutTracking = {
    lastUnpaidEarnings: null,
    estimatedTime: null,
    estimationTimestamp: null,
    lastBlockTime: null,
    payoutHistory: []
};

// Server time variables for uptime calculation
let serverTimeOffset = 0;
let serverStartTime = null;

// Register Chart.js annotation plugin if available
if (window['chartjs-plugin-annotation']) {
    Chart.register(window['chartjs-plugin-annotation']);
}

function loadBlockAnnotations() {
    try {
        const stored = localStorage.getItem('blockAnnotations');
        if (stored) {
            const parsed = JSON.parse(stored);
            if (Array.isArray(parsed)) {
                blockAnnotations = parsed;
            }
        }
    } catch (e) {
        console.error('Error loading block annotations', e);
        blockAnnotations = [];
    }
}

function saveBlockAnnotations() {
    try {
        localStorage.setItem('blockAnnotations', JSON.stringify(blockAnnotations));
    } catch (e) {
        console.error('Error saving block annotations', e);
    }
}

function updateBlockAnnotations(chart) {
    if (!chart || !chart.options) return;
    if (!chart.options.plugins) chart.options.plugins = {};
    if (!chart.options.plugins.annotation) chart.options.plugins.annotation = { annotations: {} };

    let anns = chart.options.plugins.annotation.annotations;
    if (!anns) {
        anns = {};
        chart.options.plugins.annotation.annotations = anns;
    }

    Object.keys(anns).forEach(key => {
        if (key.startsWith('blockEvent')) delete anns[key];
    });

    const theme = getCurrentTheme();
    blockAnnotations.forEach((label, idx) => {
        anns['blockEvent' + idx] = {
            type: 'line',
            xMin: label,
            xMax: label,
            borderColor: theme.CHART.BLOCK_EVENT,
            borderWidth: 2,
            borderDash: [4, 2],
            label: {
                enabled: true,
                content: label,
                backgroundColor: 'rgba(0,0,0,0.8)',
                color: theme.CHART.BLOCK_EVENT,
                rotation: -90,
                position: 'start'
            }
        };
    });
}

// Hashrate Normalization Utilities
// Enhanced normalizeHashrate function with better error handling for units
/**
 * Normalizes hashrate values to TH/s (terahashes per second) for consistent comparison
 * @param {number|string} value - The hashrate value to normalize
 * @param {string} unit - The unit of the provided hashrate (e.g., 'ph/s', 'th/s', 'gh/s')
 * @param {boolean} [debug=false] - Whether to output detailed debugging information
 * @returns {number} - The normalized hashrate value in TH/s
 */
function normalizeHashrate(value, unit, debug = false) {
    // Handle null, undefined, empty strings or non-numeric values
    if (value === null || value === undefined || value === '' || isNaN(parseFloat(value))) {
        if (debug) console.warn(`Invalid hashrate value: ${value}`);
        return 0;
    }

    // Convert to number and handle scientific notation (e.g., "1.23e+5")
    value = parseFloat(value);

    // Standardize unit handling with a lookup table
    const unit_normalized = (unit || 'th/s').toLowerCase().trim();

    // Store original values for logging
    const originalValue = value;
    const originalUnit = unit;

    // Lookup table for conversion factors (all relative to TH/s)
    const unitConversions = {
        // Zettahash (ZH/s) - 1 ZH/s = 1,000,000,000 TH/s
        'zh/s': 1000000000,
        'z/s': 1000000000,
        'z': 1000000000,
        'zettahash': 1000000000,
        'zettahash/s': 1000000000,
        'zetta': 1000000000,

        // Exahash (EH/s) - 1 EH/s = 1,000,000 TH/s
        'eh/s': 1000000,
        'e/s': 1000000,
        'e': 1000000,
        'exahash': 1000000,
        'exahash/s': 1000000,
        'exa': 1000000,

        // Petahash (PH/s) - 1 PH/s = 1,000 TH/s
        'ph/s': 1000,
        'p/s': 1000,
        'p': 1000,
        'petahash': 1000,
        'petahash/s': 1000,
        'peta': 1000,

        // Terahash (TH/s) - Base unit
        'th/s': 1,
        't/s': 1,
        't': 1,
        'terahash': 1,
        'terahash/s': 1,
        'tera': 1,

        // Gigahash (GH/s) - 1 TH/s = 1,000 GH/s
        'gh/s': 1 / 1000,
        'g/s': 1 / 1000,
        'g': 1 / 1000,
        'gigahash': 1 / 1000,
        'gigahash/s': 1 / 1000,
        'giga': 1 / 1000,

        // Megahash (MH/s) - 1 TH/s = 1,000,000 MH/s
        'mh/s': 1 / 1000000,
        'm/s': 1 / 1000000,
        'm': 1 / 1000000,
        'megahash': 1 / 1000000,
        'megahash/s': 1 / 1000000,
        'mega': 1 / 1000000,

        // Kilohash (KH/s) - 1 TH/s = 1,000,000,000 KH/s
        'kh/s': 1 / 1000000000,
        'k/s': 1 / 1000000000,
        'k': 1 / 1000000000,
        'kilohash': 1 / 1000000000,
        'kilohash/s': 1 / 1000000000,
        'kilo': 1 / 1000000000,

        // Hash (H/s) - 1 TH/s = 1,000,000,000,000 H/s
        'h/s': 1 / 1000000000000,
        'h': 1 / 1000000000000,
        'hash': 1 / 1000000000000,
        'hash/s': 1 / 1000000000000
    };

    let conversionFactor = null;
    let matchedUnit = null;

    // Direct lookup for exact matches
    if (unitConversions.hasOwnProperty(unit_normalized)) {
        conversionFactor = unitConversions[unit_normalized];
        matchedUnit = unit_normalized;
    } else {
        // Fuzzy matching for non-exact matches
        for (const knownUnit in unitConversions) {
            if (unit_normalized.includes(knownUnit) || knownUnit.includes(unit_normalized)) {
                conversionFactor = unitConversions[knownUnit];
                matchedUnit = knownUnit;

                if (debug) {
                    console.log(`Fuzzy matching unit: "${unit}" → interpreted as "${knownUnit}" (conversion: ${unitConversions[knownUnit]})`);
                }
                break;
            }
        }
    }

    // Handle unknown units
    if (conversionFactor === null) {
        console.warn(`Unrecognized hashrate unit: "${unit}", assuming TH/s. Value: ${value}`);

        // Automatically detect and suggest the appropriate unit based on magnitude
        if (value > 1000) {
            console.warn(`NOTE: Value ${value} is quite large for TH/s. Could it be PH/s?`);
        } else if (value > 1000000) {
            console.warn(`NOTE: Value ${value} is extremely large for TH/s. Could it be EH/s?`);
        } else if (value < 0.001) {
            console.warn(`NOTE: Value ${value} is quite small for TH/s. Could it be GH/s or MH/s?`);
        }

        // Assume TH/s as fallback
        conversionFactor = 1;
        matchedUnit = 'th/s';
    }

    // Calculate normalized value
    const normalizedValue = value * conversionFactor;

    // Log abnormally large conversions for debugging
    if ((normalizedValue > 1000000 || normalizedValue < 0.000001) && normalizedValue !== 0) {
        console.log(`Large scale conversion detected: ${originalValue} ${originalUnit} → ${normalizedValue.toExponential(2)} TH/s`);
    }

    // Extra debugging for very large values to help track the Redis storage issue
    if (debug && originalValue > 900000 && matchedUnit === 'th/s') {
        console.group('High Hashrate Debug Info');
        console.log(`Original: ${originalValue} ${originalUnit}`);
        console.log(`Normalized: ${normalizedValue} TH/s`);
        console.log(`Should be displayed as: ${(normalizedValue / 1000).toFixed(2)} PH/s`);
        console.log('Call stack:', new Error().stack);
        console.groupEnd();
    }

    return normalizedValue;
}

// ===== Chart Data Points Control =====
let chartPoints = 180; // Default to 180 points

function updateChartPointsButtons() {
    document.getElementById('btn-30').classList.toggle('active', chartPoints === 30);
    document.getElementById('btn-60').classList.toggle('active', chartPoints === 60);
    document.getElementById('btn-180').classList.toggle('active', chartPoints === 180);
}

function setChartPoints(points) {
    if (points === chartPoints) return;
    chartPoints = points;
    updateChartPointsButtons();

    updateChartWithNormalizedData(trendChart, latestMetrics);

    try {
        localStorage.setItem('chartPointsPreference', points.toString());
    } catch (e) {
        console.error("Error storing chart points preference", e);
    }

    showLoadingOverlay('trendGraph');
    setupEventSource();
}

function showLoadingOverlay(elementId) {
    const element = document.getElementById(elementId);
    if (!element) return;

    // Remove existing overlay if any
    let overlay = document.getElementById('loadingOverlay');
    if (overlay) overlay.remove();

    // Create loading overlay
    overlay = document.createElement('div');
    overlay.id = 'loadingOverlay';
    overlay.style.position = 'absolute';
    overlay.style.top = '0';
    overlay.style.left = '0';
    overlay.style.width = '100%';
    overlay.style.height = '100%';
    overlay.style.backgroundColor = 'rgba(0, 0, 0, 0.5)';
    overlay.style.display = 'flex';
    overlay.style.alignItems = 'center';
    overlay.style.justifyContent = 'center';
    overlay.style.zIndex = '10';
    overlay.style.borderRadius = '4px';

    // Add loading spinner
    const spinner = document.createElement('div');
    spinner.className = 'loading-spinner';
    overlay.appendChild(spinner);

    // Make parent position relative for absolute positioning
    const parent = element.parentElement;
    if (getComputedStyle(parent).position === 'static') {
        parent.style.position = 'relative';
    }

    // Add overlay to parent
    parent.appendChild(overlay);

    // Auto-hide after 2 seconds (failsafe)
    setTimeout(() => {
        const overlay = document.getElementById('loadingOverlay');
        if (overlay) overlay.remove();
    }, 2000);
}

// Helper function to format hashrate values for display
function formatHashrateForDisplay(value, unit) {
    if (isNaN(value) || value === null || value === undefined) return "N/A";

    // Always normalize to TH/s first if unit is provided
    let normalizedValue = unit ? normalizeHashrate(value, unit) : value;

    // Select appropriate unit based on magnitude
    if (normalizedValue >= 1000000) { // EH/s range
        return (normalizedValue / 1000000).toFixed(2) + ' EH/s';
    } else if (normalizedValue >= 1000) { // PH/s range
        return (normalizedValue / 1000).toFixed(2) + ' PH/s';
    } else if (normalizedValue >= 1) { // TH/s range
        return normalizedValue.toFixed(2) + ' TH/s';
    } else if (normalizedValue >= 0.001) { // GH/s range
        return (normalizedValue * 1000).toFixed(2) + ' GH/s';
    } else { // MH/s range or smaller
        return (normalizedValue * 1000000).toFixed(2) + ' MH/s';
    }
}

// Function to calculate block finding probability based on hashrate and network hashrate
function calculateBlockProbability(yourHashrate, yourHashrateUnit, networkHashrate) {
    // First normalize both hashrates to the same unit (TH/s)
    const normalizedYourHashrate = normalizeHashrate(yourHashrate, yourHashrateUnit);

    // Network hashrate is in EH/s, convert to TH/s (1 EH/s = 1,000,000 TH/s)
    const networkHashrateInTH = networkHashrate * 1000000;

    // Calculate probability as your_hashrate / network_hashrate
    const probability = normalizedYourHashrate / networkHashrateInTH;

    // Format the probability for display
    return formatProbability(probability);
}

// Format probability for display
function formatProbability(probability) {
    // Format as 1 in X chance (more intuitive for small probabilities)
    if (probability > 0) {
        const oneInX = Math.round(1 / probability);
        return `1 : ${numberWithCommas(oneInX)}`;
    } else {
        return "N/A";
    }
}

// Calculate theoretical time to find a block based on hashrate
function calculateBlockTime(yourHashrate, yourHashrateUnit, networkHashrate) {
    // First normalize both hashrates to the same unit (TH/s)
    const normalizedYourHashrate = normalizeHashrate(yourHashrate, yourHashrateUnit);

    // Make sure network hashrate is a valid number
    if (typeof networkHashrate !== 'number' || isNaN(networkHashrate) || networkHashrate <= 0) {
        console.error("Invalid network hashrate:", networkHashrate);
        return "N/A";
    }

    // Network hashrate is in EH/s, convert to TH/s (1 EH/s = 1,000,000 TH/s)
    const networkHashrateInTH = networkHashrate * 1000000;

    // Calculate the probability of finding a block per hash attempt
    const probability = normalizedYourHashrate / networkHashrateInTH;

    // Bitcoin produces a block every 10 minutes (600 seconds) on average
    const secondsToFindBlock = 600 / probability;

    // Log the calculation for debugging
    console.log(`Block time calculation using network hashrate: ${networkHashrate} EH/s`);
    console.log(`Your hashrate: ${yourHashrate} ${yourHashrateUnit} (normalized: ${normalizedYourHashrate} TH/s)`);
    console.log(`Probability: ${normalizedYourHashrate} / (${networkHashrate} * 1,000,000) = ${probability}`);
    console.log(`Time to find block: 600 seconds / ${probability} = ${secondsToFindBlock} seconds`);
    console.log(`Estimated time: ${secondsToFindBlock / 86400} days (${secondsToFindBlock / 86400 / 365.25} years)`);

    return formatTimeRemaining(secondsToFindBlock);
}

// Format time in seconds to a readable format (similar to est_time_to_payout)
function formatTimeRemaining(seconds) {
    if (!seconds || seconds <= 0 || !isFinite(seconds)) {
        return "N/A";
    }

    // Extremely large values (over 100 years) are not useful
    if (seconds > 3153600000) { // 100 years in seconds
        return "Never (statistically)";
    }

    const minutes = seconds / 60;
    const hours = minutes / 60;
    const days = hours / 24;
    const months = days / 30.44; // Average month length
    const years = days / 365.25; // Account for leap years

    if (years >= 1) {
        // For very long timeframes, show years and months
        const remainingMonths = Math.floor((years - Math.floor(years)) * 12);
        if (remainingMonths > 0) {
            return `${Math.floor(years)} year${Math.floor(years) !== 1 ? 's' : ''}, ${remainingMonths} month${remainingMonths !== 1 ? 's' : ''}`;
        }
        return `${Math.floor(years)} year${Math.floor(years) !== 1 ? 's' : ''}`;
    } else if (months >= 1) {
        // For months, show months and days
        const remainingDays = Math.floor((months - Math.floor(months)) * 30.44);
        if (remainingDays > 0) {
            return `${Math.floor(months)} month${Math.floor(months) !== 1 ? 's' : ''}, ${remainingDays} day${remainingDays !== 1 ? 's' : ''}`;
        }
        return `${Math.floor(months)} month${Math.floor(months) !== 1 ? 's' : ''}`;
    } else if (days >= 1) {
        // For days, show days and hours
        const remainingHours = Math.floor((days - Math.floor(days)) * 24);
        if (remainingHours > 0) {
            return `${Math.floor(days)} day${Math.floor(days) !== 1 ? 's' : ''}, ${remainingHours} hour${remainingHours !== 1 ? 's' : ''}`;
        }
        return `${Math.floor(days)} day${Math.floor(days) !== 1 ? 's' : ''}`;
    } else if (hours >= 1) {
        // For hours, show hours and minutes
        const remainingMinutes = Math.floor((hours - Math.floor(hours)) * 60);
        if (remainingMinutes > 0) {
            return `${Math.floor(hours)} hour${Math.floor(hours) !== 1 ? 's' : ''}, ${remainingMinutes} minute${remainingMinutes !== 1 ? 's' : ''}`;
        }
        return `${Math.floor(hours)} hour${Math.floor(hours) !== 1 ? 's' : ''}`;
    } else {
        // For minutes, just show minutes
        return `${Math.ceil(minutes)} minute${Math.ceil(minutes) !== 1 ? 's' : ''}`;
    }
}

// Calculate pool luck as a percentage
function calculatePoolLuck(actualSats, estimatedSats) {
    if (!actualSats || !estimatedSats || estimatedSats === 0) {
        return null;
    }

    // Calculate luck as a percentage (actual/estimated * 100)
    const luck = (actualSats / estimatedSats) * 100;
    return luck;
}

// Format luck percentage for display with color coding
function formatLuckPercentage(luckPercentage) {
    if (luckPercentage === null) {
        return "N/A";
    }

    const formattedLuck = luckPercentage.toFixed(1) + "%";

    // Don't add classes here, just return the formatted value
    // The styling will be applied separately based on the value
    return formattedLuck;
}

function trackPayoutPerformance(data) {
    // Check if we have the necessary data
    if (!data || data.unpaid_earnings === undefined || !data.est_time_to_payout) {
        return;
    }

    const currentUnpaidEarnings = data.unpaid_earnings;
    const currentEstimatedTime = data.est_time_to_payout;
    const currentTime = new Date();

    // First-time initialization
    if (lastPayoutTracking.lastUnpaidEarnings === null) {
        lastPayoutTracking.lastUnpaidEarnings = currentUnpaidEarnings;
        lastPayoutTracking.estimatedTime = currentEstimatedTime;
        lastPayoutTracking.estimationTimestamp = currentTime;
        lastPayoutTracking.lastBlockTime = data.last_block_time;
        return;
    }

    // Check if unpaid earnings decreased significantly (potential payout)
    if (currentUnpaidEarnings < lastPayoutTracking.lastUnpaidEarnings * 0.5) {
        // A payout likely occurred
        console.log("Payout detected! Unpaid earnings decreased from",
            lastPayoutTracking.lastUnpaidEarnings, "to", currentUnpaidEarnings);

        let actualPayoutTime = null;

        // If last_block_time changed since our last check, use that as the payout timestamp
        if (data.last_block_time && data.last_block_time !== lastPayoutTracking.lastBlockTime) {
            // Parse last_block_time (assuming it's in a standard datetime format)
            actualPayoutTime = new Date(data.last_block_time);
        } else {
            // Fallback to current time if we can't determine the exact payout time
            actualPayoutTime = currentTime;
        }

        // Only calculate if we have valid timestamps
        if (lastPayoutTracking.estimationTimestamp && actualPayoutTime) {
            // Calculate expected payout time with improved parsing
            const estimatedMinutes = parseEstimatedTimeToMinutes(lastPayoutTracking.estimatedTime);
            if (estimatedMinutes > 0) {
                // Store original estimated time string
                const originalEstimateText = lastPayoutTracking.estimatedTime;

                // Calculate expected payout time based on estimation
                const expectedPayoutTime = new Date(lastPayoutTracking.estimationTimestamp.getTime() + (estimatedMinutes * 60 * 1000));

                // Calculate the difference between expected and actual in minutes
                const differenceMinutes = (actualPayoutTime.getTime() - expectedPayoutTime.getTime()) / (60 * 1000);

                // Format the difference for display
                const formattedDifference = formatTimeDifference(differenceMinutes);

                // Calculate accuracy as a percentage (improved algorithm)
                // The closer the actual time is to the estimated time, the higher the accuracy
                let accuracyPercent = 100; // Start with perfect accuracy

                // Calculate actual time deviation
                const absMinutesDiff = Math.abs(differenceMinutes);

                // Calculate accuracy based on deviation relative to estimated time
                if (absMinutesDiff <= estimatedMinutes * 0.1) {
                    // Within 10% of estimate: Very accurate (90-100%)
                    accuracyPercent = Math.max(90, 100 - (absMinutesDiff / estimatedMinutes) * 100);
                } else if (absMinutesDiff <= estimatedMinutes * 0.3) {
                    // Within 30% of estimate: Good accuracy (70-90%)
                    accuracyPercent = Math.max(70, 90 - (absMinutesDiff / estimatedMinutes) * 100);
                } else if (absMinutesDiff <= estimatedMinutes * 0.6) {
                    // Within 60% of estimate: Fair accuracy (50-70%)
                    accuracyPercent = Math.max(50, 70 - (absMinutesDiff / estimatedMinutes) * 50);
                } else {
                    // Greater deviation: Poor accuracy (below 50%)
                    accuracyPercent = Math.max(0, 50 - (absMinutesDiff / estimatedMinutes) * 25);
                }

                // Round to nearest whole percent
                accuracyPercent = Math.round(accuracyPercent);

                // Store the payout comparison with enhanced data
                const payoutComparison = {
                    timestamp: actualPayoutTime,
                    estimatedTime: originalEstimateText,
                    expectedTime: formatMinutesToTime(estimatedMinutes), // Add this for clearer display
                    actualTime: formatMinutesToTime(estimatedMinutes + differenceMinutes),
                    difference: formattedDifference,
                    accuracy: accuracyPercent + '%',
                    amountBTC: (lastPayoutTracking.lastUnpaidEarnings - currentUnpaidEarnings).toFixed(8),
                    // Store timing details for debugging/verification
                    _debug: {
                        estimationTimestamp: lastPayoutTracking.estimationTimestamp,
                        actualTimestamp: actualPayoutTime,
                        estimatedMinutes: estimatedMinutes,
                        differenceMinutes: differenceMinutes
                    }
                };

                // Add to history (limited to last 10 entries)
                lastPayoutTracking.payoutHistory.unshift(payoutComparison);
                if (lastPayoutTracking.payoutHistory.length > 10) {
                    lastPayoutTracking.payoutHistory.pop();
                }

                // Save to local storage for persistence
                try {
                    localStorage.setItem('payoutHistory', JSON.stringify(lastPayoutTracking.payoutHistory));
                    console.log("Saved payout history to localStorage:", lastPayoutTracking.payoutHistory);
                } catch (e) {
                    console.error("Error saving payout history to localStorage:", e);
                }

                // Display the comparison
                displayPayoutComparison(payoutComparison);

                console.log("Payout detected! Estimated vs actual comparison:", payoutComparison);
            } else {
                console.warn("Could not parse estimated time to minutes:", lastPayoutTracking.estimatedTime);
            }
        }

        // Reset tracking with current values
        lastPayoutTracking.lastUnpaidEarnings = currentUnpaidEarnings;
        lastPayoutTracking.estimatedTime = currentEstimatedTime;
        lastPayoutTracking.estimationTimestamp = currentTime;
        lastPayoutTracking.lastBlockTime = data.last_block_time;
    }
    // If the estimated time changes significantly, update our tracking
    else if (currentEstimatedTime !== lastPayoutTracking.estimatedTime) {
        lastPayoutTracking.estimatedTime = currentEstimatedTime;
        lastPayoutTracking.estimationTimestamp = currentTime;
        lastPayoutTracking.lastBlockTime = data.last_block_time;
    }
}

// Helper function to parse estimated time string to minutes
function parseEstimatedTimeToMinutes(timeString) {
    if (!timeString) return 0;

    // Standardize string format
    timeString = timeString.toLowerCase().trim();

    // Check for "next block" which means imminent payout (use 5 minutes as approximation)
    if (timeString.includes('next block')) {
        return 5;
    }

    // Initialize total minutes
    let minutes = 0;

    // Extract days
    const daysMatch = timeString.match(/(\d+)\s*day/);
    if (daysMatch) {
        minutes += parseInt(daysMatch[1]) * 24 * 60;
    }

    // Extract hours
    const hoursMatch = timeString.match(/(\d+)\s*hour/);
    if (hoursMatch) {
        minutes += parseInt(hoursMatch[1]) * 60;
    }

    // Extract minutes
    const minutesMatch = timeString.match(/(\d+)\s*minute/);
    if (minutesMatch) {
        minutes += parseInt(minutesMatch[1]);
    }

    // Handle the case of just "X hours" without days
    if (!daysMatch && hoursMatch) {
        console.log(`Parsed "${timeString}" as ${minutes} minutes (${parseInt(hoursMatch[1])} hours)`);
    }

    return minutes;
}

// Format time difference in minutes to a readable string
function formatTimeDifference(differenceMinutes) {
    const absMinutes = Math.abs(differenceMinutes);

    if (differenceMinutes === 0) {
        return "Exactly on time";
    }

    let result = "";
    if (differenceMinutes < 0) {
        result = "Earlier by ";
    } else {
        result = "Later by ";
    }

    if (absMinutes >= 24 * 60) {
        const days = Math.floor(absMinutes / (24 * 60));
        const hours = Math.floor((absMinutes % (24 * 60)) / 60);
        result += `${days} day${days !== 1 ? 's' : ''}`;
        if (hours > 0) {
            result += `, ${hours} hour${hours !== 1 ? 's' : ''}`;
        }
    } else if (absMinutes >= 60) {
        const hours = Math.floor(absMinutes / 60);
        const mins = Math.floor(absMinutes % 60);
        result += `${hours} hour${hours !== 1 ? 's' : ''}`;
        if (mins > 0) {
            result += `, ${mins} minute${mins !== 1 ? 's' : ''}`;
        }
    } else {
        result += `${Math.round(absMinutes)} minute${Math.round(absMinutes) !== 1 ? 's' : ''}`;
    }

    return result;
}

// Convert minutes to formatted time string
function formatMinutesToTime(minutes) {
    if (minutes < 0) {
        return "Already overdue";
    }

    if (minutes < 60) {
        return `${Math.ceil(minutes)} minute${Math.ceil(minutes) !== 1 ? 's' : ''}`;
    } else if (minutes < 24 * 60) {
        const hours = Math.floor(minutes / 60);
        const mins = Math.ceil(minutes % 60);
        if (mins === 0) {
            return `${hours} hour${hours !== 1 ? 's' : ''}`;
        }
        return `${hours} hour${hours !== 1 ? 's' : ''}, ${mins} minute${mins !== 1 ? 's' : ''}`;
    } else {
        const days = Math.floor(minutes / (24 * 60));
        const hours = Math.ceil((minutes % (24 * 60)) / 60);
        if (hours === 0) {
            return `${days} day${days !== 1 ? 's' : ''}`;
        }
        return `${days} day${days !== 1 ? 's' : ''}, ${hours} hour${hours !== 1 ? 's' : ''}`;
    }
}

// Update the displayPayoutComparison function to use better formatting
function displayPayoutComparison(comparison) {

    // Update the UI with the latest payout comparison
    const payoutInfoCard = $("#payoutMiscCard .card-body");

    // Remove old comparison element if exists
    $("#payout-comparison").remove();

    // Create a new comparison element
    const comparisonElement = $("<p id='payout-comparison'></p>");

    // Format with colors based on accuracy
    const accuracyNum = parseInt(comparison.accuracy);
    // Get the current theme
    const theme = getCurrentTheme();
    let accuracyClass = "yellow"; // Default color class
    let accuracyColor = theme.SHARED.YELLOW;
    if (accuracyNum >= 90) {
        accuracyClass = "green";
        accuracyColor = theme.SHARED.GREEN;
    } else if (accuracyNum < 70) {
        accuracyClass = "red";
        accuracyColor = theme.SHARED.RED;
    }

    // Format date using the earnings.js style formatter
    const formattedDate = formatPayoutDate(comparison.timestamp);

    comparisonElement.html(`
        <strong>Last Payout:</strong>
        <span class="metric-value ${accuracyClass}">${comparison.accuracy}</span> 
        <span class="metric-note">${formattedDate} (${formatBTC(comparison.amountBTC)} BTC)</span>
    `);

    // Add to the payout card - insert after the Est. Time to Payout element
    $("#est_time_to_payout").parent().after(comparisonElement);

    // Also update the payout history display if it exists
    if ($("#payout-history-container").is(":visible")) {
        displayPayoutSummary();
    }
}

// Function to load payout history from localStorage
function loadPayoutHistory() {
    try {
        const savedHistory = localStorage.getItem('payoutHistory');
        if (savedHistory) {
            lastPayoutTracking.payoutHistory = JSON.parse(savedHistory);
        }
    } catch (e) {
        console.error("Error loading payout history from localStorage:", e);
    }
}

// Update the init function to add the summary display
function initPayoutTracking() {
    loadPayoutHistory();

    // Add a button to view payout history with theme-aware styling
    const theme = getCurrentTheme();
    const isDeepSea = localStorage.getItem('useDeepSeaTheme') === 'true';

    // Create button with theme-aware text color
    const viewHistoryButton = $("<button>", {
        id: "view-payout-history",
        text: "VIEW LAST PAYOUT",
        click: togglePayoutHistoryDisplay,
        class: "btn btn-sm mt-2",
        style: `
            background-color: ${theme.PRIMARY}; 
            color: ${isDeepSea ? 'white' : 'black'};
            border-radius: 0;
            font-style: bold;
        `
    });

    $("#est_time_to_payout").parent().after(viewHistoryButton);

    // Create a container for the payout history (initially hidden)
    $("<div>", {
        id: "payout-history-container",
        style: "display: none; margin-top: 10px;"
    }).insertAfter(viewHistoryButton);


    // Verify payouts against official records
    verifyPayoutsAgainstOfficial();

    // Schedule regular checks for new data
    setInterval(verifyPayoutsAgainstOfficial, 5 * 60 * 1000); // Check every 5 minutes
}

// Update toggle function to include only summary display
function togglePayoutHistoryDisplay() {
    const container = $("#payout-history-container");
    const button = $("#view-payout-history");

    if (container.is(":visible")) {
        container.slideUp();
        button.text("VIEW LAST PAYOUT");
    } else {
        // Clear the container first
        container.empty();

        // Display payout summary only - this now handles everything
        displayPayoutSummary();

        // Show the container and update button text
        container.slideDown();
        button.text("HIDE LAST PAYOUT");
    }
}

// Enhanced function to display complete payout summary information
function displayPayoutSummary() {
    // Get the container
    const container = $("#payout-history-container");

    // Get current theme for styling
    const theme = getCurrentTheme();

    // Clear the container first
    container.empty();

    // Create a base container for the summary
    const summaryElement = $(`
        <div id="payout-summary" class="mb-3 p-2" style="background-color:rgba(0,0,0,0.2);">
            <h6 style="color:${theme.PRIMARY};margin-bottom:8px; font-weight: bold; font-size: 18px;">Last Payout Summary</h6>
            <div id="summary-content"></div>
        </div>
    `);

    // Prepare the content area
    const contentArea = summaryElement.find("#summary-content");

    // Check if we have any payout history
    if (!lastPayoutTracking.payoutHistory || lastPayoutTracking.payoutHistory.length === 0) {
        contentArea.html('<p class="text-muted">No payout history available yet.</p>');

        // Add to container
        container.append(summaryElement);
        return;
    }

    // Get the most recent payout (which is the first one in the array since it's sorted newest first)
    const lastPayout = lastPayoutTracking.payoutHistory[0];

    // If no payout found (shouldn't happen but just in case), show a message
    if (!lastPayout) {
        contentArea.html('<p class="text-muted">No payout information available.</p>');
        container.append(summaryElement);
        return;
    }

    // Format date for better display
    const payoutDate = formatPayoutDate(lastPayout.timestamp);

    // Format the BTC amount
    const btcAmount = formatBTC(lastPayout.amountBTC);

    // Format fiat value using current currency and exchange rate
    let fiatValueStr = "N/A";
    if (lastPayout.amountBTC !== undefined) {
        // Get current user currency and exchange rate from latestMetrics
        const currency = latestMetrics?.currency || 'USD';
        const exchangeRate = (latestMetrics?.exchange_rates && latestMetrics.exchange_rates[currency])
            ? latestMetrics.exchange_rates[currency]
            : 1.0;

        // Calculate fiat value using current BTC price and exchange rate
        const btcPrice = latestMetrics?.btc_price || 0;
        if (btcPrice > 0) {
            const fiatValue = parseFloat(lastPayout.amountBTC) * btcPrice * exchangeRate;
            const symbol = getCurrencySymbol(currency);
            fiatValueStr = `${symbol}${numberWithCommas(fiatValue.toFixed(2))}`;
        }
        // Fallback to stored fiat value if available
        else if (lastPayout.fiat_value !== undefined && lastPayout.rate !== undefined) {
            // Apply current exchange rate to convert from USD to selected currency
            const fiatValue = lastPayout.fiat_value * exchangeRate;
            const symbol = getCurrencySymbol(currency);
            fiatValueStr = `${symbol}${numberWithCommas(fiatValue.toFixed(2))}`;
        }
    }

    // Get accuracy color class
    let accuracyClass = "badge bg-warning";  // Default - yellow
    let accuracyDisplay = lastPayout.accuracy || "N/A";
    let accuracyNum = 0; // Initialize accuracyNum here

    if (lastPayout.accuracy === "N/A") {
        accuracyClass = "badge bg-secondary";  // Gray for N/A
    } else {
        // Parse the accuracy percentage from string like "85%"
        accuracyNum = parseInt(lastPayout.accuracy);

        if (accuracyNum >= 90) {
            accuracyClass = "badge bg-success";  // Green for 90-100%
        } else if (accuracyNum >= 70) {
            accuracyClass = "badge bg-info";     // Blue for 70-89%
        } else if (accuracyNum >= 50) {
            accuracyClass = "badge bg-warning";  // Yellow for 50-69%
        } else {
            accuracyClass = "badge bg-danger";   // Red for 0-49%
        }

        // Add a visual indicator based on accuracy
        let indicator = '';
        if (accuracyNum >= 90) indicator = ' 🎯'; // Perfect hit
        else if (accuracyNum >= 70) indicator = ' ✓'; // Good
        else if (accuracyNum < 50) indicator = ' ✗'; // Bad

        accuracyDisplay = lastPayout.accuracy + indicator;
    }

    // Format transaction status and link if available
    let statusDisplay = lastPayout.status || "pending";
    const statusClass = lastPayout.verified ? "text-success" : "text-warning";

    // Build HTML for the transaction link
    let txLink = '';
    if (lastPayout.officialId) {
        txLink = `
            <a href="https://mempool.guide/tx/${lastPayout.officialId}" 
               target="_blank" 
               class="btn btn-sm btn-secondary ms-2"
               style="font-size: 12px;"
               title="View transaction on mempool.guide">
                <i class="fa-solid fa-external-link-alt"></i> View TX
            </a>`;
    }

    // Update the inner content area of the summary with dashboard-consistent styling
    contentArea.html(`
        <div class="row equal-height" style="font-size: 14px;">
            <div class="col-md-6">
                <div class="d-flex flex-column">
                    <p>
                        <strong>Date:</strong>
                        <span class="metric-value white">${payoutDate}</span>
                    </p>
                    <p>
                        <strong>Amount:</strong>
                        <span class="metric-value yellow">${btcAmount} BTC</span>
                    </p>
                    <p>
                        <strong>Fiat Value:</strong>
                        <span class="metric-value green">${fiatValueStr}</span>
                    </p>
                </div>
            </div>
            <div class="col-md-6">
                <div class="d-flex flex-column">
                    <p>
                        <strong>Estimated Time:</strong>
                        <span class="metric-value yellow">${lastPayout.estimatedTime || "N/A"}</span>
                    </p>
                    <p>
                        <strong>Actual Time:</strong>
                        <span class="metric-value white">${lastPayout.actualTime || "N/A"}</span>
                    </p>
                    <p>
                        <strong>Prediction Accuracy:</strong>
                        <span class="metric-value ${accuracyNum >= 90 ? 'green' : (accuracyNum >= 70 ? 'white' : 'red')}">${accuracyDisplay}</span>
                    </p>
                    <p>
                        <strong>Status:</strong>
                        <span class="metric-value ${lastPayout.verified ? 'green' : 'yellow'}">${statusDisplay}</span>
                        ${txLink}
                    </p>
                </div>
            </div>
        </div>
    `);

    // Add to container
    container.append(summaryElement);

    // Add view more link to the earnings page
    const viewMoreLink = $("<div class='text-center'></div>");
    const isDeepSea = localStorage.getItem('useDeepSeaTheme') === 'true';
    viewMoreLink.html(`
        <a href='/earnings' class='btn btn-sm' style='background-color:${theme.PRIMARY};color:${isDeepSea ? 'white' : 'black'};'>
            Complete Payout History
        </a>
    `);
    container.append(viewMoreLink);

    // Add CSS styling for the container
    $("<style>").text(`
    #payout-history-container {
        background-color: var(--bg-color);
        padding: 0.5rem;
        margin-top: 1rem;
        margin-bottom: 1rem;
        border: 1px solid var(--primary-color);
        box-shadow: 0 0 10px rgba(var(--primary-color-rgb), 0.2);
        position: relative;
    }

    #payout-history-container::after {
        content: '';
        position: absolute;
        top: 0;
        left: 0;
        right: 0;
        bottom: 0;
        background: repeating-linear-gradient(0deg, rgba(0, 0, 0, 0.1), rgba(0, 0, 0, 0.1) 1px, transparent 1px, transparent 2px);
        pointer-events: none;
        z-index: 1;
    }

    #payout-summary {
        position: relative;
        z-index: 1;
        margin-bottom: 0.75rem;
    }

    /* DeepSea specific styling for payout content */
    .deepsea-theme #payout-history-container {
        position: relative;
        z-index: 1;
    }

    /* Theme-specific styling for the "Complete Payout History" button */
    .deepsea-theme #payout-history-container .btn {
        color: white !important;
    }
    .bitcoin-theme #payout-history-container .btn, 
    html:not(.deepsea-theme) #payout-history-container .btn {
        color: black !important;
    }

    /* Make payout text respect the DeepSea overlay opacity */  
    .deepsea-theme #payout-history-container .metric-value {
        position: relative;
        z-index: 1;
        opacity: 0.85;
    }
    `).appendTo("head");
}

// Add these utility functions from earnings.js for better date formatting
function formatPayoutDate(timestamp) {
    // Use timezone-aware formatting consistent with earnings.js
    const timezone = window.dashboardTimezone || 'America/Los_Angeles';
    
    return new Date(timestamp).toLocaleString('en-US', {
        timeZone: timezone,
        year: 'numeric',
        month: 'short',
        day: 'numeric',
        hour: '2-digit',
        minute: '2-digit',
        hour12: true
    });
}

// Function to format BTC values consistently
function formatBTC(btcValue) {
    return parseFloat(btcValue).toFixed(8);
}

// Enhanced function to verify and enrich payout history with data from earnings
function verifyPayoutsAgainstOfficial() {
    // Fetch the official payment history from the earnings endpoint
    $.ajax({
        url: '/api/earnings',
        method: 'GET',
        success: function (data) {
            if (!data || !data.payments || !data.payments.length) return;

            // Get official payment records - newest first
            const officialPayments = data.payments.sort((a, b) =>
                new Date(b.date) - new Date(a.date)
            );

            // Get our detected payouts
            const detectedPayouts = lastPayoutTracking.payoutHistory;

            // 1. First match detected payouts with official records
            detectedPayouts.forEach(detectedPayout => {
                const payoutDate = new Date(detectedPayout.timestamp);

                const matchingPayment = officialPayments.find(payment => {
                    const paymentDate = new Date(payment.date);
                    // Match if within 2 hours and similar amount
                    return Math.abs(paymentDate - payoutDate) < (2 * 60 * 60 * 1000) &&
                        Math.abs(parseFloat(payment.amount_btc) - parseFloat(detectedPayout.amountBTC)) < 0.00001;
                });

                if (matchingPayment) {
                    // Enrich detected payout with official data
                    detectedPayout.verified = true;
                    detectedPayout.officialId = matchingPayment.txid || '';
                    detectedPayout.status = matchingPayment.status || 'confirmed';

                    // Calculate and add accuracy if it doesn't exist
                    if (!detectedPayout.accuracy) {
                        if (detectedPayout.estimatedTime && matchingPayment.date_iso) {
                            const est = new Date(detectedPayout.timestamp);
                            est.setMinutes(est.getMinutes() - parseEstimatedTimeToMinutes(detectedPayout.estimatedTime));

                            const actual = new Date(matchingPayment.date_iso);
                            const diffMinutes = Math.abs((actual - est) / 60000);

                            let accuracy = Math.max(0, 100 - (diffMinutes / 10));
                            detectedPayout.accuracy = `${accuracy.toFixed(0)}%`;
                            console.log(`Calculated accuracy for previous payout: ${detectedPayout.accuracy}`);
                        }
                    }

                    // Add exchange rate data if available
                    if (matchingPayment.rate) {
                        detectedPayout.rate = matchingPayment.rate;
                        detectedPayout.fiat_value = parseFloat(detectedPayout.amountBTC) * matchingPayment.rate;
                    }
                } else {
                    detectedPayout.verified = false;
                }
            });

            // 2. Add any official records that weren't detected
            // Find records from past 30 days that don't have matching detected payouts
            const thirtyDaysAgo = new Date();
            thirtyDaysAgo.setDate(thirtyDaysAgo.getDate() - 30);

            officialPayments.forEach(payment => {
                const paymentDate = new Date(payment.date);
                if (paymentDate < thirtyDaysAgo) return; // Skip older than 30 days

                // Check if we already have this payment in our detected list
                const exists = detectedPayouts.some(payout => {
                    if (payout.officialId && payment.txid) {
                        return payout.officialId === payment.txid;
                    }

                    const payoutDate = new Date(payout.timestamp);
                    return Math.abs(paymentDate - payoutDate) < (2 * 60 * 60 * 1000) &&
                        Math.abs(parseFloat(payment.amount_btc) - parseFloat(payout.amountBTC)) < 0.00001;
                });

                if (!exists) {
                    // This is a payment we didn't detect - add it to our list
                    const syntheticPayout = {
                        timestamp: paymentDate,
                        estimatedTime: "Unknown",
                        actualTime: "Official record",
                        difference: "N/A",
                        accuracy: "N/A",
                        amountBTC: payment.amount_btc,
                        verified: true,
                        officialId: payment.txid || '',
                        status: payment.status || 'confirmed',
                        officialRecordOnly: true  // Flag to indicate this wasn't detected by our system
                    };

                    // Add exchange rate data if available
                    if (payment.rate) {
                        syntheticPayout.rate = payment.rate;
                        syntheticPayout.fiat_value = parseFloat(payment.amount_btc) * payment.rate;
                    }

                    // Add to our history
                    lastPayoutTracking.payoutHistory.push(syntheticPayout);
                }
            });

            // Sort the combined list by date (newest first)
            lastPayoutTracking.payoutHistory.sort((a, b) =>
                new Date(b.timestamp) - new Date(a.timestamp)
            );

            // Limit to most recent 30 entries to prevent unbounded growth
            if (lastPayoutTracking.payoutHistory.length > 30) {
                lastPayoutTracking.payoutHistory = lastPayoutTracking.payoutHistory.slice(0, 30);
            }

            // Update the display with enriched data if it's visible
            if ($("#payout-history-container").is(":visible")) {
                displayPayoutSummary();
            }

            // Save the updated history
            try {
                localStorage.setItem('payoutHistory', JSON.stringify(lastPayoutTracking.payoutHistory));
            } catch (e) {
                console.error("Error saving enriched payout history to localStorage:", e);
            }
        },
        error: function (error) {
            console.error("Failed to fetch earnings data:", error);
        }
    });
}

// SSE Connection with Error Handling and Reconnection Logic
function setupEventSource() {
    console.log("Setting up EventSource connection...");

    if (window.eventSource) {
        console.log("Closing existing EventSource connection");
        window.eventSource.close();
        window.eventSource = null;
    }

    // Always use absolute URL with origin to ensure it works from any path
    const baseUrl = window.location.origin;
    // Include points parameter in the stream URL
    const streamUrl = `${baseUrl}/stream?points=${chartPoints}`;

    console.log(`Setting up EventSource with ${chartPoints} data points`);

    // Clear any existing ping interval
    if (pingInterval) {
        clearInterval(pingInterval);
        pingInterval = null;
    }

    // Clear any connection lost timeout
    if (connectionLostTimeout) {
        clearTimeout(connectionLostTimeout);
        connectionLostTimeout = null;
    }

    try {
        const eventSource = new EventSource(streamUrl);

        eventSource.onopen = function (e) {
            console.log("EventSource connection opened successfully");
            connectionRetryCount = 0; // Reset retry count on successful connection
            reconnectionDelay = 1000; // Reset reconnection delay
            hideConnectionIssue();

            // Add this line to hide the loading overlay immediately when connected
            const overlay = document.getElementById('loadingOverlay');
            if (overlay) overlay.remove();

            // Start ping interval to detect dead connections
            lastPingTime = Date.now();
            pingInterval = setInterval(function () {
                const now = Date.now();
                if (now - lastPingTime > 60000) { // 60 seconds without data
                    console.warn("No data received for 60 seconds, reconnecting...");
                    showConnectionIssue("Connection stalled");
                    eventSource.close();
                    setupEventSource();
                }
            }, 30000); // Check every 30 seconds
        };

        eventSource.onmessage = function (e) {
            lastPingTime = Date.now(); // Update ping time on any message

            try {
                const data = JSON.parse(e.data);

                // Handle different message types
                if (data.type === "ping") {
                    // Update connection count if available
                    if (data.connections !== undefined) {
                        console.log(`Active connections: ${data.connections}`);
                    }
                    return;
                }

                if (data.type === "timeout_warning") {
                    console.log(`Connection timeout warning: ${data.remaining}s remaining`);
                    // If less than 30 seconds remaining, prepare for reconnection
                    if (data.remaining < 30) {
                        console.log("Preparing for reconnection due to upcoming timeout");
                    }
                    return;
                }

                if (data.type === "timeout") {
                    console.log("Connection timeout from server:", data.message);
                    eventSource.close();
                    // If reconnect flag is true, reconnect immediately
                    if (data.reconnect) {
                        console.log("Server requested reconnection");
                        setTimeout(setupEventSource, 500);
                    } else {
                        setupEventSource();
                    }
                    return;
                }

                if (data.error) {
                    console.error("Server reported error:", data.error);
                    showConnectionIssue(data.error);

                    // If retry time provided, use it, otherwise use default
                    const retryTime = data.retry || 5000;
                    setTimeout(function () {
                        manualRefresh();
                    }, retryTime);
                    return;
                }

                // Process regular data update
                latestMetrics = data;
                updateUI();
                hideConnectionIssue();

                // Notify BitcoinMinuteRefresh that we did a refresh
                BitcoinMinuteRefresh.notifyRefresh();
            } catch (err) {
                console.error("Error processing SSE data:", err);
                showConnectionIssue("Data processing error");
            }
        };

        eventSource.onerror = function (e) {
            console.error("SSE connection error", e);
            showConnectionIssue("Connection lost");

            eventSource.close();

            // Implement exponential backoff for reconnection
            connectionRetryCount++;

            if (connectionRetryCount > maxRetryCount) {
                console.log("Maximum retry attempts reached, switching to polling mode");
                if (pingInterval) {
                    clearInterval(pingInterval);
                    pingInterval = null;
                }

                // Switch to regular polling
                showConnectionIssue("Using polling mode");
                setInterval(manualRefresh, 30000); // Poll every 30 seconds
                manualRefresh(); // Do an immediate refresh
                return;
            }

            // Exponential backoff with jitter
            const jitter = Math.random() * 0.3 + 0.85; // 0.85-1.15
            reconnectionDelay = Math.min(30000, reconnectionDelay * 1.5 * jitter);

            console.log(`Reconnecting in ${(reconnectionDelay / 1000).toFixed(1)} seconds... (attempt ${connectionRetryCount}/${maxRetryCount})`);
            setTimeout(setupEventSource, reconnectionDelay);
        };

        window.eventSource = eventSource;

        // Set a timeout to detect if connection is established
        connectionLostTimeout = setTimeout(function () {
            if (eventSource.readyState !== 1) { // 1 = OPEN
                console.warn("Connection not established within timeout, switching to manual refresh");
                showConnectionIssue("Connection timeout");
                eventSource.close();
                manualRefresh();
            }
        }, 30000); // 30 seconds timeout to establish connection

    } catch (error) {
        console.error("Failed to create EventSource:", error);
        showConnectionIssue("Connection setup failed");
        setTimeout(setupEventSource, 5000); // Try again in 5 seconds
    }

    // Add page visibility change listener
    // This helps reconnect when user returns to the tab after it's been inactive
    document.removeEventListener("visibilitychange", handleVisibilityChange);
    document.addEventListener("visibilitychange", handleVisibilityChange);
}

// Handle page visibility changes
function handleVisibilityChange() {
    if (!document.hidden) {
        console.log("Page became visible, checking connection");
        if (!window.eventSource || window.eventSource.readyState !== 1) {
            console.log("Connection not active, reestablishing");
            setupEventSource();
        }
        manualRefresh(); // Always refresh data when page becomes visible
    }
}

// Helper function to show connection issues to the user
function showConnectionIssue(message) {
    const theme = getCurrentTheme();
    let $connectionStatus = $("#connectionStatus");
    if (!$connectionStatus.length) {
        $("body").append(`<div id="connectionStatus" style="position: fixed; top: 10px; right: 10px; background: rgba(255,0,0,0.7); color: white; padding: 10px; z-index: 9999;"></div>`);
        $connectionStatus = $("#connectionStatus");
    }
    $connectionStatus.html(`<i class="fas fa-exclamation-triangle"></i> ${message}`).show();

    // Show manual refresh button with theme color
    updateRefreshButtonColor();
    $("#refreshButton").show();
}

// Helper function to hide connection issue message
function hideConnectionIssue() {
    $("#connectionStatus").hide();
    $("#refreshButton").hide();
}

// Update the manual refresh button color based on the current theme
function updateRefreshButtonColor() {
    const theme = getCurrentTheme();
    const textColor = theme.PRIMARY === '#f2a900' ? 'black' : 'white';
    $("#refreshButton").css({
        backgroundColor: theme.PRIMARY,
        color: textColor
    });
}

// Improved manual refresh function as fallback
function manualRefresh() {
    console.log("Manually refreshing data...");

    // Prepare arrow indicators for a new refresh cycle
    arrowIndicator.prepareForRefresh();

    $.ajax({
        url: '/api/metrics',
        method: 'GET',
        dataType: 'json',
        timeout: 15000, // 15 second timeout
        success: function (data) {
            console.log("Manual refresh successful");
            lastPingTime = Date.now();
            latestMetrics = data;

            updateUI();
            hideConnectionIssue();

            // Notify BitcoinMinuteRefresh that we've refreshed the data
            BitcoinMinuteRefresh.notifyRefresh();
        },
        error: function (xhr, status, error) {
            console.error("Manual refresh failed:", error);
            showConnectionIssue("Manual refresh failed");

            // Try again with exponential backoff
            const retryDelay = Math.min(30000, 1000 * Math.pow(1.5, Math.min(5, connectionRetryCount)));
            connectionRetryCount++;
            setTimeout(manualRefresh, retryDelay);
        }
    });
}

// Modify the initializeChart function to use blue colors for the chart
function initializeChart() {
    try {
        const ctx = document.getElementById('trendGraph').getContext('2d');
        if (!ctx) {
            console.error("Could not find trend graph canvas");
            return null;
        }

        if (!window.Chart) {
            console.error("Chart.js not loaded");
            return null;
        }

        // Get the current theme colors
        const theme = getCurrentTheme();

        // Check if Chart.js plugin is available
        const hasAnnotationPlugin = window['chartjs-plugin-annotation'] !== undefined;

        return new Chart(ctx, {
            type: 'line',
            data: {
                labels: [],
                datasets: [{
                    label: 'HASHRATE TREND (TH/s)',
                    data: [],
                    borderWidth: 2,
                    borderColor: function (context) {
                        const chart = context.chart;
                        const { ctx, chartArea } = chart;
                        if (!chartArea) {
                            return theme.PRIMARY;
                        }
                        // Create gradient for line
                        const gradient = ctx.createLinearGradient(0, 0, 0, chartArea.bottom);
                        gradient.addColorStop(0, theme.CHART.GRADIENT_START);
                        gradient.addColorStop(1, theme.CHART.GRADIENT_END);
                        return gradient;
                    },
                    backgroundColor: function (context) {
                        const chart = context.chart;
                        const { ctx, chartArea } = chart;
                        if (!chartArea) {
                            return `rgba(${theme.PRIMARY_RGB}, 0.1)`;
                        }
                        // Create gradient for fill
                        const gradient = ctx.createLinearGradient(0, 0, 0, chartArea.bottom);
                        gradient.addColorStop(0, `rgba(${theme.PRIMARY_RGB}, 0.3)`);
                        gradient.addColorStop(0.5, `rgba(${theme.PRIMARY_RGB}, 0.2)`);
                        gradient.addColorStop(1, `rgba(${theme.PRIMARY_RGB}, 0.05)`);
                        return gradient;
                    },
                    fill: true,
                    tension: 0.3,
                }]
            },
            options: {
                responsive: true,
                maintainAspectRatio: false,
                animation: {
                    duration: 0 // Disable animations for better performance
                },
                scales: {
                    x: {
                        display: true,
                        ticks: {
                            maxTicksLimit: 8, // Limit number of x-axis labels
                            maxRotation: 0,   // Don't rotate labels
                            autoSkip: true,   // Automatically skip some labels
                            color: '#FFFFFF',
                            font: {
                                family: "'VT323', monospace", // Terminal font
                                size: 14
                            }
                        },
                        grid: {
                            color: '#333333',
                            lineWidth: 0.5
                        }
                    },
                    y: {
                        title: {
                            display: true,
                            text: 'HASHRATE (TH/S)',
                            color: theme.PRIMARY,
                            font: {
                                family: "'VT323', monospace",
                                size: 16,
                                weight: 'bold'
                            }
                        },
                        ticks: {
                            color: '#FFFFFF',
                            maxTicksLimit: 6, // Limit total number of ticks
                            precision: 1,     // Control decimal precision
                            autoSkip: true,   // Skip labels to prevent overcrowding
                            autoSkipPadding: 10, // Padding between skipped labels
                            font: {
                                family: "'VT323', monospace", // Terminal font
                                size: 14
                            },
                            callback: function (value) {
                                // For zero, just return 0
                                if (value === 0) return '0';

                                // For large values (1000+ TH/s), show in PH/s
                                if (value >= 1000) {
                                    return (value / 1000).toFixed(1) + ' PH';
                                }
                                // For values between 10 and 1000 TH/s
                                else if (value >= 10) {
                                    return Math.round(value);
                                }
                                // For small values, limit decimal places
                                else if (value >= 1) {
                                    return value.toFixed(1);
                                }
                                // For tiny values, use appropriate precision
                                else {
                                    return value.toPrecision(2);
                                }
                            }
                        },
                        grid: {
                            color: '#333333',
                            lineWidth: 0.5,
                            drawBorder: false,
                            zeroLineColor: '#555555',
                            zeroLineWidth: 1,
                            drawTicks: false
                        }
                    }
                },
                plugins: {
                    tooltip: {
                        backgroundColor: 'rgba(0, 0, 0, 0.8)',
                        titleColor: theme.PRIMARY,
                        bodyColor: '#FFFFFF',
                        titleFont: {
                            family: "'VT323', monospace",
                            size: 16,
                            weight: 'bold'
                        },
                        bodyFont: {
                            family: "'VT323', monospace",
                            size: 14
                        },
                        padding: 10,
                        cornerRadius: 0,
                        displayColors: false,
                        callbacks: {
                            title: function (tooltipItems) {
                                return tooltipItems[0].label.toUpperCase();
                            },
                            label: function (context) {
                                // Format tooltip values with appropriate unit
                                const value = context.raw;
                                return 'HASHRATE: ' + formatHashrateForDisplay(value).toUpperCase();
                            }
                        }
                    },
                    legend: { display: false },
                    annotation: hasAnnotationPlugin ? {
                        annotations: {
                            averageLine: {
                                type: 'line',
                                yMin: 0,
                                yMax: 0,
                                borderColor: theme.CHART.ANNOTATION,
                                borderWidth: 3,
                                borderDash: [8, 4],
                                shadowColor: `rgba(${theme.PRIMARY_RGB}, 0.5)`,
                                shadowBlur: 8,
                                shadowOffsetX: 0,
                                shadowOffsetY: 0,
                                label: {
                                    enabled: true,
                                    content: '24HR AVG: 0 TH/S',
                                    backgroundColor: 'rgba(0,0,0,0.8)',
                                    color: theme.CHART.ANNOTATION,
                                    font: {
                                        family: "'VT323', monospace",
                                        size: 16,
                                        weight: 'bold'
                                    },
                                    padding: { top: 4, bottom: 4, left: 8, right: 8 },
                                    borderRadius: 0,
                                    position: 'start'
                                }
                            }
                        }
                    } : {}
                }
            }
        });
    } catch (error) {
        console.error("Error initializing chart:", error);
        return null;
    }
}

// Helper function to safely format numbers with commas
function numberWithCommas(x) {
    if (x == null) return "N/A";
    return x.toString().replace(/\B(?=(\d{3})+(?!\d))/g, ",");
}

// Server time update via polling
function updateServerTime() {
    $.ajax({
        url: "/api/time",
        method: "GET",
        timeout: 5000,
        success: function (data) {
            // Calculate the offset between server time and local time
            serverTimeOffset = new Date(data.server_timestamp).getTime() - Date.now();
            serverStartTime = new Date(data.server_start_time).getTime();

            // Update BitcoinMinuteRefresh with server time info
            BitcoinMinuteRefresh.updateServerTime(serverTimeOffset, serverStartTime);

            console.log("Server time synchronized. Offset:", serverTimeOffset, "ms");
        },
        error: function (jqXHR, textStatus, errorThrown) {
            console.error("Error fetching server time:", textStatus, errorThrown);
        }
    });
}

// Update UI indicators (arrows) - replaced with ArrowIndicator call
function updateIndicators(newMetrics) {
    arrowIndicator.updateIndicators(newMetrics);
}

// Helper function to safely update element text content
function updateElementText(elementId, text) {
    const element = document.getElementById(elementId);
    if (element) {
        element.textContent = text;
    }
}

// Helper function to safely update element HTML content
function updateElementHTML(elementId, html) {
    const element = document.getElementById(elementId);
    if (element) {
        element.innerHTML = html;
    }
}

// Update workers_hashing value from metrics, but don't try to access worker details
function updateWorkersCount() {
    if (latestMetrics && latestMetrics.workers_hashing !== undefined) {
        $("#workers_hashing").text(latestMetrics.workers_hashing || 0);

        // Update miner status with online/offline indicator based on worker count
        if (latestMetrics.workers_hashing > 0) {
            updateElementHTML("miner_status", "<span class='status-green'>ONLINE</span> <span class='retro-led'></span>");
        } else {
            updateElementHTML("miner_status", "<span class='status-red'>OFFLINE</span> <span class='retro-led-offline'></span>");
        }

        // Update DATUM GATEWAY status with satellite dish icon
        if (latestMetrics.pool_fees_percentage !== undefined && latestMetrics.pool_fees_percentage >= 0.9 && latestMetrics.pool_fees_percentage <= 1.3) {
            updateElementHTML("datum_status", "<span class='status-green'>CONNECTED</span> <i class='fa-solid fa-satellite-dish satellite-dish satellite-dish-connected'></i>");
        } else {
            updateElementHTML("datum_status", "<span class='status-red'>OFFLINE</span> <i class='fa-solid fa-satellite-dish satellite-dish satellite-dish-offline'></i>");
        }
    }
}

// Check for block updates and show congratulatory messages
function checkForBlockUpdates(data) {
    if (previousMetrics.last_block_height !== undefined &&
        data.last_block_height !== previousMetrics.last_block_height) {
        showCongrats("Congrats! New Block Found: " + data.last_block_height);
        if (trendChart && trendChart.data && trendChart.data.labels.length > 0) {
            const label = trendChart.data.labels[trendChart.data.labels.length - 1];
            blockAnnotations.push(label);
            saveBlockAnnotations();
            updateBlockAnnotations(trendChart);
        }
    }

    if (previousMetrics.blocks_found !== undefined &&
        data.blocks_found !== previousMetrics.blocks_found) {
        showCongrats("Congrats! Blocks Found updated: " + data.blocks_found);
    }
}

// Enhanced function to show congratulatory messages with DeepSea theme effects
function showCongrats(message) {
    // Get or create the congrats message element
    let $congrats = $("#congratsMessage");

    if ($congrats.length === 0) {
        $('body').append('<div id="congratsMessage"></div>');
        $congrats = $("#congratsMessage");
    }

    // Clear any existing content and stop any ongoing animations
    $congrats.empty().stop(true, true);

    // Add timestamp to the message
    const now = new Date(Date.now() + serverTimeOffset);
    const options = {
        year: 'numeric',
        month: 'short',
        day: 'numeric',
        hour: '2-digit',
        minute: '2-digit',
        second: '2-digit',
        hour12: true
    };
    const timeString = now.toLocaleTimeString('en-US', options);

    // Format the message with the timestamp
    const messageWithTimestamp = `${message} [${timeString}]`;

    // Check if DeepSea theme is active
    const isDeepSea = $('html').hasClass('deepsea-theme');

    // For DeepSea theme, add bubbles and special effects
    if (isDeepSea) {
        // Create bubble container
        const $bubbleContainer = $('<div class="congrats-bubbles"></div>');

        // Add several bubbles with random sizes and positions
        const isMobile = window.innerWidth < 768;
        const bubbleCount = isMobile ? 3 : 8; // Fewer bubbles on mobile

        for (let i = 0; i < bubbleCount; i++) {
            const size = Math.floor(Math.random() * 8) + 4; // 4-12px
            const left = Math.floor(Math.random() * 100); // 0-100%
            const animDuration = (Math.random() * 3) + 2; // 2-5s
            const delay = Math.random() * 1.5; // 0-1.5s
            const drift = Math.random() * 10 - 5; // -5 to 5 drift

            $('<div class="congrats-bubble"></div>')
                .css({
                    'width': size + 'px',
                    'height': size + 'px',
                    'left': left + '%',
                    '--drift': drift,
                    'animation-duration': animDuration + 's',
                    'animation-delay': delay + 's'
                })
                .appendTo($bubbleContainer);
        }

        // Add bubbles to the congrats message
        $congrats.append($bubbleContainer);
    }

    // Add the message text
    $congrats
        .append(`<span class="congrats-text">${messageWithTimestamp}</span>`)
        .fadeIn(500);

    // Set auto-hide timer
    setTimeout(function () {
        $congrats.fadeOut(800);
    }, 15000); // 15 seconds display time

    // Add click to dismiss
    $congrats.off('click').on('click', function () {
        $(this).fadeOut(500);
    });
}

// Enhanced Chart Update Function to handle temporary hashrate spikes
// Modified the updateChartWithNormalizedData function to ensure the 24hr avg line is visible in low hashrate mode
// Enhanced Chart Update Function with localStorage persistence
function updateChartWithNormalizedData(chart, data) {
    if (!chart || !data) {
        console.warn("Cannot update chart - chart or data is null");
        return;
    }

    try {
        // Try to load lowHashrate state from localStorage first
        const storedLowHashrateState = localStorage.getItem('lowHashrateState');

        // Initialize mode state by combining stored state with defaults
        if (!chart.lowHashrateState) {
            const defaultState = {
                isLowHashrateMode: false,
                highHashrateSpikeTime: 0,
                spikeCount: 0,
                lowHashrateConfirmTime: 0,
                modeSwitchTimeoutId: null,
                lastModeChange: 0,
                stableModePeriod: 600000
            };

            // If we have stored state, use it
            if (storedLowHashrateState) {
                try {
                    const parsedState = JSON.parse(storedLowHashrateState);
                    chart.lowHashrateState = {
                        ...defaultState,
                        ...parsedState,
                        // Reset any volatile state that shouldn't persist
                        highHashrateSpikeTime: parsedState.highHashrateSpikeTime || 0,
                        modeSwitchTimeoutId: null
                    };
                    console.log("Restored low hashrate mode from localStorage:", chart.lowHashrateState.isLowHashrateMode);
                } catch (e) {
                    console.error("Error parsing stored low hashrate state:", e);
                    chart.lowHashrateState = defaultState;
                }
            } else {
                chart.lowHashrateState = defaultState;
            }
        }

        // Get values with enhanced stability
        let useHashrate3hr = false;
        const currentTime = Date.now();
        const LOW_HASHRATE_THRESHOLD = 0.01; // TH/s 
        const HIGH_HASHRATE_THRESHOLD = 20.0; // TH/s
        const MODE_SWITCH_DELAY = 120000;     // Increase to 2 minutes for more stability
        const CONSECUTIVE_SPIKES_THRESHOLD = 3; // Increase to require more consistent high readings
        const MIN_MODE_STABILITY_TIME = 120000; // 2 minutes minimum between mode switches

        // Check if we changed modes recently - enforce a minimum stability period
        const timeSinceLastModeChange = currentTime - chart.lowHashrateState.lastModeChange;
        const enforceStabilityPeriod = timeSinceLastModeChange < MIN_MODE_STABILITY_TIME;

        // IMPORTANT: Calculate normalized hashrate values 
        const normalizedHashrate60sec = normalizeHashrate(data.hashrate_60sec || 0, data.hashrate_60sec_unit || 'th/s');
        const normalizedHashrate3hr = normalizeHashrate(data.hashrate_3hr || 0, data.hashrate_3hr_unit || 'th/s');
        const normalizedAvg = normalizeHashrate(data.hashrate_24hr || 0, data.hashrate_24hr_unit || 'th/s');

        // First check if we should use 3hr data based on the stored state
        useHashrate3hr = chart.lowHashrateState.isLowHashrateMode;

        // Case 1: Currently in low hashrate mode
        if (chart.lowHashrateState.isLowHashrateMode) {
            // Default to staying in low hashrate mode
            useHashrate3hr = true;

            // If we're enforcing stability, don't even check for mode change
            if (!enforceStabilityPeriod && normalizedHashrate60sec >= HIGH_HASHRATE_THRESHOLD) {
                // Only track spikes if we aren't in stability enforcement period
                if (!chart.lowHashrateState.highHashrateSpikeTime) {
                    chart.lowHashrateState.highHashrateSpikeTime = currentTime;
                    console.log("High hashrate spike detected in low hashrate mode");
                }

                // Increment spike counter
                chart.lowHashrateState.spikeCount++;
                console.log(`Spike count: ${chart.lowHashrateState.spikeCount}/${CONSECUTIVE_SPIKES_THRESHOLD}`);

                // Check if spikes have persisted long enough
                const spikeElapsedTime = currentTime - chart.lowHashrateState.highHashrateSpikeTime;

                if (chart.lowHashrateState.spikeCount >= CONSECUTIVE_SPIKES_THRESHOLD &&
                    spikeElapsedTime > MODE_SWITCH_DELAY) {
                    useHashrate3hr = false;
                    chart.lowHashrateState.isLowHashrateMode = false;
                    chart.lowHashrateState.highHashrateSpikeTime = 0;
                    chart.lowHashrateState.spikeCount = 0;
                    chart.lowHashrateState.lastModeChange = currentTime;
                    console.log("Exiting low hashrate mode after sustained high hashrate");

                    // Save state changes to localStorage
                    saveLowHashrateState(chart.lowHashrateState);
                } else {
                    console.log(`Remaining in low hashrate mode despite spike (waiting: ${Math.round(spikeElapsedTime / 1000)}/${MODE_SWITCH_DELAY / 1000}s, count: ${chart.lowHashrateState.spikeCount}/${CONSECUTIVE_SPIKES_THRESHOLD})`);
                }
            } else {
                // Don't reset counters immediately on every drop - make the counter more persistent
                if (chart.lowHashrateState.spikeCount > 0 && normalizedHashrate60sec < HIGH_HASHRATE_THRESHOLD) {
                    // Don't reset immediately, use a gradual decay approach
                    if (Math.random() < 0.2) { // 20% chance to decrement counter each update
                        chart.lowHashrateState.spikeCount--;
                        console.log("Spike counter decayed to:", chart.lowHashrateState.spikeCount);

                        // Save state changes to localStorage
                        saveLowHashrateState(chart.lowHashrateState);
                    }
                }
            }
        }
        // Case 2: Currently in normal mode
        else {
            // Default to staying in normal mode
            useHashrate3hr = false;

            // Don't switch to low hashrate mode immediately if we recently switched modes
            if (!enforceStabilityPeriod && normalizedHashrate60sec < LOW_HASHRATE_THRESHOLD && normalizedHashrate3hr > LOW_HASHRATE_THRESHOLD) {
                // Record when low hashrate condition was first observed
                if (!chart.lowHashrateState.lowHashrateConfirmTime) {
                    chart.lowHashrateState.lowHashrateConfirmTime = currentTime;
                    console.log("Low hashrate condition detected");

                    // Save state changes to localStorage
                    saveLowHashrateState(chart.lowHashrateState);
                }

                // Require at least 60 seconds of low hashrate before switching modes
                const lowHashrateTime = currentTime - chart.lowHashrateState.lowHashrateConfirmTime;
                if (lowHashrateTime > 60000) { // 1 minute
                    useHashrate3hr = true;
                    chart.lowHashrateState.isLowHashrateMode = true;
                    chart.lowHashrateState.lastModeChange = currentTime;
                    console.log("Entering low hashrate mode after persistent low hashrate condition");

                    // Save state changes to localStorage
                    saveLowHashrateState(chart.lowHashrateState);
                } else {
                    console.log(`Low hashrate detected but waiting for persistence: ${Math.round(lowHashrateTime / 1000)}/60s`);
                }
            } else {
                // Only reset the confirmation timer if we've been above threshold consistently
                if (chart.lowHashrateState.lowHashrateConfirmTime &&
                    currentTime - chart.lowHashrateState.lowHashrateConfirmTime > 30000) { // 30 seconds above threshold
                    chart.lowHashrateState.lowHashrateConfirmTime = 0;
                    console.log("Low hashrate condition cleared after consistent normal hashrate");

                    // Save state changes to localStorage
                    saveLowHashrateState(chart.lowHashrateState);
                } else if (chart.lowHashrateState.lowHashrateConfirmTime) {
                    console.log("Brief hashrate spike, maintaining low hashrate detection timer");
                }
            }
        }

        // Helper function to save lowHashrateState to localStorage
        function saveLowHashrateState(state) {
            try {
                // Create a clean copy without circular references or functions
                const stateToSave = {
                    isLowHashrateMode: state.isLowHashrateMode,
                    highHashrateSpikeTime: state.highHashrateSpikeTime,
                    spikeCount: state.spikeCount,
                    lowHashrateConfirmTime: state.lowHashrateConfirmTime,
                    lastModeChange: state.lastModeChange,
                    stableModePeriod: state.stableModePeriod
                };
                localStorage.setItem('lowHashrateState', JSON.stringify(stateToSave));
                console.log("Saved low hashrate state:", state.isLowHashrateMode);
            } catch (e) {
                console.error("Error saving low hashrate state to localStorage:", e);
            }
        }

        /**
         * Process history data with comprehensive validation, unit normalization, and performance optimizations
         * @param {Object} data - The metrics data containing hashrate history
         * @param {Object} chart - The Chart.js chart instance to update
         * @param {boolean} useHashrate3hr - Whether to use 3hr average data instead of 60sec data
         * @param {number} normalizedAvg - The normalized 24hr average hashrate for reference
         */
        if (data.arrow_history && data.arrow_history.hashrate_60sec) {
            // Validate history data
            try {
                const perfStart = performance.now(); // Performance measurement

                // Determine which history data to use (3hr or 60sec) with proper fallback
                let historyData;
                let dataSource;

                if (useHashrate3hr && data.arrow_history.hashrate_3hr && data.arrow_history.hashrate_3hr.length > 0) {
                    historyData = data.arrow_history.hashrate_3hr;
                    dataSource = "3hr";
                    chart.data.datasets[0].label = 'Hashrate Trend (3HR AVG)';
                } else {
                    historyData = data.arrow_history.hashrate_60sec;
                    dataSource = "60sec";
                    chart.data.datasets[0].label = 'Hashrate Trend (60SEC AVG)';

                    // If we wanted 3hr data but it wasn't available, log a warning
                    if (useHashrate3hr) {
                        console.warn("3hr data requested but not available, falling back to 60sec data");
                    }
                }

                console.log(`Using ${dataSource} history data with ${historyData?.length || 0} points`);

                if (historyData && historyData.length > 0) {
                    // Pre-process history data to filter out invalid entries
                    const validHistoryData = historyData.filter(item => {
                        return item &&
                            (typeof item.value !== 'undefined') &&
                            !isNaN(parseFloat(item.value)) &&
                            (parseFloat(item.value) >= 0) &&
                            typeof item.time === 'string';
                    });

                    if (validHistoryData.length < historyData.length) {
                        console.warn(`Filtered out ${historyData.length - validHistoryData.length} invalid data points`);
                    }

                    if (validHistoryData.length === 0) {
                        console.warn("No valid history data points after filtering");
                        useSingleDataPoint();
                        return;
                    }

                    // Format time labels more efficiently (do this once, not in a map callback)
                    const timeZone = dashboardTimezone || 'America/Los_Angeles';
                    const now = new Date();
                    const yearMonthDay = {
                        year: now.getFullYear(),
                        month: now.getMonth(),
                        day: now.getDate()
                    };

                    // Create time formatter function with consistent options
                    const timeFormatter = new Intl.DateTimeFormat('en-US', {
                        timeZone: timeZone,
                        hour: '2-digit',
                        minute: '2-digit',
                        hour12: true
                    });

                    // Format all time labels at once
                    const formattedLabels = validHistoryData.map(item => {
                        const timeStr = item.time;
                        try {
                            // Parse time efficiently
                            let hours = 0, minutes = 0, seconds = 0;

                            if (timeStr.length === 8 && timeStr.indexOf(':') !== -1) {
                                // Format: HH:MM:SS
                                const parts = timeStr.split(':');
                                hours = parseInt(parts[0], 10);
                                minutes = parseInt(parts[1], 10);
                                seconds = parseInt(parts[2], 10);
                            } else if (timeStr.length === 5 && timeStr.indexOf(':') !== -1) {
                                // Format: HH:MM
                                const parts = timeStr.split(':');
                                hours = parseInt(parts[0], 10);
                                minutes = parseInt(parts[1], 10);
                            } else {
                                return timeStr; // Use original if format is unexpected
                            }

                            // Create time date with validation
                            if (isNaN(hours) || isNaN(minutes) || isNaN(seconds) ||
                                hours < 0 || hours > 23 || minutes < 0 || minutes > 59 || seconds < 0 || seconds > 59) {
                                return timeStr; // Use original for invalid times
                            }

                            const timeDate = new Date(yearMonthDay.year, yearMonthDay.month, yearMonthDay.day,
                                hours, minutes, seconds);

                            // Format using the formatter
                            const formatted = timeFormatter.format(timeDate);
                            return formatted.replace(/\s[AP]M$/i, ''); // Remove AM/PM
                        } catch (e) {
                            console.error("Time formatting error:", e);
                            return timeStr; // Use original on error
                        }
                    });

                    chart.data.labels = formattedLabels;

                    // Process and normalize hashrate values with validation (optimize by avoiding multiple iterations)
                    const hashrateValues = [];
                    const validatedData = new Array(validHistoryData.length);

                    // Enhanced unit validation
                    const validUnits = new Set(['th/s', 'ph/s', 'eh/s', 'gh/s', 'mh/s', 'zh/s']);

                    // Process all data points with error boundaries around each item
                    for (let i = 0; i < validHistoryData.length; i++) {
                        try {
                            const item = validHistoryData[i];

                            // Safety conversion in case value is a string
                            const val = parseFloat(item.value);

                            // Get unit with better validation
                            let unit = (item.unit || 'th/s').toLowerCase().trim();

                            // Use storeHashrateWithUnit to properly handle unit conversions for large values
                            // This increases chart precision by storing values in appropriate units
                            if (typeof window.storeHashrateWithUnit === 'function') {
                                // Use our specialized function if available
                                const storedFormat = window.storeHashrateWithUnit(val, unit);
                                const normalizedValue = normalizeHashrate(val, unit);

                                // Store the properly adjusted values for tooltip display
                                item.storageValue = storedFormat.value;
                                item.storageUnit = storedFormat.unit;
                                item.originalValue = val;
                                item.originalUnit = unit;

                                validatedData[i] = normalizedValue;

                                // Collect valid values for statistics
                                if (normalizedValue > 0) {
                                    hashrateValues.push(normalizedValue);
                                }
                            } else {
                                // Original approach if storeHashrateWithUnit isn't available
                                const normalizedValue = normalizeHashrate(val, unit);

                                // Store original values for tooltip reference
                                item.originalValue = val;
                                item.originalUnit = unit;

                                validatedData[i] = normalizedValue;

                                // Collect valid values for statistics
                                if (normalizedValue > 0) {
                                    hashrateValues.push(normalizedValue);
                                }
                            }
                        } catch (err) {
                            console.error(`Error processing hashrate at index ${i}:`, err);
                            validatedData[i] = 0; // Use 0 as a safe fallback
                        }
                    }
                    // Limit the data points based on the selected chartPoints (30, 60, or 180)
                    const limitedData = validatedData.slice(-chartPoints);
                    chart.data.datasets[0].data = limitedData;

                    // Similarly, limit the labels
                    const limitedLabels = formattedLabels.slice(-chartPoints);
                    chart.data.labels = limitedLabels;

                    // Store the full datasets for reference, but don't overwrite the displayed data
                    chart.fullData = validatedData;
                    chart.originalData = validHistoryData; // Store for tooltip reference

                    // Update tooltip callback to display proper units
                    chart.options.plugins.tooltip.callbacks.label = function (context) {
                        // Calculate the correct index in the original data array based on display data length
                        let index = context.dataIndex;

                        // If we're in limited view mode (30m or 60m), adjust the index
                        if (chart.data.labels.length < chart.originalData.length) {
                            // Calculate the offset - we need to look at the last N points of the original data
                            const offset = chart.originalData.length - chart.data.labels.length;
                            index = offset + context.dataIndex;
                        }

                        const originalData = chart.originalData?.[index];

                        if (originalData) {
                            if (originalData.storageValue !== undefined && originalData.storageUnit) {
                                return `HASHRATE: ${originalData.storageValue} ${originalData.storageUnit.toUpperCase()}`;
                            }
                            else if (originalData.originalValue !== undefined && originalData.originalUnit) {
                                return `HASHRATE: ${originalData.originalValue} ${originalData.originalUnit.toUpperCase()}`;
                            }
                        }

                        // Last resort fallback
                        return 'HASHRATE: ' + formatHashrateForDisplay(context.raw).toUpperCase();
                    };

                    // Calculate statistics for anomaly detection with optimization
                    if (hashrateValues.length > 1) {
                        // Calculate mean, min, max in a single pass for efficiency
                        let sum = 0, min = Infinity, max = -Infinity;

                        for (let i = 0; i < hashrateValues.length; i++) {
                            const val = hashrateValues[i];
                            sum += val;
                            if (val < min) min = val;
                            if (val > max) max = val;
                        }

                        const mean = sum / hashrateValues.length;

                        // Enhanced outlier detection
                        const standardDeviation = calculateStandardDeviation(hashrateValues, mean);
                        const outlierThreshold = 3; // Standard deviations

                        // Check for outliers using both range and statistical methods
                        const hasOutliersByRange = (max > mean * 10 || min < mean / 10);
                        const hasOutliersByStats = hashrateValues.some(v => Math.abs(v - mean) > outlierThreshold * standardDeviation);

                        // Log more helpful diagnostics for outliers
                        if (hasOutliersByRange || hasOutliersByStats) {
                            console.warn("WARNING: Hashrate variance detected in chart data. Possible unit inconsistency.");
                            console.warn(`Stats: Min: ${min.toFixed(2)}, Max: ${max.toFixed(2)}, Mean: ${mean.toFixed(2)}, StdDev: ${standardDeviation.toFixed(2)} TH/s`);

                            // Give more specific guidance
                            if (max > 1000 && min < 10) {
                                console.warn("ADVICE: Data contains mixed units (likely TH/s and PH/s). Check API response consistency.");
                            }
                        }

                        // Log performance timing for large datasets
                        if (hashrateValues.length > 100) {
                            const perfEnd = performance.now();
                            console.log(`Processed ${hashrateValues.length} hashrate points in ${(perfEnd - perfStart).toFixed(1)}ms`);
                        }
                    }

                    // Find filtered valid values for y-axis limits (more efficient than creating a new array)
                    let activeValues = 0, yMin = Infinity, yMax = -Infinity;
                    for (let i = 0; i < validatedData.length; i++) {
                        const v = validatedData[i];
                        if (!isNaN(v) && v !== null && v > 0) {
                            activeValues++;
                            if (v < yMin) yMin = v;
                            if (v > yMax) yMax = v;
                        }
                    }

                    if (activeValues > 0) {
                        // Optimized y-axis range calculation with padding
                        const padding = useHashrate3hr ? 0.5 : 0.2; // More padding in low hashrate mode

                        // When in low hashrate mode, ensure the y-axis includes the 24hr average
                        if (useHashrate3hr && normalizedAvg > 0) {
                            // Ensure the 24-hour average is visible with adequate padding
                            const minPadding = normalizedAvg * padding;
                            const maxPadding = normalizedAvg * padding;

                            chart.options.scales.y.min = Math.min(yMin * (1 - padding), normalizedAvg - minPadding);
                            chart.options.scales.y.max = Math.max(yMax * (1 + padding), normalizedAvg + maxPadding);

                            console.log(`Low hashrate mode: Y-axis range [${chart.options.scales.y.min.toFixed(2)}, ${chart.options.scales.y.max.toFixed(2)}] TH/s`);
                        } else {
                            // Normal mode scaling with smarter padding (less padding for large ranges)
                            const dynamicPadding = Math.min(0.2, 10 / yMax); // Reduce padding as max increases
                            chart.options.scales.y.min = Math.max(0, yMin * (1 - dynamicPadding)); // Never go below zero
                            chart.options.scales.y.max = yMax * (1 + dynamicPadding);
                        }

                        // Set appropriate step size based on range - improved algorithm
                        const range = chart.options.scales.y.max - chart.options.scales.y.min;

                        // Dynamic target ticks based on chart height for better readability
                        const chartHeight = chart.height || 300;
                        const targetTicks = Math.max(4, Math.min(8, Math.floor(chartHeight / 50)));

                        // Calculate ideal step size
                        const rawStepSize = range / targetTicks;

                        // Find a "nice" step size that's close to the raw step size
                        const stepSize = calculateNiceStepSize(rawStepSize);

                        // Set the calculated stepSize
                        chart.options.scales.y.ticks.stepSize = stepSize;

                        // Log the chosen stepSize 
                        console.log(`Y-axis range: ${range.toFixed(2)} TH/s, using stepSize: ${stepSize} (target ticks: ${targetTicks})`);
                    }
                } else {
                    console.warn("No history data items available");
                    useSingleDataPoint();
                }
            } catch (historyError) {
                console.error("Error processing hashrate history data:", historyError);
                // Fall back to single datapoint if history processing fails
                useSingleDataPoint();
            }
        } else {
            // No history data, use single datapoint
            useSingleDataPoint();
        }

        /**
         * Calculate standard deviation of an array of values
         * @param {Array<number>} values - Array of numeric values
         * @param {number} mean - Pre-calculated mean (optional)
         * @returns {number} - Standard deviation
         */
        function calculateStandardDeviation(values, precalculatedMean = null) {
            if (!values || values.length <= 1) return 0;

            // Calculate mean if not provided
            const mean = precalculatedMean !== null ? precalculatedMean :
                values.reduce((sum, val) => sum + val, 0) / values.length;

            // Calculate sum of squared differences
            const squaredDiffSum = values.reduce((sum, val) => sum + Math.pow(val - mean, 2), 0);

            // Calculate standard deviation
            return Math.sqrt(squaredDiffSum / values.length);
        }

        /**
         * Calculate a "nice" step size close to the raw step size
         * @param {number} rawStepSize - The mathematically ideal step size
         * @returns {number} - A rounded, human-friendly step size
         */
        function calculateNiceStepSize(rawStepSize) {
            if (rawStepSize <= 0) return 1; // Safety check

            // Get order of magnitude
            const magnitude = Math.pow(10, Math.floor(Math.log10(rawStepSize)));
            const normalized = rawStepSize / magnitude;

            // Choose a nice step size
            let niceStepSize;
            if (normalized < 1.5) niceStepSize = 1;
            else if (normalized < 3) niceStepSize = 2;
            else if (normalized < 7) niceStepSize = 5;
            else niceStepSize = 10;

            return niceStepSize * magnitude;
        }

        // Handle single datapoint display when no history is available
        function useSingleDataPoint() {
            try {
                // Format current time
                const now = new Date();
                let currentTime;
                try {
                    currentTime = now.toLocaleTimeString('en-US', {
                        timeZone: dashboardTimezone || 'America/Los_Angeles',
                        hour: '2-digit',
                        minute: '2-digit',
                        hour12: true
                    }).replace(/\s[AP]M$/i, '');
                } catch (e) {
                    console.error("Error formatting current time:", e);
                    currentTime = now.toLocaleTimeString('en-US', { hour12: false, hour: '2-digit', minute: '2-digit' });
                }

                // Choose which current hashrate to display with validation
                let currentValue, currentUnit, normalizedValue;

                if (useHashrate3hr) {
                    currentValue = parseFloat(data.hashrate_3hr || 0);
                    currentUnit = data.hashrate_3hr_unit || 'th/s';
                    chart.data.datasets[0].label = 'Hashrate Trend (3HR AVG)';
                } else {
                    currentValue = parseFloat(data.hashrate_60sec || 0);
                    currentUnit = data.hashrate_60sec_unit || 'th/s';
                    chart.data.datasets[0].label = 'Hashrate Trend (60SEC AVG)';
                }

                // Guard against invalid values
                if (isNaN(currentValue)) {
                    console.warn("Invalid hashrate value, using 0");
                    normalizedValue = 0;
                } else {
                    normalizedValue = normalizeHashrate(currentValue, currentUnit);
                }

                chart.data.labels = [currentTime];
                chart.data.datasets[0].data = [normalizedValue];

                // MODIFICATION: For single datapoint in low hashrate mode, ensure 24hr avg is visible
                if (useHashrate3hr && normalizedAvg > 0) {
                    const yMin = Math.min(normalizedValue * 0.8, normalizedAvg * 0.5);
                    const yMax = Math.max(normalizedValue * 1.2, normalizedAvg * 1.5);

                    chart.options.scales.y.min = yMin;
                    chart.options.scales.y.max = yMax;
                    console.log(`Low hashrate mode (single point): Adjusting y-axis to include 24hr avg: [${yMin.toFixed(2)}, ${yMax.toFixed(2)}]`);
                }
            } catch (err) {
                console.error("Error setting up single datapoint:", err);
                chart.data.labels = ["Now"];
                chart.data.datasets[0].data = [0];
            }
        }

        // Show low hashrate indicator as needed
        if (useHashrate3hr) {
            // Add indicator text to the chart
            if (!chart.lowHashrateIndicator) {
                // Create the indicator element if it doesn't exist
                const graphContainer = document.getElementById('graphContainer');
                if (graphContainer) {
                    const theme = getCurrentTheme();
                    const indicator = document.createElement('div');
                    indicator.id = 'lowHashrateIndicator';
                    indicator.style.position = 'absolute';
                    indicator.style.top = '10px';
                    indicator.style.right = '10px';
                    indicator.style.background = 'rgba(0,0,0,0.7)';
                    indicator.style.color = theme.PRIMARY;
                    indicator.style.padding = '5px 10px';
                    indicator.style.borderRadius = '3px';
                    indicator.style.fontSize = '12px';
                    indicator.style.zIndex = '10';
                    indicator.style.fontWeight = 'bold';
                    indicator.textContent = 'LOW HASHRATE MODE: SHOWING 3HR AVG';
                    graphContainer.appendChild(indicator);
                    chart.lowHashrateIndicator = indicator;
                }
            } else {
                chart.lowHashrateIndicator.style.color = getCurrentTheme().PRIMARY;
                chart.lowHashrateIndicator.style.display = 'block';
            }
        } else if (chart.lowHashrateIndicator) {
            chart.lowHashrateIndicator.style.display = 'none';
        }

        // UPDATE THE 24HR AVERAGE LINE ANNOTATION - THIS WAS MISSING
        if (chart.options && chart.options.plugins && chart.options.plugins.annotation &&
            chart.options.plugins.annotation.annotations && chart.options.plugins.annotation.annotations.averageLine) {

            // Get current theme for styling
            const theme = getCurrentTheme();

            // Update the position of the average line to match the 24hr hashrate
            chart.options.plugins.annotation.annotations.averageLine.yMin = normalizedAvg;
            chart.options.plugins.annotation.annotations.averageLine.yMax = normalizedAvg;

            // Update the annotation label
            const formattedAvg = formatHashrateForDisplay(data.hashrate_24hr, data.hashrate_24hr_unit);
            chart.options.plugins.annotation.annotations.averageLine.label.content =
                `24HR AVG: ${formattedAvg}`;

            // Set the color based on current theme
            chart.options.plugins.annotation.annotations.averageLine.borderColor = theme.CHART.ANNOTATION;
            chart.options.plugins.annotation.annotations.averageLine.label.color = theme.CHART.ANNOTATION;

            console.log(`Updated 24hr average line: ${normalizedAvg.toFixed(2)} TH/s`);
        } else {
            console.warn("Chart annotation plugin not properly configured");
        }

        updateBlockAnnotations(chart);
        // Finally update the chart with a safe non-animating update
        chart.update('none');
    } catch (chartError) {
        console.error("Error updating chart:", chartError);
    }
}

// Modify the pool fee calculation to use actual last block earnings
function calculatePoolFeeInSats(poolFeePercentage, lastBlockEarnings) {
    if (poolFeePercentage === undefined || poolFeePercentage === null ||
        lastBlockEarnings === undefined || lastBlockEarnings === null) {
        return null;
    }

    // Log the raw values for debugging
    console.log("Pool Fee %:", poolFeePercentage, "Last Block Earnings:", lastBlockEarnings);

    // Calculate how many SATS were taken as fees from the last block
    // Pool fee is a percentage, so we divide by 100 to get the actual rate
    const feeAmount = (poolFeePercentage / 100) * lastBlockEarnings;

    // Return as a negative number since it represents a cost
    return -Math.round(feeAmount);
}

// Main UI update function with currency support
function updateUI() {
    function ensureElementStyles() {
        // Create a style element if it doesn't exist
        if (!document.getElementById('customMetricStyles')) {
            const styleEl = document.createElement('style');
            styleEl.id = 'customMetricStyles';
            styleEl.textContent = `
        /* Ensure rows have consistent layout */
        .card-body p {
            position: relative;
            display: grid;
            grid-template-columns: auto auto 1fr;
            align-items: center;
            margin: 0.25rem 0;
            line-height: 1.2;
            gap: 0.25rem;
        }
        
        /* Label style */
        .card-body strong {
            grid-column: 1;
        }
        
        /* Main metric container */
        .main-metric {
            grid-column: 2;
            display: flex;
            align-items: center;
            white-space: nowrap;
        }
        
        /* All dividers */
        .metric-divider-container {
            grid-column: 3;
            justify-self: end;
            display: flex;
            align-items: center;
        }
        
        .metric-divider {
            display: inline-flex;
            align-items: center;
            margin-left: 1rem;
            padding-left: 0.75rem;
            height: 1.5em;
            white-space: nowrap;
        }
        
        .metric-divider-value {
            font-size: 0.85em;
            font-weight: normal;
            margin-right: 0.5rem;
        }
        
        .metric-divider-note {
            font-size: 0.85em;
            opacity: 0.7;
            color: white;
            font-weight: normal;
        }
        
        span[id^="indicator_"] {
            margin-left: 0.25rem;
            width: 1rem;
            display: inline-flex;
        }
        `;
            document.head.appendChild(styleEl);
        }
    }

    // Helper function to create dividers with consistent horizontal alignment
    function createDivider(valueId, valueText, labelText, valueClass = "yellow") {
        const dividerContainer = document.createElement("span");
        dividerContainer.className = "metric-divider";

        // Value element
        const valueSpan = document.createElement("span");
        valueSpan.id = valueId;
        valueSpan.className = `metric-value metric-divider-value ${valueClass}`;
        valueSpan.textContent = valueText;
        dividerContainer.appendChild(valueSpan);

        // Label element
        const labelSpan = document.createElement("span");
        labelSpan.className = "metric-divider-note";
        labelSpan.textContent = labelText;
        dividerContainer.appendChild(labelSpan);

        return dividerContainer;
    }

    if (!latestMetrics) {
        console.warn("No metrics data available");
        return;
    }

    try {
        const data = latestMetrics;

        // Get currency and exchange rate information
        const currency = data.currency || 'USD';
        const exchangeRate = data.exchange_rates && data.exchange_rates[currency] ?
            data.exchange_rates[currency] : 1.0;

        // Update only the currency earnings header, not SATOSHI EARNINGS
        function updateDashboardHeaders(currency) {
            // Find card headers but exclude "SATOSHI EARNINGS"
            const earningsHeaders = document.querySelectorAll('.card-header');
            earningsHeaders.forEach(header => {
                // Check if it's a currency header (contains EARNINGS but isn't SATOSHI EARNINGS)
                if (header.textContent.includes('EARNINGS') &&
                    !header.textContent.includes('SATOSHI EARNINGS')) {
                    header.textContent = `${currency} EARNINGS`;
                }
            });
        }

        // Call this inside the updateUI function where currency is processed
        updateDashboardHeaders(currency);

        // If this is the initial load, force a reset of all arrows
        if (initialLoad) {
            arrowIndicator.forceApplyArrows();
            initialLoad = false;
        }

        // Format each hashrate with proper normalization
        // Pool Hashrate
        let formattedPoolHashrate = "N/A";
        if (data.pool_total_hashrate != null) {
            formattedPoolHashrate = formatHashrateForDisplay(
                data.pool_total_hashrate,
                data.pool_total_hashrate_unit || 'th/s'
            );
        }
        updateElementText("pool_total_hashrate", formattedPoolHashrate);

        // Add pool luck calculation right after pool_total_hashrate
        if (data.daily_mined_sats && data.estimated_earnings_per_day_sats) {
            const poolLuck = calculatePoolLuck(
                parseFloat(data.daily_mined_sats),
                parseFloat(data.estimated_earnings_per_day_sats)
            );

            // Add pool_luck to the metrics data for arrow indicators
            if (poolLuck !== null) {
                data.pool_luck = poolLuck;
            }

            const poolLuckValue = poolLuck !== null ? formatLuckPercentage(poolLuck) : "N/A";

            // Get the pool_total_hashrate element's parent paragraph
            const poolHashratePara = document.getElementById("pool_total_hashrate").parentNode;

            // Ensure grid layout and structure
            ensureElementStyles();

            // Structure parent for proper grid layout (similar to the other metrics)
            if (!poolHashratePara.querySelector('.main-metric')) {
                const poolHashrate = document.getElementById("pool_total_hashrate");
                const indicatorPoolHashrate = document.getElementById("indicator_pool_total_hashrate");

                // Create the main metric container
                const mainMetric = document.createElement("span");
                mainMetric.className = "main-metric";

                // Move the metric and its indicator inside the container
                if (poolHashrate && indicatorPoolHashrate) {
                    // Clear any existing text nodes between the elements
                    let node = poolHashrate.nextSibling;
                    while (node && node !== indicatorPoolHashrate) {
                        const nextNode = node.nextSibling;
                        if (node.nodeType === 3) { // Text node
                            poolHashratePara.removeChild(node);
                        }
                        node = nextNode;
                    }

                    poolHashrate.parentNode.insertBefore(mainMetric, poolHashrate);
                    mainMetric.appendChild(poolHashrate);
                    mainMetric.appendChild(indicatorPoolHashrate);
                }

                // Create divider container for pool hashrate row
                const dividerContainer = document.createElement("span");
                dividerContainer.className = "metric-divider-container";
                poolHashratePara.appendChild(dividerContainer);
            }

            // Get or create the divider container
            let poolDividerContainer = poolHashratePara.querySelector('.metric-divider-container');
            if (!poolDividerContainer) {
                poolDividerContainer = document.createElement("span");
                poolDividerContainer.className = "metric-divider-container";
                poolHashratePara.appendChild(poolDividerContainer);
            }

            // Check if the "pool_luck" element already exists
            const existingLuck = document.getElementById("pool_luck");
            if (existingLuck) {
                // Update existing element
                existingLuck.textContent = poolLuckValue;

                // Apply appropriate color class based on luck value
                existingLuck.className = "metric-value metric-divider-value";
                if (poolLuck !== null) {
                    if (poolLuck > 110) {
                        existingLuck.classList.add("very-lucky");
                    } else if (poolLuck > 100) {
                        existingLuck.classList.add("lucky");
                    } else if (poolLuck >= 90) {
                        existingLuck.classList.add("normal-luck");
                    } else {
                        existingLuck.classList.add("unlucky");
                    }
                }
            } else {
                // Create the divider if it doesn't exist
                const poolLuckDiv = createDivider("pool_luck", poolLuckValue, "Pool Luck");

                // Apply appropriate color class
                const valueSpan = poolLuckDiv.querySelector('#pool_luck');
                if (valueSpan && poolLuck !== null) {
                    if (poolLuck > 110) {
                        valueSpan.classList.add("very-lucky");
                    } else if (poolLuck > 100) {
                        valueSpan.classList.add("lucky");
                    } else if (poolLuck >= 90) {
                        valueSpan.classList.add("normal-luck");
                    } else {
                        valueSpan.classList.add("unlucky");
                    }
                }

                // Add to divider container
                poolDividerContainer.appendChild(poolLuckDiv);
            }
        }

        // Update pool fees in SATS (as negative value)
        if (data.pool_fees_percentage !== undefined && data.last_block_earnings !== undefined) {
            // Parse the last_block_earnings (removing any "+" prefix if present)
            const lastBlockEarnings = parseFloat(data.last_block_earnings.toString().replace(/^\+/, ''));
            const poolFeeSats = calculatePoolFeeInSats(
                parseFloat(data.pool_fees_percentage),
                lastBlockEarnings
            );

            // Find the pool_fees_percentage element
            const poolFeesPercentage = document.getElementById("pool_fees_percentage");

            if (poolFeesPercentage) {
                // Format the pool fee in SATS with commas
                const formattedPoolFee = poolFeeSats !== null ?
                    numberWithCommas(poolFeeSats) + " SATS" : "N/A";

                // Check if pool_fees_sats span already exists
                let poolFeesSats = document.getElementById("pool_fees_sats");

                if (!poolFeesSats) {
                    // Create a new span for the fees in SATS if it doesn't exist
                    poolFeesSats = document.createElement("span");
                    poolFeesSats.id = "pool_fees_sats";
                    poolFeesSats.className = "metric-value";

                    // Insert immediately after the pool_fees_percentage element
                    poolFeesPercentage.insertAdjacentElement('afterend', poolFeesSats);
                }

                // Update the text and styling
                poolFeesSats.textContent = " (" + formattedPoolFee + ")";
                poolFeesSats.setAttribute("style", "color: #ff5555 !important; font-weight: bold !important; margin-left: 6px;");
            }
        }

        // 24hr Hashrate
        let formatted24hrHashrate = "N/A";
        if (data.hashrate_24hr != null) {
            formatted24hrHashrate = formatHashrateForDisplay(
                data.hashrate_24hr,
                data.hashrate_24hr_unit || 'th/s'
            );
        }
        updateElementText("hashrate_24hr", formatted24hrHashrate);

        // Update the block time section with consistent addition logic
        let blockTime = "N/A"; // Default value
        if (data.hashrate_24hr != null && data.network_hashrate != null) {
            blockTime = calculateBlockTime(
                data.hashrate_24hr,
                data.hashrate_24hr_unit || 'th/s',
                data.network_hashrate
            );
        }

        // Find the hashrate_24hr element's parent paragraph
        const hashrate24hrPara = document.getElementById("hashrate_24hr").parentNode;

        // Structure parent for proper grid layout
        if (!hashrate24hrPara.querySelector('.main-metric')) {
            const hashrate24hr = document.getElementById("hashrate_24hr");
            const indicator24hr = document.getElementById("indicator_hashrate_24hr");

            // Create the main metric container
            const mainMetric = document.createElement("span");
            mainMetric.className = "main-metric";

            // Move the metric and its indicator inside the container
            if (hashrate24hr && indicator24hr) {
                // Clear any existing text nodes between the elements
                let node = hashrate24hr.nextSibling;
                while (node && node !== indicator24hr) {
                    const nextNode = node.nextSibling;
                    if (node.nodeType === 3) { // Text node
                        hashrate24hrPara.removeChild(node);
                    }
                    node = nextNode;
                }

                hashrate24hr.parentNode.insertBefore(mainMetric, hashrate24hr);
                mainMetric.appendChild(hashrate24hr);
                mainMetric.appendChild(indicator24hr);
            }

            // Create divider container
            const dividerContainer = document.createElement("span");
            dividerContainer.className = "metric-divider-container";
            hashrate24hrPara.appendChild(dividerContainer);
        }

        // Get or create the divider container
        let dividerContainer = hashrate24hrPara.querySelector('.metric-divider-container');
        if (!dividerContainer) {
            dividerContainer = document.createElement("span");
            dividerContainer.className = "metric-divider-container";
            hashrate24hrPara.appendChild(dividerContainer);
        }

        // Check if the "block_time" element already exists
        const existingBlockTime = document.getElementById("block_time");
        if (existingBlockTime) {
            // Find the containing metric-divider
            let dividerElement = existingBlockTime.closest('.metric-divider');
            if (dividerElement) {
                // Just update the text
                existingBlockTime.textContent = blockTime;
            } else {
                // If structure is broken, recreate it
                const blockTimeDiv = createDivider("block_time", blockTime, "[Time to ₿]");
                dividerContainer.innerHTML = ''; // Clear container
                dividerContainer.appendChild(blockTimeDiv);
            }
        } else {
            // Create the "Time to ₿" divider
            const blockTimeDiv = createDivider("block_time", blockTime, "[Time to ₿]");
            dividerContainer.appendChild(blockTimeDiv);
        }

        // 3hr Hashrate
        let formatted3hrHashrate = "N/A";
        if (data.hashrate_3hr != null) {
            formatted3hrHashrate = formatHashrateForDisplay(
                data.hashrate_3hr,
                data.hashrate_3hr_unit || 'th/s'
            );
        }
        updateElementText("hashrate_3hr", formatted3hrHashrate);

        // Same for 3hr data with blockOdds
        const hashrate3hrPara = document.getElementById("hashrate_3hr").parentNode;

        // Structure parent for proper grid layout
        if (!hashrate3hrPara.querySelector('.main-metric')) {
            const hashrate3hr = document.getElementById("hashrate_3hr");
            const indicator3hr = document.getElementById("indicator_hashrate_3hr");

            // Create the main metric container
            const mainMetric = document.createElement("span");
            mainMetric.className = "main-metric";

            // Move the metric and its indicator inside the container
            if (hashrate3hr && indicator3hr) {
                // Clear any existing text nodes between the elements
                let node = hashrate3hr.nextSibling;
                while (node && node !== indicator3hr) {
                    const nextNode = node.nextSibling;
                    if (node.nodeType === 3) { // Text node
                        hashrate3hrPara.removeChild(node);
                    }
                    node = nextNode;
                }

                hashrate3hr.parentNode.insertBefore(mainMetric, hashrate3hr);
                mainMetric.appendChild(hashrate3hr);
                mainMetric.appendChild(indicator3hr);
            }

            // Create divider container
            const dividerContainer = document.createElement("span");
            dividerContainer.className = "metric-divider-container";
            hashrate3hrPara.appendChild(dividerContainer);
        }

        // Get or create the divider container
        let odds3hrContainer = hashrate3hrPara.querySelector('.metric-divider-container');
        if (!odds3hrContainer) {
            odds3hrContainer = document.createElement("span");
            odds3hrContainer.className = "metric-divider-container";
            hashrate3hrPara.appendChild(odds3hrContainer);
        }

        // Apply the same consistent approach for the block odds section
        if (data.hashrate_24hr != null && data.network_hashrate != null) {
            const blockProbability = calculateBlockProbability(
                data.hashrate_24hr,
                data.hashrate_24hr_unit || 'th/s',
                data.network_hashrate
            );

            // Update the element if it already exists
            const existingProbability = document.getElementById("block_odds_3hr");
            if (existingProbability) {
                existingProbability.textContent = blockProbability;
            } else {
                // For block odds after 3hr hashrate
                const blockOddsDiv = createDivider("block_odds_3hr", blockProbability, "[₿ Odds]");
                odds3hrContainer.appendChild(blockOddsDiv);
            }
        }

        // 10min Hashrate
        let formatted10minHashrate = "N/A";
        if (data.hashrate_10min != null) {
            formatted10minHashrate = formatHashrateForDisplay(
                data.hashrate_10min,
                data.hashrate_10min_unit || 'th/s'
            );
        }
        updateElementText("hashrate_10min", formatted10minHashrate);

        // 60sec Hashrate
        let formatted60secHashrate = "N/A";
        if (data.hashrate_60sec != null) {
            formatted60secHashrate = formatHashrateForDisplay(
                data.hashrate_60sec,
                data.hashrate_60sec_unit || 'th/s'
            );
        }
        updateElementText("hashrate_60sec", formatted60secHashrate);

        // Update other non-hashrate metrics
        updateElementText("block_number", numberWithCommas(data.block_number));

        // Update BTC price with currency conversion and symbol
        if (data.btc_price != null) {
            const btcPriceValue = data.btc_price * exchangeRate;
            const symbol = getCurrencySymbol(currency);

            updateElementText("btc_price", formatCurrencyValue(btcPriceValue, currency));
        } else {
            updateElementText("btc_price", formatCurrencyValue(0, currency));
        }

        // Update last block earnings
        if (data.last_block_earnings !== undefined) {
            // Format with "+" prefix and "SATS" suffix
            updateElementText("last_block_earnings",
                "+" + numberWithCommas(data.last_block_earnings) + " SATS");
        }

        // Network hashrate (already in EH/s but verify)
        // Improved version with ZH/s support:
        if (data.network_hashrate >= 1000) {
            // Convert to Zettahash if over 1000 EH/s
            updateElementText("network_hashrate",
                (data.network_hashrate / 1000).toFixed(2) + " ZH/s");
        } else {
            // Use regular EH/s formatting
            updateElementText("network_hashrate",
                numberWithCommas(Math.round(data.network_hashrate)) + " EH/s");
        }
        updateElementText("difficulty", numberWithCommas(Math.round(data.difficulty)));

        // Daily revenue with currency conversion
        if (data.daily_revenue != null) {
            const dailyRevenue = data.daily_revenue * exchangeRate;
            updateElementText("daily_revenue", formatCurrencyValue(dailyRevenue, currency));
        } else {
            updateElementText("daily_revenue", formatCurrencyValue(0, currency));
        }

        // Daily power cost with currency conversion
        if (data.daily_power_cost != null) {
            const dailyPowerCost = data.daily_power_cost * exchangeRate;
            updateElementText("daily_power_cost", formatCurrencyValue(dailyPowerCost, currency));
        } else {
            updateElementText("daily_power_cost", formatCurrencyValue(0, currency));
        }

        // Daily profit with currency conversion and color
        if (data.daily_profit_usd != null) {
            const dailyProfit = data.daily_profit_usd * exchangeRate;
            const dailyProfitElement = document.getElementById("daily_profit_usd");
            if (dailyProfitElement) {
                dailyProfitElement.textContent = formatCurrencyValue(dailyProfit, currency);
                if (dailyProfit < 0) {
                    // Use setAttribute to properly set the style with !important
                    dailyProfitElement.setAttribute("style", "color: #ff5555 !important; font-weight: bold !important;");
                } else {
                    // Clear the style attribute completely
                    dailyProfitElement.removeAttribute("style");
                }
            }
        }

        // Monthly profit with currency conversion and color
        if (data.monthly_profit_usd != null) {
            const monthlyProfit = data.monthly_profit_usd * exchangeRate;
            const monthlyProfitElement = document.getElementById("monthly_profit_usd");
            if (monthlyProfitElement) {
                monthlyProfitElement.textContent = formatCurrencyValue(monthlyProfit, currency);
                if (monthlyProfit < 0) {
                    // Use setAttribute to properly set the style with !important
                    monthlyProfitElement.setAttribute("style", "color: #ff5555 !important; font-weight: bold !important;");
                } else {
                    // Clear the style attribute completely
                    monthlyProfitElement.removeAttribute("style");
                }
            }
        }

        updateElementText("daily_mined_sats", numberWithCommas(data.daily_mined_sats) + " SATS");
        updateElementText("monthly_mined_sats", numberWithCommas(data.monthly_mined_sats) + " SATS");

        // Update worker count from metrics (just the number, not full worker data)
        updateWorkersCount();

        updateElementText("unpaid_earnings", data.unpaid_earnings.toFixed(8) + " BTC");

        // Update payout estimation with color coding
        const payoutText = data.est_time_to_payout;
        updateElementText("est_time_to_payout", payoutText);

        // Check for "next block" in any case format
        if (payoutText && /next\s+block/i.test(payoutText)) {
            $("#est_time_to_payout").attr("style", "color: #32CD32 !important; animation: pulse 1s infinite !important; text-transform: uppercase !important;");
        } else {
            // Trim any extra whitespace
            const cleanText = payoutText ? payoutText.trim() : "";
            // Update your regex to handle hours-only format as well
            const regex = /(?:(\d+)\s*days?(?:,?\s*(\d+)\s*hours?)?)|(?:(\d+)\s*hours?)/i;
            const match = cleanText.match(regex);

            let totalDays = NaN;
            if (match) {
                if (match[1]) {
                    // Format: "X days" or "X days, Y hours"
                    const days = parseFloat(match[1]);
                    const hours = match[2] ? parseFloat(match[2]) : 0;
                    totalDays = days + (hours / 24);
                } else if (match[3]) {
                    // Format: "X hours"
                    const hours = parseFloat(match[3]);
                    totalDays = hours / 24;
                }
                console.log("Total days computed:", totalDays);  // Debug output
            }

            if (!isNaN(totalDays)) {
                if (totalDays < 4) {
                    $("#est_time_to_payout").attr("style", "color: #32CD32 !important; animation: none !important;");
                } else if (totalDays > 20) {
                    $("#est_time_to_payout").attr("style", "color: #ff5555 !important; animation: none !important;");
                } else {
                    $("#est_time_to_payout").attr("style", "color: #ffd700 !important; animation: none !important;");
                }
            } else {
                $("#est_time_to_payout").attr("style", "color: #ffd700 !important; animation: none !important;");
            }
        }

        updateElementText("last_block_height", data.last_block_height ? numberWithCommas(data.last_block_height) : "N/A");
        updateElementText("last_block_time", data.last_block_time || "");
        updateElementText("blocks_found", data.blocks_found || "0");
        updateElementText("last_share", data.total_last_share || "");

        // Update Estimated Earnings metrics
        updateElementText("estimated_earnings_per_day_sats", numberWithCommas(data.estimated_earnings_per_day_sats) + " SATS");
        updateElementText("estimated_earnings_next_block_sats", numberWithCommas(data.estimated_earnings_next_block_sats) + " SATS");
        updateElementText("estimated_rewards_in_window_sats", numberWithCommas(data.estimated_rewards_in_window_sats) + " SATS");

        // Update last updated timestamp
        try {
            // Get the configured timezone with fallback
            const configuredTimezone = window.dashboardTimezone || 'America/Los_Angeles';

            // Use server timestamp from metrics if available, otherwise use adjusted local time
            const timestampToUse = latestMetrics && latestMetrics.server_timestamp ?
                new Date(latestMetrics.server_timestamp) :
                new Date(Date.now() + (serverTimeOffset || 0));

            // Format with explicit timezone
            const options = {
                year: 'numeric',
                month: 'short',
                day: 'numeric',
                hour: '2-digit',
                minute: '2-digit',
                second: '2-digit',
                hour12: true,
                timeZone: configuredTimezone // Explicitly set timezone
            };

            // Update the lastUpdated element
            updateElementHTML("lastUpdated",
                "<strong>Last Updated:</strong> " +
                timestampToUse.toLocaleString('en-US', options) +
                "<span id='terminal-cursor'></span>");

            console.log(`Last updated timestamp shown using timezone: ${configuredTimezone}`);
        } catch (error) {
            console.error("Error formatting last updated timestamp:", error);
            // Fallback to basic timestamp if there's an error
            const now = new Date();
            updateElementHTML("lastUpdated",
                "<strong>Last Updated:</strong> " +
                now.toLocaleString() +
                "<span id='terminal-cursor'></span>");
        }

        // Update chart with normalized data if it exists
        if (trendChart) {
            // Use the enhanced chart update function with normalization
            updateChartWithNormalizedData(trendChart, data);
        }

        // Update indicators and check for block updates
        updateIndicators(data);
        checkForBlockUpdates(data);

        // Add this call before storing current metrics as previous metrics
        trackPayoutPerformance(data);

        // Store current metrics for next comparison
        previousMetrics = { ...data };

    } catch (error) {
        console.error("Error updating UI:", error);
    }
}

// Update unread notifications badge in navigation with animation effects
function updateNotificationBadge() {
    $.ajax({
        url: "/api/notifications/unread_count",
        method: "GET",
        success: function (data) {
            const unreadCount = data.unread_count;
            const badge = $("#nav-unread-badge");

            // Store the previous count to detect increases
            const previousCount = badge.text() ? parseInt(badge.text()) : 0;

            if (unreadCount > 0) {
                badge.text(unreadCount);
                badge.addClass('has-unread');

                // Add animation when count increases
                if (unreadCount > previousCount) {
                    // Remove animation if it's already applied
                    badge.removeClass('badge-pulse');

                    // Force DOM reflow to restart animation
                    void badge[0].offsetWidth;

                    // Apply animation
                    badge.addClass('badge-pulse');
                }
            } else {
                badge.text('');
                badge.removeClass('has-unread badge-pulse');
            }
        },
        error: function (xhr, status, error) {
            console.error("Error fetching notification count:", error);
        }
    });
}

// Update unread notifications badge in navigation
function updateNotificationBadge() {
    $.ajax({
        url: "/api/notifications/unread_count",
        method: "GET",
        success: function (data) {
            const unreadCount = data.unread_count;
            const badge = $("#nav-unread-badge");

            if (unreadCount > 0) {
                badge.text(unreadCount).show();
            } else {
                badge.hide();
            }
        }
    });
}

// Initialize notification badge checking
function initNotificationBadge() {
    // Update immediately
    updateNotificationBadge();

    // Update every 60 seconds
    setInterval(updateNotificationBadge, 60000);
}

// Add keyboard event listener for Alt+W to reset wallet address
$(document).keydown(function (event) {
    // Check if Alt+W is pressed (key code 87 is 'W')
    if (event.altKey && event.keyCode === 87) {
        resetWalletAddress();

        // Prevent default browser behavior
        event.preventDefault();
    }
});

// Function to reset wallet address in configuration and clear chart data
function resetWalletAddress() {
    if (confirm("Are you sure you want to reset your wallet address? This will also clear all chart data and redirect you to the configuration page.")) {
        // First clear chart data using the existing API endpoint
        $.ajax({
            url: '/api/reset-chart-data',
            method: 'POST',
            success: function () {
                console.log("Chart data reset successfully");

                // Then reset the chart display locally
                if (trendChart) {
                    trendChart.data.labels = [];
                    trendChart.data.datasets[0].data = [];
                    trendChart.update('none');
                }

                // Clear payout history data from localStorage
                try {
                    localStorage.removeItem('payoutHistory');
                    lastPayoutTracking.payoutHistory = [];
                    console.log("Payout history cleared for wallet change");

                    // Remove any visible payout comparison elements
                    $("#payout-comparison").remove();
                    $("#payout-history-container").empty().hide();
                } catch (e) {
                    console.error("Error clearing payout history:", e);
                }

                // Then reset wallet address
                fetch('/api/config')
                    .then(response => response.json())
                    .then(config => {
                        // Reset the wallet address to default
                        config.wallet = "yourwallethere";
                        // Add special flag to indicate config reset
                        config.config_reset = true;

                        // Save the updated configuration
                        return fetch('/api/config', {
                            method: 'POST',
                            headers: {
                                'Content-Type': 'application/json',
                            },
                            body: JSON.stringify(config)
                        });
                    })
                    .then(response => response.json())
                    .then(data => {
                        console.log("Wallet address reset successfully:", data);
                        // Also clear arrow indicator states
                        arrowIndicator.clearAll();
                        // Redirect to the boot page for reconfiguration
                        window.location.href = window.location.origin + "/";
                    })
                    .catch(error => {
                        console.error("Error resetting wallet address:", error);
                        alert("There was an error resetting your wallet address. Please try again.");
                    });
            },
            error: function (xhr, status, error) {
                console.error("Error clearing chart data:", error);
                // Continue with wallet reset even if chart reset fails
                resetWalletAddressOnly();
            }
        });
    }
}

// Fallback function if chart reset fails - also updated to clear payout history
function resetWalletAddressOnly() {
    // Clear payout history data from localStorage
    try {
        localStorage.removeItem('payoutHistory');
        lastPayoutTracking.payoutHistory = [];
        console.log("Payout history cleared for wallet change");

        // Remove any visible payout comparison elements
        $("#payout-comparison").remove();
        $("#payout-history-container").empty().hide();
    } catch (e) {
        console.error("Error clearing payout history:", e);
    }

    fetch('/api/config')
        .then(response => response.json())
        .then(config => {
            config.wallet = "yourwallethere";
            return fetch('/api/config', {
                method: 'POST',
                headers: {
                    'Content-Type': 'application/json',
                },
                body: JSON.stringify(config)
            });
        })
        .then(response => response.json())
        .then(data => {
            console.log("Wallet address reset successfully (without chart reset):", data);
            window.location.href = window.location.origin + "/";
        })
        .catch(error => {
            console.error("Error resetting wallet address:", error);
            alert("There was an error resetting your wallet address. Please try again.");
        });
}

// Function to show a helpful notification to the user about hashrate normalization
function showHashrateNormalizeNotice() {
    // Only show if the notification doesn't already exist on the page
    if ($("#hashrateNormalizeNotice").length === 0) {
        const theme = getCurrentTheme();

        // Create notification element with theme-appropriate styling
        const notice = $(`
            <div id="hashrateNormalizeNotice" style="
                position: fixed;
                bottom: 30px;
                right: 30px;
                background-color: rgba(0, 0, 0, 0.85);
                color: ${theme.PRIMARY};
                border: 1px solid ${theme.PRIMARY};
                padding: 15px 20px;
                z-index: 9999;
                max-width: 300px;
                font-family: 'VT323', monospace;
                font-size: 16px;
                box-shadow: 0 0 15px rgba(0, 0, 0, 0.5);
            ">
                <div style="display: flex; align-items: flex-start;">
                    <div style="margin-right: 10px;">
                        <i class="fas fa-chart-line" style="font-size: 22px;"></i>
                    </div>
                    <div>
                        <div style="font-weight: bold; margin-bottom: 5px; text-transform: uppercase;">Hashrate Chart Notice</div>
                        <div>Please wait 2-3 minutes for the chart to collect data and normalize for your hashrate pattern.</div>
                    </div>
                </div>
                <div style="text-align: right; margin-top: 10px;">
                    <button id="hashrateNoticeClose" style="
                        background: none; 
                        border: none; 
                        color: ${theme.PRIMARY}; 
                        cursor: pointer;
                        font-family: inherit;
                        text-decoration: underline;
                    ">Dismiss</button>
                    <label style="margin-left: 10px;">
                        <input type="checkbox" id="dontShowAgain" style="vertical-align: middle;"> 
                        <span style="font-size: 0.8em; vertical-align: middle;">Don't show again</span>
                    </label>
                </div>
            </div>
        `);

        // Add to body and handle close button
        $("body").append(notice);

        // Handler for the close button
        $("#hashrateNoticeClose").on("click", function () {
            // Check if "Don't show again" is checked
            if ($("#dontShowAgain").is(":checked")) {
                // Remember permanently in localStorage
                localStorage.setItem('hideHashrateNotice', 'true');
                console.log("User chose to permanently hide hashrate notice");
            } else {
                // Only remember for this session
                sessionStorage.setItem('hideHashrateNoticeSession', 'true');
                console.log("User dismissed hashrate notice for this session");
            }

            // Hide and remove the notice
            $("#hashrateNormalizeNotice").fadeOut(300, function () {
                $(this).remove();
            });
        });

        // Auto-hide after 60 seconds
        setTimeout(function () {
            if ($("#hashrateNormalizeNotice").length) {
                $("#hashrateNormalizeNotice").fadeOut(500, function () {
                    $(this).remove();
                });
            }
        }, 60000); // Changed to 60 seconds for better visibility
    }
}

// Helper function to check if we should show the notice (call this during page initialization)
function checkAndShowHashrateNotice() {
    // Check if user has permanently hidden the notice
    const permanentlyHidden = localStorage.getItem('hideHashrateNotice') === 'true';

    // Check if user has hidden the notice for this session
    const sessionHidden = sessionStorage.getItem('hideHashrateNoticeSession') === 'true';

    // Also check low hashrate mode state (to potentially show a different message)
    const inLowHashrateMode = localStorage.getItem('lowHashrateState') ?
        JSON.parse(localStorage.getItem('lowHashrateState')).isLowHashrateMode : false;

    if (!permanentlyHidden && !sessionHidden) {
        // Show the notice with a short delay to ensure the page is fully loaded
        setTimeout(function () {
            showHashrateNormalizeNotice();
        }, 2000);
    } else {
        console.log("Hashrate notice will not be shown: permanently hidden = " +
            permanentlyHidden + ", session hidden = " + sessionHidden);
    }
}

// Currency conversion functions
function getCurrencySymbol(currency) {
    const symbols = {
        'USD': '$',
        'EUR': '€',
        'GBP': '£',
        'JPY': '¥',
        'CAD': 'CA$',
        'AUD': 'A$',
        'CNY': '¥',
        'KRW': '₩',
        'BRL': 'R$',
        'CHF': 'Fr'
    };
    return symbols[currency] || '$';
}

function formatCurrencyValue(value, currency) {
    if (value == null || isNaN(value)) return "N/A";

    const symbol = getCurrencySymbol(currency);

    // For JPY and KRW, show without decimal places
    if (currency === 'JPY' || currency === 'KRW') {
        return `${symbol}${numberWithCommas(Math.round(value))}`;
    }

    return `${symbol}${numberWithCommas(value.toFixed(2))}`;
}

// Update the BTC price and earnings card header with the selected currency
function updateCurrencyLabels(currency) {
    const earningsHeader = document.querySelector('.card-header:contains("USD EARNINGS")');
    if (earningsHeader) {
        earningsHeader.textContent = `${currency} EARNINGS`;
    }
}

$(document).ready(function () {
    // Apply theme based on stored preference - moved to beginning for better initialization
    try {
        const useDeepSea = localStorage.getItem('useDeepSeaTheme') === 'true';
        if (useDeepSea) {
            applyDeepSeaTheme();
        }
        loadBlockAnnotations();
    } catch (e) {
        console.error("Error handling theme:", e);
    }

    // Initialize chart points preference from localStorage
    try {
        const storedPreference = localStorage.getItem('chartPointsPreference');
        if (storedPreference) {
            const points = parseInt(storedPreference, 10);
            if ([30, 60, 180].includes(points)) {
                chartPoints = points;
            }
        }
    } catch (e) {
        console.error("Error loading chart points preference", e);
    }
    updateChartPointsButtons();

    // Modify the initializeChart function to use blue colors for the chart
    function initializeChart() {
        try {
            const ctx = document.getElementById('trendGraph').getContext('2d');
            if (!ctx) {
                console.error("Could not find trend graph canvas");
                return null;
            }

            if (!window.Chart) {
                console.error("Chart.js not loaded");
                return null;
            }

            // Get the current theme colors
            const theme = getCurrentTheme();

            // Check if Chart.js plugin is available
            const hasAnnotationPlugin = window['chartjs-plugin-annotation'] !== undefined;

            const chart = new Chart(ctx, {
                type: 'line',
                data: {
                    labels: [],
                    datasets: [{
                        label: 'HASHRATE TREND (TH/s)',
                        data: [],
                        borderWidth: 2,
                        borderColor: function (context) {
                            const chart = context.chart;
                            const { ctx, chartArea } = chart;
                            if (!chartArea) {
                                return theme.PRIMARY;
                            }
                            // Create gradient for line
                            const gradient = ctx.createLinearGradient(0, 0, 0, chartArea.bottom);
                            gradient.addColorStop(0, theme.CHART.GRADIENT_START);
                            gradient.addColorStop(1, theme.CHART.GRADIENT_END);
                            return gradient;
                        },
                        backgroundColor: function (context) {
                            const chart = context.chart;
                            const { ctx, chartArea } = chart;
                            if (!chartArea) {
                                return `rgba(${theme.PRIMARY_RGB}, 0.1)`;
                            }
                            // Create gradient for fill
                            const gradient = ctx.createLinearGradient(0, 0, 0, chartArea.bottom);
                            gradient.addColorStop(0, `rgba(${theme.PRIMARY_RGB}, 0.3)`);
                            gradient.addColorStop(0.5, `rgba(${theme.PRIMARY_RGB}, 0.2)`);
                            gradient.addColorStop(1, `rgba(${theme.PRIMARY_RGB}, 0.05)`);
                            return gradient;
                        },
                        fill: true,
                        tension: 0.3,
                    }]
                },
                options: {
                    responsive: true,
                    maintainAspectRatio: false,
                    animation: {
                        duration: 0 // Disable animations for better performance
                    },
                    scales: {
                        x: {
                            display: true,
                            ticks: {
                                maxTicksLimit: 8, // Limit number of x-axis labels
                                maxRotation: 0,   // Don't rotate labels
                                autoSkip: true,   // Automatically skip some labels
                                color: '#FFFFFF',
                                font: {
                                    family: "'VT323', monospace", // Terminal font
                                    size: 14
                                }
                            },
                            grid: {
                                color: '#333333',
                                lineWidth: 0.5
                            }
                        },
                        y: {
                            title: {
                                display: true,
                                text: 'HASHRATE (TH/S)',
                                color: theme.PRIMARY,
                                font: {
                                    family: "'VT323', monospace",
                                    size: 16,
                                    weight: 'bold'
                                }
                            },
                            ticks: {
                                color: '#FFFFFF',
                                maxTicksLimit: 6, // Limit total number of ticks
                                precision: 1,     // Control decimal precision
                                autoSkip: true,   // Skip labels to prevent overcrowding
                                autoSkipPadding: 10, // Padding between skipped labels
                                font: {
                                    family: "'VT323', monospace", // Terminal font
                                    size: 14
                                },
                                callback: function (value) {
                                    // For zero, just return 0
                                    if (value === 0) return '0';

                                    // For very large values (1M+ TH/s = 1000+ PH/s)
                                    if (value >= 1000000) {
                                        return (value / 1000000).toFixed(1) + 'E'; // Show as EH/s
                                    }
                                    // For large values (1000+ TH/s), show in PH/s
                                    else if (value >= 1000) {
                                        return (value / 1000).toFixed(1) + 'P'; // Show as PH/s
                                    }
                                    // For values between 10 and 1000 TH/s
                                    else if (value >= 10) {
                                        return Math.round(value);
                                    }
                                    // For small values, limit decimal places
                                    else if (value >= 1) {
                                        return value.toFixed(1);
                                    }
                                    // For tiny values, use appropriate precision
                                    else {
                                        return value.toPrecision(2);
                                    }
                                }
                            },
                            grid: {
                                color: '#333333',
                                lineWidth: 0.5,
                                drawBorder: false,
                                zeroLineColor: '#555555',
                                zeroLineWidth: 1,
                                drawTicks: false
                            }
                        }
                    },
                    plugins: {
                        tooltip: {
                            backgroundColor: 'rgba(0, 0, 0, 0.8)',
                            titleColor: theme.PRIMARY,
                            bodyColor: '#FFFFFF',
                            titleFont: {
                                family: "'VT323', monospace",
                                size: 16,
                                weight: 'bold'
                            },
                            bodyFont: {
                                family: "'VT323', monospace",
                                size: 14
                            },
                            padding: 10,
                            cornerRadius: 0,
                            displayColors: false,
                            callbacks: {
                                title: function (tooltipItems) {
                                    return tooltipItems[0].label.toUpperCase();
                                },
                                label: function (context) {
                                    // Format tooltip values with appropriate unit
                                    const value = context.raw;
                                    return 'HASHRATE: ' + formatHashrateForDisplay(value).toUpperCase();
                                }
                            }
                        },
                        legend: { display: false },
                        annotation: hasAnnotationPlugin ? {
                            annotations: {
                                averageLine: {
                                    type: 'line',
                                    yMin: 0,
                                    yMax: 0,
                                    borderColor: theme.CHART.ANNOTATION,
                                    borderWidth: 3,
                                    borderDash: [8, 4],
                                    shadowColor: `rgba(${theme.PRIMARY_RGB}, 0.5)`,
                                    shadowBlur: 8,
                                    shadowOffsetX: 0,
                                    shadowOffsetY: 0,
                                    label: {
                                        enabled: true,
                                        content: '24HR AVG: 0 TH/S',
                                        backgroundColor: 'rgba(0,0,0,0.8)',
                                        color: theme.CHART.ANNOTATION,
                                        font: {
                                            family: "'VT323', monospace",
                                            size: 16,
                                            weight: 'bold'
                                        },
                                        padding: { top: 4, bottom: 4, left: 8, right: 8 },
                                        borderRadius: 0,
                                        position: 'start'
                                    }
                                }
                            }
                        } : {}
                    }
                }
            });
            updateBlockAnnotations(chart);
            return chart;
        } catch (error) {
            console.error("Error initializing chart:", error);
            return null;
        }
    }

<<<<<<< HEAD
    // Placeholder for backward compatibility; theme changes now require a page refresh
    function setupThemeChangeListener() {
        window.addEventListener('storage', function (event) {
            if (event.key === 'useDeepSeaTheme') {
                window.location.reload();
            }
        });
=======
    // Handle theme changes for chart and UI elements
    function handleThemeChange(useDeepSea) {
        if (useDeepSea) {
            if (typeof applyDeepSeaTheme === 'function') {
                applyDeepSeaTheme();
            }
        } else if (typeof applyBitcoinTheme === 'function') {
            applyBitcoinTheme();
        }

        if (trendChart) {
            // Save all font configurations
            const fontConfig = {
                xTicks: { ...trendChart.options.scales.x.ticks.font },
                yTicks: { ...trendChart.options.scales.y.ticks.font },
                yTitle: { ...trendChart.options.scales.y.title.font },
                tooltip: {
                    title: { ...trendChart.options.plugins.tooltip.titleFont },
                    body: { ...trendChart.options.plugins.tooltip.bodyFont }
                }
            };

            const isMobile = window.innerWidth < 768;

            const xTicksFontSize = fontConfig.xTicks.size || 14;
            const yTicksFontSize = fontConfig.yTicks.size || 14;
            const yTitleFontSize = fontConfig.yTitle.size || 16;

            trendChart.destroy();
            trendChart = initializeChart();

            if (isMobile) {
                trendChart.options.scales.x.ticks.font = {
                    ...fontConfig.xTicks,
                    size: xTicksFontSize
                };
                trendChart.options.scales.y.ticks.font = {
                    ...fontConfig.yTicks,
                    size: yTicksFontSize
                };
                trendChart.options.scales.y.title.font = {
                    ...fontConfig.yTitle,
                    size: yTitleFontSize
                };
                trendChart.options.plugins.tooltip.titleFont = {
                    ...fontConfig.tooltip.title,
                    size: fontConfig.tooltip.title.size || 16
                };
                trendChart.options.plugins.tooltip.bodyFont = {
                    ...fontConfig.tooltip.body,
                    size: fontConfig.tooltip.body.size || 14
                };
            } else {
                trendChart.options.scales.x.ticks.font = fontConfig.xTicks;
                trendChart.options.scales.y.ticks.font = fontConfig.yTicks;
                trendChart.options.scales.y.title.font = fontConfig.yTitle;
                trendChart.options.plugins.tooltip.titleFont = fontConfig.tooltip.title;
                trendChart.options.plugins.tooltip.bodyFont = fontConfig.tooltip.body;
            }

            updateChartWithNormalizedData(trendChart, latestMetrics);
            updateBlockAnnotations(trendChart);
            trendChart.update('none');
        }

        updateRefreshButtonColor();
        $(document).trigger('themeChanged');
    }

    // Add this function to the document ready section
    function setupThemeChangeListener() {
        window.addEventListener('storage', function (event) {
            if (event.key === 'useDeepSeaTheme') {
                handleThemeChange(event.newValue === 'true');
            }
        });

        window.addEventListener('themePreferenceChanged', function (e) {
            handleThemeChange(e.detail);
        });
>>>>>>> 567c228d
    }

    setupThemeChangeListener();

    // Remove the existing refreshUptime container to avoid duplicates
    $('#refreshUptime').hide();

    // Create a shared timing object that both systems can reference
    window.sharedTimingData = {
        serverTimeOffset: serverTimeOffset,
        serverStartTime: serverStartTime,
        lastRefreshTime: Date.now()
    };

    // Override the updateServerTime function to update the shared object
    const originalUpdateServerTime = updateServerTime;
    updateServerTime = function () {
        originalUpdateServerTime();

        // Update shared timing data after the original function runs
        setTimeout(function () {
            window.sharedTimingData.serverTimeOffset = serverTimeOffset;
            window.sharedTimingData.serverStartTime = serverStartTime;

            // Make sure BitcoinMinuteRefresh uses the same timing information
            if (typeof BitcoinMinuteRefresh !== 'undefined' && BitcoinMinuteRefresh.updateServerTime) {
                BitcoinMinuteRefresh.updateServerTime(serverTimeOffset, serverStartTime);
            }
        }, 100);
    };

    // Function to fix the Last Block line in the payout card
    function fixLastBlockLine() {
        // Add the style to fix the Last Block line
        $("<style>")
            .prop("type", "text/css")
            .html(`
      /* Fix for Last Block line to keep all elements on one line */
      .card-body p.last-block-line {
        white-space: nowrap;
        overflow: hidden;
        text-overflow: ellipsis;
        display: flex;
        align-items: center;
      }
      
      .card-body p.last-block-line > strong {
        flex-shrink: 0;
      }
      
      .card-body p.last-block-line > span,
      .card-body p.last-block-line > #indicator_last_block {
        display: inline-block;
        margin-right: 5px;
      }
    `)
            .appendTo("head");

        // Apply the class to the Last Block line
        $("#payoutMiscCard .card-body p").each(function () {
            const strongElem = $(this).find("strong");
            if (strongElem.length && strongElem.text().includes("Last Block")) {
                $(this).addClass("last-block-line");
            }
        });
    }

    // Call this function
    fixLastBlockLine();

    // Check if we should show the hashrate normalization notice
    checkAndShowHashrateNotice();

    // Also show notice when entering low hashrate mode for the first time in a session
    // Track when we enter low hashrate mode to show specialized notification
    const originalUpdateChartWithNormalizedData = updateChartWithNormalizedData;
    window.updateChartWithNormalizedData = function (chart, data) {
        const wasInLowHashrateMode = chart && chart.lowHashrateState &&
            chart.lowHashrateState.isLowHashrateMode;

        // Call original function
        originalUpdateChartWithNormalizedData(chart, data);

        // Check if we just entered low hashrate mode
        if (chart && chart.lowHashrateState &&
            chart.lowHashrateState.isLowHashrateMode && !wasInLowHashrateMode) {

            console.log("Entered low hashrate mode - showing notification");

            // Show the notice if it hasn't been permanently hidden
            if (localStorage.getItem('hideHashrateNotice') !== 'true' &&
                !$("#hashrateNormalizeNotice").length) {
                showHashrateNormalizeNotice();
            }
        }
    };

    // Initialize payout tracking
    initPayoutTracking();


    // Load timezone setting early
    (function loadTimezoneEarly() {
        // First try to get from localStorage for instant access
        try {
            const storedTimezone = localStorage.getItem('dashboardTimezone');
            if (storedTimezone) {
                window.dashboardTimezone = storedTimezone;
                console.log(`Using cached timezone: ${storedTimezone}`);
            }
        } catch (e) {
            console.error("Error reading timezone from localStorage:", e);
        }

        // Then fetch from server to ensure we have the latest setting
        fetch('/api/timezone')
            .then(response => response.json())
            .then(data => {
                if (data && data.timezone) {
                    window.dashboardTimezone = data.timezone;
                    console.log(`Set timezone from server: ${data.timezone}`);

                    // Cache for future use
                    try {
                        localStorage.setItem('dashboardTimezone', data.timezone);
                    } catch (e) {
                        console.error("Error storing timezone in localStorage:", e);
                    }
                }
            })
            .catch(error => {
                console.error("Error fetching timezone:", error);
            });
    })();

    // Floating Oracle tab logic
    function showYouTubeFloatingTab() {
        // Prevent multiple tabs
        if (document.getElementById('youtubeFloatingTab')) return;

        // Create overlay
        const overlay = document.createElement('div');
        overlay.id = 'youtubeFloatingTab';
        overlay.className = 'floating-tab-overlay';

        // Create tab container
        const tab = document.createElement('div');
        tab.className = 'floating-tab';

        // Close button
        const closeBtn = document.createElement('button');
        closeBtn.className = 'floating-tab-close';
        closeBtn.innerHTML = '&times;';
        closeBtn.onclick = function () {
            overlay.remove();
        };

        // Iframe for UTXO Oracle
        const iframe = document.createElement('iframe');
        iframe.width = "560";
        iframe.height = "315";
        iframe.src = "https://utxo.live/oracle/";
        iframe.title = "UTXO Oracle";
        iframe.frameBorder = "0";
        iframe.referrerPolicy = "strict-origin-when-cross-origin";
        iframe.allowFullscreen = true;

        // Add required permissions explicitly
        iframe.setAttribute('allow', 'autoplay; encrypted-media');

        // Assemble
        tab.appendChild(closeBtn);
        tab.appendChild(iframe);
        overlay.appendChild(tab);
        document.body.appendChild(overlay);
    }

    // Attach click handler
    $(document).on('click', '#btc_price', function () {
        showYouTubeFloatingTab();
    });

    // Override the manualRefresh function to update the shared lastRefreshTime
    const originalManualRefresh = manualRefresh;
    window.manualRefresh = function () {
        // Update the shared timing data
        window.sharedTimingData.lastRefreshTime = Date.now();

        // Call the original function
        originalManualRefresh();

        // Notify BitcoinMinuteRefresh about the refresh
        if (typeof BitcoinMinuteRefresh !== 'undefined' && BitcoinMinuteRefresh.notifyRefresh) {
            BitcoinMinuteRefresh.notifyRefresh();
        }
    };

    // Initialize the chart
    trendChart = initializeChart();

    // Add keyboard event listener for Shift+R
    $(document).keydown(function (event) {
        // Check if Shift+R is pressed (key code 82 is 'R')
        if (event.shiftKey && event.keyCode === 82) {
            resetDashboardChart();

            // Prevent default browser behavior (e.g., reload with Shift+R in some browsers)
            event.preventDefault();
        }
    });

    // Apply any saved arrows to DOM on page load
    arrowIndicator.forceApplyArrows();

    // Initialize BitcoinMinuteRefresh with our refresh function
    if (typeof BitcoinMinuteRefresh !== 'undefined' && BitcoinMinuteRefresh.initialize) {
        BitcoinMinuteRefresh.initialize(window.manualRefresh);

        // Immediately update it with our current server time information
        if (serverTimeOffset && serverStartTime) {
            BitcoinMinuteRefresh.updateServerTime(serverTimeOffset, serverStartTime);
        }
    }


    // Set up event source for SSE
    setupEventSource();

    // Start server time polling
    updateServerTime();
    setInterval(updateServerTime, 30000);

    // Add a manual refresh button and style it using the current theme
    $("body").append('<button id="refreshButton" style="position: fixed; bottom: 20px; left: 20px; z-index: 1000; background: #0088cc; color: white; border: none; padding: 8px 16px; display: none; cursor: pointer;">Refresh Data</button>');
    updateRefreshButtonColor();

    $("#refreshButton").on("click", function () {
        $(this).text("Refreshing...");
        $(this).prop("disabled", true);
        manualRefresh();
        setTimeout(function () {
            $("#refreshButton").text("Refresh Data");
            $("#refreshButton").prop("disabled", false);
        }, 5000);
    });

    // Force a data refresh when the page loads
    manualRefresh();

    // Add emergency refresh button functionality
    $("#forceRefreshBtn").show().on("click", function () {
        $(this).text("Refreshing...");
        $(this).prop("disabled", true);

        $.ajax({
            url: '/api/force-refresh',
            method: 'POST',
            timeout: 15000,
            success: function (data) {
                console.log("Force refresh successful:", data);
                manualRefresh(); // Immediately get the new data
                $("#forceRefreshBtn").text("Force Refresh").prop("disabled", false);
            },
            error: function (xhr, status, error) {
                console.error("Force refresh failed:", error);
                $("#forceRefreshBtn").text("Force Refresh").prop("disabled", false);
                alert("Refresh failed: " + error);
            }
        });
    });

    // Add stale data detection
    setInterval(function () {
        if (latestMetrics && latestMetrics.server_timestamp) {
            const lastUpdate = new Date(latestMetrics.server_timestamp);
            const timeSinceUpdate = Math.floor((Date.now() - lastUpdate.getTime()) / 1000);
            if (timeSinceUpdate > 120) { // More than 2 minutes
                showConnectionIssue(`Data stale (${timeSinceUpdate}s old). Use Force Refresh.`);
                $("#forceRefreshBtn").show();
            }
        }
    }, 30000); // Check every 30 seconds

    // Initialize notification badge
    initNotificationBadge();
});
<|MERGE_RESOLUTION|>--- conflicted
+++ resolved
@@ -1,4405 +1,4405 @@
-﻿"use strict";
-
-/**
- * ArrowIndicator - A clean implementation for managing metric value change indicators
- * 
- * This module provides a simple, self-contained system for managing arrow indicators
- * that show whether metric values have increased, decreased, or remained stable
- * between refreshes.
- */
-class ArrowIndicator {
-    constructor() {
-        this.previousMetrics = {};
-        this.arrowStates = {};
-        this.changeThreshold = 0.00001;
-        this.debug = false;
-
-        // Load saved state immediately
-        this.loadFromStorage();
-
-        // DOM ready handling
-        if (document.readyState === 'loading') {
-            document.addEventListener('DOMContentLoaded', () => this.initializeDOM());
-        } else {
-            setTimeout(() => this.initializeDOM(), 100);
-        }
-
-        // Handle tab visibility changes
-        document.addEventListener("visibilitychange", () => {
-            if (!document.hidden) {
-                this.loadFromStorage();
-                this.forceApplyArrows();
-            }
-        });
-
-        // Handle storage changes for cross-tab sync
-        window.addEventListener('storage', this.handleStorageEvent.bind(this));
-    }
-
-    initializeDOM() {
-        // First attempt to apply arrows
-        this.forceApplyArrows();
-
-        // Set up a detection system to find indicator elements
-        this.detectIndicatorElements();
-    }
-
-    detectIndicatorElements() {
-        // Scan the DOM for all elements that match our indicator pattern
-        const indicatorElements = {};
-
-        // Look for elements with IDs starting with "indicator_"
-        const elements = document.querySelectorAll('[id^="indicator_"]');
-        elements.forEach(element => {
-            const key = element.id.replace('indicator_', '');
-            indicatorElements[key] = element;
-        });
-
-        // Apply arrows to the found elements
-        this.applyArrowsToFoundElements(indicatorElements);
-
-        // Set up a MutationObserver to catch dynamically added elements
-        this.setupMutationObserver();
-
-        // Schedule additional attempts with increasing delays
-        [500, 1000, 2000].forEach(delay => {
-            setTimeout(() => this.forceApplyArrows(), delay);
-        });
-    }
-
-    setupMutationObserver() {
-        // Watch for changes to the DOM that might add indicator elements
-        const observer = new MutationObserver(mutations => {
-            let newElementsFound = false;
-
-            mutations.forEach(mutation => {
-                if (mutation.type === 'childList' && mutation.addedNodes.length) {
-                    mutation.addedNodes.forEach(node => {
-                        if (node.nodeType === 1) { // Element node
-                            // Check the node itself
-                            if (node.id && node.id.startsWith('indicator_')) {
-                                newElementsFound = true;
-                            }
-
-                            // Check children of the node
-                            const childIndicators = node.querySelectorAll('[id^="indicator_"]');
-                            if (childIndicators.length) {
-                                newElementsFound = true;
-                            }
-                        }
-                    });
-                }
-            });
-
-            if (newElementsFound) {
-                this.forceApplyArrows();
-            }
-        });
-
-        // Start observing
-        observer.observe(document.body, {
-            childList: true,
-            subtree: true
-        });
-    }
-
-    forceApplyArrows() {
-        let applied = 0;
-        let missing = 0;
-
-        // Apply arrows to all indicators we know about
-        Object.keys(this.arrowStates).forEach(key => {
-            const element = document.getElementById(`indicator_${key}`);
-            if (element) {
-                // Double-check if the element is visible
-                const arrowValue = this.arrowStates[key] || "";
-
-                // Use direct DOM manipulation instead of innerHTML for better reliability
-                if (arrowValue) {
-                    // Clear existing content
-                    while (element.firstChild) {
-                        element.removeChild(element.firstChild);
-                    }
-
-                    // Create the new icon element
-                    const tmpDiv = document.createElement('div');
-                    tmpDiv.innerHTML = arrowValue;
-                    const iconElement = tmpDiv.firstChild;
-
-                    // Make the arrow more visible
-                    if (iconElement) {
-                        element.appendChild(iconElement);
-
-                        // Force the arrow to be visible
-                        iconElement.style.display = "inline-block";
-                    }
-                }
-
-                applied++;
-            } else {
-                missing++;
-            }
-        });
-
-        return applied;
-    }
-
-    applyArrowsToFoundElements(elements) {
-        let applied = 0;
-
-        Object.keys(elements).forEach(key => {
-            if (this.arrowStates[key]) {
-                const element = elements[key];
-                element.innerHTML = this.arrowStates[key];
-                applied++;
-            }
-        });
-    }
-
-    updateIndicators(newMetrics, forceReset = false) {
-        if (!newMetrics) return this.arrowStates;
-
-        // Define metrics that should have indicators
-        const metricKeys = [
-            "pool_total_hashrate", "hashrate_24hr", "hashrate_3hr", "hashrate_10min",
-            "hashrate_60sec", "block_number", "btc_price", "network_hashrate",
-            "difficulty", "daily_revenue", "daily_power_cost", "daily_profit_usd",
-            "monthly_profit_usd", "daily_mined_sats", "monthly_mined_sats", "unpaid_earnings",
-            "estimated_earnings_per_day_sats", "estimated_earnings_next_block_sats",
-            "estimated_rewards_in_window_sats", "workers_hashing"
-        ];
-
-        // Clear all arrows if requested
-        if (forceReset) {
-            metricKeys.forEach(key => {
-                this.arrowStates[key] = "";
-            });
-        }
-
-        // Current theme affects arrow colors
-        const theme = getCurrentTheme();
-        const upArrowColor = THEME.SHARED.GREEN;
-        const downArrowColor = THEME.SHARED.RED;
-
-        // Get normalized values and compare with previous metrics
-        for (const key of metricKeys) {
-            if (newMetrics[key] === undefined) continue;
-
-            const newValue = this.getNormalizedValue(newMetrics, key);
-            if (newValue === null) continue;
-
-            if (this.previousMetrics[key] !== undefined) {
-                const prevValue = this.previousMetrics[key];
-
-                if (newValue > prevValue * (1 + this.changeThreshold)) {
-                    this.arrowStates[key] = "<i class='arrow chevron fa-solid fa-angle-double-up bounce-up' style='color: green; display: inline-block !important;'></i>";
-                }
-                else if (newValue < prevValue * (1 - this.changeThreshold)) {
-                    this.arrowStates[key] = "<i class='arrow chevron fa-solid fa-angle-double-down bounce-down' style='color: red; position: relative; top: -2px; display: inline-block !important;'></i>";
-                }
-            }
-
-            this.previousMetrics[key] = newValue;
-        }
-
-        // Apply arrows to DOM
-        this.forceApplyArrows();
-
-        // Save to localStorage for persistence
-        this.saveToStorage();
-
-        return this.arrowStates;
-    }
-
-    // Get a normalized value for a metric to ensure consistent comparisons
-    getNormalizedValue(metrics, key) {
-        const value = parseFloat(metrics[key]);
-        if (isNaN(value)) return null;
-
-        // Special handling for hashrate values to normalize units
-        if (key.includes('hashrate')) {
-            const unit = metrics[key + '_unit'] || 'th/s';
-            return this.normalizeHashrate(value, unit);
-        }
-
-        return value;
-    }
-
-    // Normalize hashrate to a common unit (TH/s)
-    normalizeHashrate(value, unit) {
-        // Use the enhanced global normalizeHashrate function
-        return window.normalizeHashrate(value, unit);
-    }
-
-    // Save current state to localStorage
-    saveToStorage() {
-        try {
-            // Save arrow states
-            localStorage.setItem('dashboardArrows', JSON.stringify(this.arrowStates));
-
-            // Save previous metrics for comparison after page reload
-            localStorage.setItem('dashboardPreviousMetrics', JSON.stringify(this.previousMetrics));
-        } catch (e) {
-            console.error("Error saving arrow indicators to localStorage:", e);
-        }
-    }
-
-    // Load state from localStorage
-    loadFromStorage() {
-        try {
-            // Load arrow states
-            const savedArrows = localStorage.getItem('dashboardArrows');
-            if (savedArrows) {
-                this.arrowStates = JSON.parse(savedArrows);
-            }
-
-            // Load previous metrics
-            const savedMetrics = localStorage.getItem('dashboardPreviousMetrics');
-            if (savedMetrics) {
-                this.previousMetrics = JSON.parse(savedMetrics);
-            }
-        } catch (e) {
-            console.error("Error loading arrow indicators from localStorage:", e);
-            // On error, reset to defaults
-            this.arrowStates = {};
-            this.previousMetrics = {};
-        }
-    }
-
-    // Handle storage events for cross-tab synchronization
-    handleStorageEvent(event) {
-        if (event.key === 'dashboardArrows') {
-            try {
-                const newArrows = JSON.parse(event.newValue);
-                this.arrowStates = newArrows;
-                this.forceApplyArrows();
-            } catch (e) {
-                console.error("Error handling storage event:", e);
-            }
-        }
-    }
-
-    // Reset for new refresh cycle
-    prepareForRefresh() {
-        Object.keys(this.arrowStates).forEach(key => {
-            this.arrowStates[key] = "";
-        });
-        this.forceApplyArrows();
-    }
-
-    // Clear all indicators
-    clearAll() {
-        this.arrowStates = {};
-        this.previousMetrics = {};
-        this.forceApplyArrows();
-        this.saveToStorage();
-    }
-}
-
-// Create the singleton instance
-const arrowIndicator = new ArrowIndicator();
-
-// Global timezone configuration
-let dashboardTimezone = 'America/Los_Angeles'; // Default
-window.dashboardTimezone = dashboardTimezone; // Make it globally accessible
-
-// Fetch the configured timezone when the page loads
-function fetchTimezoneConfig() {
-    fetch('/api/timezone')
-        .then(response => response.json())
-        .then(data => {
-            if (data && data.timezone) {
-                dashboardTimezone = data.timezone;
-                window.dashboardTimezone = dashboardTimezone; // Make it globally accessible
-                console.log(`Using configured timezone: ${dashboardTimezone}`);
-            }
-        })
-        .catch(error => console.error('Error fetching timezone config:', error));
-}
-
-// Call this on page load
-document.addEventListener('DOMContentLoaded', fetchTimezoneConfig);
-
-// Global variables
-let previousMetrics = {};
-let latestMetrics = null;
-let initialLoad = true;
-let trendData = [];
-let trendLabels = [];
-let trendChart = null;
-let blockAnnotations = [];
-let connectionRetryCount = 0;
-let maxRetryCount = 10;
-let reconnectionDelay = 1000; // Start with 1 second
-let pingInterval = null;
-let lastPingTime = Date.now();
-let connectionLostTimeout = null;
-
-// Add this to the top of main.js with other global variables
-let lastPayoutTracking = {
-    lastUnpaidEarnings: null,
-    estimatedTime: null,
-    estimationTimestamp: null,
-    lastBlockTime: null,
-    payoutHistory: []
-};
-
-// Server time variables for uptime calculation
-let serverTimeOffset = 0;
-let serverStartTime = null;
-
-// Register Chart.js annotation plugin if available
-if (window['chartjs-plugin-annotation']) {
-    Chart.register(window['chartjs-plugin-annotation']);
-}
-
-function loadBlockAnnotations() {
-    try {
-        const stored = localStorage.getItem('blockAnnotations');
-        if (stored) {
-            const parsed = JSON.parse(stored);
-            if (Array.isArray(parsed)) {
-                blockAnnotations = parsed;
-            }
-        }
-    } catch (e) {
-        console.error('Error loading block annotations', e);
-        blockAnnotations = [];
-    }
-}
-
-function saveBlockAnnotations() {
-    try {
-        localStorage.setItem('blockAnnotations', JSON.stringify(blockAnnotations));
-    } catch (e) {
-        console.error('Error saving block annotations', e);
-    }
-}
-
-function updateBlockAnnotations(chart) {
-    if (!chart || !chart.options) return;
-    if (!chart.options.plugins) chart.options.plugins = {};
-    if (!chart.options.plugins.annotation) chart.options.plugins.annotation = { annotations: {} };
-
-    let anns = chart.options.plugins.annotation.annotations;
-    if (!anns) {
-        anns = {};
-        chart.options.plugins.annotation.annotations = anns;
-    }
-
-    Object.keys(anns).forEach(key => {
-        if (key.startsWith('blockEvent')) delete anns[key];
-    });
-
-    const theme = getCurrentTheme();
-    blockAnnotations.forEach((label, idx) => {
-        anns['blockEvent' + idx] = {
-            type: 'line',
-            xMin: label,
-            xMax: label,
-            borderColor: theme.CHART.BLOCK_EVENT,
-            borderWidth: 2,
-            borderDash: [4, 2],
-            label: {
-                enabled: true,
-                content: label,
-                backgroundColor: 'rgba(0,0,0,0.8)',
-                color: theme.CHART.BLOCK_EVENT,
-                rotation: -90,
-                position: 'start'
-            }
-        };
-    });
-}
-
-// Hashrate Normalization Utilities
-// Enhanced normalizeHashrate function with better error handling for units
-/**
- * Normalizes hashrate values to TH/s (terahashes per second) for consistent comparison
- * @param {number|string} value - The hashrate value to normalize
- * @param {string} unit - The unit of the provided hashrate (e.g., 'ph/s', 'th/s', 'gh/s')
- * @param {boolean} [debug=false] - Whether to output detailed debugging information
- * @returns {number} - The normalized hashrate value in TH/s
- */
-function normalizeHashrate(value, unit, debug = false) {
-    // Handle null, undefined, empty strings or non-numeric values
-    if (value === null || value === undefined || value === '' || isNaN(parseFloat(value))) {
-        if (debug) console.warn(`Invalid hashrate value: ${value}`);
-        return 0;
-    }
-
-    // Convert to number and handle scientific notation (e.g., "1.23e+5")
-    value = parseFloat(value);
-
-    // Standardize unit handling with a lookup table
-    const unit_normalized = (unit || 'th/s').toLowerCase().trim();
-
-    // Store original values for logging
-    const originalValue = value;
-    const originalUnit = unit;
-
-    // Lookup table for conversion factors (all relative to TH/s)
-    const unitConversions = {
-        // Zettahash (ZH/s) - 1 ZH/s = 1,000,000,000 TH/s
-        'zh/s': 1000000000,
-        'z/s': 1000000000,
-        'z': 1000000000,
-        'zettahash': 1000000000,
-        'zettahash/s': 1000000000,
-        'zetta': 1000000000,
-
-        // Exahash (EH/s) - 1 EH/s = 1,000,000 TH/s
-        'eh/s': 1000000,
-        'e/s': 1000000,
-        'e': 1000000,
-        'exahash': 1000000,
-        'exahash/s': 1000000,
-        'exa': 1000000,
-
-        // Petahash (PH/s) - 1 PH/s = 1,000 TH/s
-        'ph/s': 1000,
-        'p/s': 1000,
-        'p': 1000,
-        'petahash': 1000,
-        'petahash/s': 1000,
-        'peta': 1000,
-
-        // Terahash (TH/s) - Base unit
-        'th/s': 1,
-        't/s': 1,
-        't': 1,
-        'terahash': 1,
-        'terahash/s': 1,
-        'tera': 1,
-
-        // Gigahash (GH/s) - 1 TH/s = 1,000 GH/s
-        'gh/s': 1 / 1000,
-        'g/s': 1 / 1000,
-        'g': 1 / 1000,
-        'gigahash': 1 / 1000,
-        'gigahash/s': 1 / 1000,
-        'giga': 1 / 1000,
-
-        // Megahash (MH/s) - 1 TH/s = 1,000,000 MH/s
-        'mh/s': 1 / 1000000,
-        'm/s': 1 / 1000000,
-        'm': 1 / 1000000,
-        'megahash': 1 / 1000000,
-        'megahash/s': 1 / 1000000,
-        'mega': 1 / 1000000,
-
-        // Kilohash (KH/s) - 1 TH/s = 1,000,000,000 KH/s
-        'kh/s': 1 / 1000000000,
-        'k/s': 1 / 1000000000,
-        'k': 1 / 1000000000,
-        'kilohash': 1 / 1000000000,
-        'kilohash/s': 1 / 1000000000,
-        'kilo': 1 / 1000000000,
-
-        // Hash (H/s) - 1 TH/s = 1,000,000,000,000 H/s
-        'h/s': 1 / 1000000000000,
-        'h': 1 / 1000000000000,
-        'hash': 1 / 1000000000000,
-        'hash/s': 1 / 1000000000000
-    };
-
-    let conversionFactor = null;
-    let matchedUnit = null;
-
-    // Direct lookup for exact matches
-    if (unitConversions.hasOwnProperty(unit_normalized)) {
-        conversionFactor = unitConversions[unit_normalized];
-        matchedUnit = unit_normalized;
-    } else {
-        // Fuzzy matching for non-exact matches
-        for (const knownUnit in unitConversions) {
-            if (unit_normalized.includes(knownUnit) || knownUnit.includes(unit_normalized)) {
-                conversionFactor = unitConversions[knownUnit];
-                matchedUnit = knownUnit;
-
-                if (debug) {
-                    console.log(`Fuzzy matching unit: "${unit}" → interpreted as "${knownUnit}" (conversion: ${unitConversions[knownUnit]})`);
-                }
-                break;
-            }
-        }
-    }
-
-    // Handle unknown units
-    if (conversionFactor === null) {
-        console.warn(`Unrecognized hashrate unit: "${unit}", assuming TH/s. Value: ${value}`);
-
-        // Automatically detect and suggest the appropriate unit based on magnitude
-        if (value > 1000) {
-            console.warn(`NOTE: Value ${value} is quite large for TH/s. Could it be PH/s?`);
-        } else if (value > 1000000) {
-            console.warn(`NOTE: Value ${value} is extremely large for TH/s. Could it be EH/s?`);
-        } else if (value < 0.001) {
-            console.warn(`NOTE: Value ${value} is quite small for TH/s. Could it be GH/s or MH/s?`);
-        }
-
-        // Assume TH/s as fallback
-        conversionFactor = 1;
-        matchedUnit = 'th/s';
-    }
-
-    // Calculate normalized value
-    const normalizedValue = value * conversionFactor;
-
-    // Log abnormally large conversions for debugging
-    if ((normalizedValue > 1000000 || normalizedValue < 0.000001) && normalizedValue !== 0) {
-        console.log(`Large scale conversion detected: ${originalValue} ${originalUnit} → ${normalizedValue.toExponential(2)} TH/s`);
-    }
-
-    // Extra debugging for very large values to help track the Redis storage issue
-    if (debug && originalValue > 900000 && matchedUnit === 'th/s') {
-        console.group('High Hashrate Debug Info');
-        console.log(`Original: ${originalValue} ${originalUnit}`);
-        console.log(`Normalized: ${normalizedValue} TH/s`);
-        console.log(`Should be displayed as: ${(normalizedValue / 1000).toFixed(2)} PH/s`);
-        console.log('Call stack:', new Error().stack);
-        console.groupEnd();
-    }
-
-    return normalizedValue;
-}
-
-// ===== Chart Data Points Control =====
-let chartPoints = 180; // Default to 180 points
-
-function updateChartPointsButtons() {
-    document.getElementById('btn-30').classList.toggle('active', chartPoints === 30);
-    document.getElementById('btn-60').classList.toggle('active', chartPoints === 60);
-    document.getElementById('btn-180').classList.toggle('active', chartPoints === 180);
-}
-
-function setChartPoints(points) {
-    if (points === chartPoints) return;
-    chartPoints = points;
-    updateChartPointsButtons();
-
-    updateChartWithNormalizedData(trendChart, latestMetrics);
-
-    try {
-        localStorage.setItem('chartPointsPreference', points.toString());
-    } catch (e) {
-        console.error("Error storing chart points preference", e);
-    }
-
-    showLoadingOverlay('trendGraph');
-    setupEventSource();
-}
-
-function showLoadingOverlay(elementId) {
-    const element = document.getElementById(elementId);
-    if (!element) return;
-
-    // Remove existing overlay if any
-    let overlay = document.getElementById('loadingOverlay');
-    if (overlay) overlay.remove();
-
-    // Create loading overlay
-    overlay = document.createElement('div');
-    overlay.id = 'loadingOverlay';
-    overlay.style.position = 'absolute';
-    overlay.style.top = '0';
-    overlay.style.left = '0';
-    overlay.style.width = '100%';
-    overlay.style.height = '100%';
-    overlay.style.backgroundColor = 'rgba(0, 0, 0, 0.5)';
-    overlay.style.display = 'flex';
-    overlay.style.alignItems = 'center';
-    overlay.style.justifyContent = 'center';
-    overlay.style.zIndex = '10';
-    overlay.style.borderRadius = '4px';
-
-    // Add loading spinner
-    const spinner = document.createElement('div');
-    spinner.className = 'loading-spinner';
-    overlay.appendChild(spinner);
-
-    // Make parent position relative for absolute positioning
-    const parent = element.parentElement;
-    if (getComputedStyle(parent).position === 'static') {
-        parent.style.position = 'relative';
-    }
-
-    // Add overlay to parent
-    parent.appendChild(overlay);
-
-    // Auto-hide after 2 seconds (failsafe)
-    setTimeout(() => {
-        const overlay = document.getElementById('loadingOverlay');
-        if (overlay) overlay.remove();
-    }, 2000);
-}
-
-// Helper function to format hashrate values for display
-function formatHashrateForDisplay(value, unit) {
-    if (isNaN(value) || value === null || value === undefined) return "N/A";
-
-    // Always normalize to TH/s first if unit is provided
-    let normalizedValue = unit ? normalizeHashrate(value, unit) : value;
-
-    // Select appropriate unit based on magnitude
-    if (normalizedValue >= 1000000) { // EH/s range
-        return (normalizedValue / 1000000).toFixed(2) + ' EH/s';
-    } else if (normalizedValue >= 1000) { // PH/s range
-        return (normalizedValue / 1000).toFixed(2) + ' PH/s';
-    } else if (normalizedValue >= 1) { // TH/s range
-        return normalizedValue.toFixed(2) + ' TH/s';
-    } else if (normalizedValue >= 0.001) { // GH/s range
-        return (normalizedValue * 1000).toFixed(2) + ' GH/s';
-    } else { // MH/s range or smaller
-        return (normalizedValue * 1000000).toFixed(2) + ' MH/s';
-    }
-}
-
-// Function to calculate block finding probability based on hashrate and network hashrate
-function calculateBlockProbability(yourHashrate, yourHashrateUnit, networkHashrate) {
-    // First normalize both hashrates to the same unit (TH/s)
-    const normalizedYourHashrate = normalizeHashrate(yourHashrate, yourHashrateUnit);
-
-    // Network hashrate is in EH/s, convert to TH/s (1 EH/s = 1,000,000 TH/s)
-    const networkHashrateInTH = networkHashrate * 1000000;
-
-    // Calculate probability as your_hashrate / network_hashrate
-    const probability = normalizedYourHashrate / networkHashrateInTH;
-
-    // Format the probability for display
-    return formatProbability(probability);
-}
-
-// Format probability for display
-function formatProbability(probability) {
-    // Format as 1 in X chance (more intuitive for small probabilities)
-    if (probability > 0) {
-        const oneInX = Math.round(1 / probability);
-        return `1 : ${numberWithCommas(oneInX)}`;
-    } else {
-        return "N/A";
-    }
-}
-
-// Calculate theoretical time to find a block based on hashrate
-function calculateBlockTime(yourHashrate, yourHashrateUnit, networkHashrate) {
-    // First normalize both hashrates to the same unit (TH/s)
-    const normalizedYourHashrate = normalizeHashrate(yourHashrate, yourHashrateUnit);
-
-    // Make sure network hashrate is a valid number
-    if (typeof networkHashrate !== 'number' || isNaN(networkHashrate) || networkHashrate <= 0) {
-        console.error("Invalid network hashrate:", networkHashrate);
-        return "N/A";
-    }
-
-    // Network hashrate is in EH/s, convert to TH/s (1 EH/s = 1,000,000 TH/s)
-    const networkHashrateInTH = networkHashrate * 1000000;
-
-    // Calculate the probability of finding a block per hash attempt
-    const probability = normalizedYourHashrate / networkHashrateInTH;
-
-    // Bitcoin produces a block every 10 minutes (600 seconds) on average
-    const secondsToFindBlock = 600 / probability;
-
-    // Log the calculation for debugging
-    console.log(`Block time calculation using network hashrate: ${networkHashrate} EH/s`);
-    console.log(`Your hashrate: ${yourHashrate} ${yourHashrateUnit} (normalized: ${normalizedYourHashrate} TH/s)`);
-    console.log(`Probability: ${normalizedYourHashrate} / (${networkHashrate} * 1,000,000) = ${probability}`);
-    console.log(`Time to find block: 600 seconds / ${probability} = ${secondsToFindBlock} seconds`);
-    console.log(`Estimated time: ${secondsToFindBlock / 86400} days (${secondsToFindBlock / 86400 / 365.25} years)`);
-
-    return formatTimeRemaining(secondsToFindBlock);
-}
-
-// Format time in seconds to a readable format (similar to est_time_to_payout)
-function formatTimeRemaining(seconds) {
-    if (!seconds || seconds <= 0 || !isFinite(seconds)) {
-        return "N/A";
-    }
-
-    // Extremely large values (over 100 years) are not useful
-    if (seconds > 3153600000) { // 100 years in seconds
-        return "Never (statistically)";
-    }
-
-    const minutes = seconds / 60;
-    const hours = minutes / 60;
-    const days = hours / 24;
-    const months = days / 30.44; // Average month length
-    const years = days / 365.25; // Account for leap years
-
-    if (years >= 1) {
-        // For very long timeframes, show years and months
-        const remainingMonths = Math.floor((years - Math.floor(years)) * 12);
-        if (remainingMonths > 0) {
-            return `${Math.floor(years)} year${Math.floor(years) !== 1 ? 's' : ''}, ${remainingMonths} month${remainingMonths !== 1 ? 's' : ''}`;
-        }
-        return `${Math.floor(years)} year${Math.floor(years) !== 1 ? 's' : ''}`;
-    } else if (months >= 1) {
-        // For months, show months and days
-        const remainingDays = Math.floor((months - Math.floor(months)) * 30.44);
-        if (remainingDays > 0) {
-            return `${Math.floor(months)} month${Math.floor(months) !== 1 ? 's' : ''}, ${remainingDays} day${remainingDays !== 1 ? 's' : ''}`;
-        }
-        return `${Math.floor(months)} month${Math.floor(months) !== 1 ? 's' : ''}`;
-    } else if (days >= 1) {
-        // For days, show days and hours
-        const remainingHours = Math.floor((days - Math.floor(days)) * 24);
-        if (remainingHours > 0) {
-            return `${Math.floor(days)} day${Math.floor(days) !== 1 ? 's' : ''}, ${remainingHours} hour${remainingHours !== 1 ? 's' : ''}`;
-        }
-        return `${Math.floor(days)} day${Math.floor(days) !== 1 ? 's' : ''}`;
-    } else if (hours >= 1) {
-        // For hours, show hours and minutes
-        const remainingMinutes = Math.floor((hours - Math.floor(hours)) * 60);
-        if (remainingMinutes > 0) {
-            return `${Math.floor(hours)} hour${Math.floor(hours) !== 1 ? 's' : ''}, ${remainingMinutes} minute${remainingMinutes !== 1 ? 's' : ''}`;
-        }
-        return `${Math.floor(hours)} hour${Math.floor(hours) !== 1 ? 's' : ''}`;
-    } else {
-        // For minutes, just show minutes
-        return `${Math.ceil(minutes)} minute${Math.ceil(minutes) !== 1 ? 's' : ''}`;
-    }
-}
-
-// Calculate pool luck as a percentage
-function calculatePoolLuck(actualSats, estimatedSats) {
-    if (!actualSats || !estimatedSats || estimatedSats === 0) {
-        return null;
-    }
-
-    // Calculate luck as a percentage (actual/estimated * 100)
-    const luck = (actualSats / estimatedSats) * 100;
-    return luck;
-}
-
-// Format luck percentage for display with color coding
-function formatLuckPercentage(luckPercentage) {
-    if (luckPercentage === null) {
-        return "N/A";
-    }
-
-    const formattedLuck = luckPercentage.toFixed(1) + "%";
-
-    // Don't add classes here, just return the formatted value
-    // The styling will be applied separately based on the value
-    return formattedLuck;
-}
-
-function trackPayoutPerformance(data) {
-    // Check if we have the necessary data
-    if (!data || data.unpaid_earnings === undefined || !data.est_time_to_payout) {
-        return;
-    }
-
-    const currentUnpaidEarnings = data.unpaid_earnings;
-    const currentEstimatedTime = data.est_time_to_payout;
-    const currentTime = new Date();
-
-    // First-time initialization
-    if (lastPayoutTracking.lastUnpaidEarnings === null) {
-        lastPayoutTracking.lastUnpaidEarnings = currentUnpaidEarnings;
-        lastPayoutTracking.estimatedTime = currentEstimatedTime;
-        lastPayoutTracking.estimationTimestamp = currentTime;
-        lastPayoutTracking.lastBlockTime = data.last_block_time;
-        return;
-    }
-
-    // Check if unpaid earnings decreased significantly (potential payout)
-    if (currentUnpaidEarnings < lastPayoutTracking.lastUnpaidEarnings * 0.5) {
-        // A payout likely occurred
-        console.log("Payout detected! Unpaid earnings decreased from",
-            lastPayoutTracking.lastUnpaidEarnings, "to", currentUnpaidEarnings);
-
-        let actualPayoutTime = null;
-
-        // If last_block_time changed since our last check, use that as the payout timestamp
-        if (data.last_block_time && data.last_block_time !== lastPayoutTracking.lastBlockTime) {
-            // Parse last_block_time (assuming it's in a standard datetime format)
-            actualPayoutTime = new Date(data.last_block_time);
-        } else {
-            // Fallback to current time if we can't determine the exact payout time
-            actualPayoutTime = currentTime;
-        }
-
-        // Only calculate if we have valid timestamps
-        if (lastPayoutTracking.estimationTimestamp && actualPayoutTime) {
-            // Calculate expected payout time with improved parsing
-            const estimatedMinutes = parseEstimatedTimeToMinutes(lastPayoutTracking.estimatedTime);
-            if (estimatedMinutes > 0) {
-                // Store original estimated time string
-                const originalEstimateText = lastPayoutTracking.estimatedTime;
-
-                // Calculate expected payout time based on estimation
-                const expectedPayoutTime = new Date(lastPayoutTracking.estimationTimestamp.getTime() + (estimatedMinutes * 60 * 1000));
-
-                // Calculate the difference between expected and actual in minutes
-                const differenceMinutes = (actualPayoutTime.getTime() - expectedPayoutTime.getTime()) / (60 * 1000);
-
-                // Format the difference for display
-                const formattedDifference = formatTimeDifference(differenceMinutes);
-
-                // Calculate accuracy as a percentage (improved algorithm)
-                // The closer the actual time is to the estimated time, the higher the accuracy
-                let accuracyPercent = 100; // Start with perfect accuracy
-
-                // Calculate actual time deviation
-                const absMinutesDiff = Math.abs(differenceMinutes);
-
-                // Calculate accuracy based on deviation relative to estimated time
-                if (absMinutesDiff <= estimatedMinutes * 0.1) {
-                    // Within 10% of estimate: Very accurate (90-100%)
-                    accuracyPercent = Math.max(90, 100 - (absMinutesDiff / estimatedMinutes) * 100);
-                } else if (absMinutesDiff <= estimatedMinutes * 0.3) {
-                    // Within 30% of estimate: Good accuracy (70-90%)
-                    accuracyPercent = Math.max(70, 90 - (absMinutesDiff / estimatedMinutes) * 100);
-                } else if (absMinutesDiff <= estimatedMinutes * 0.6) {
-                    // Within 60% of estimate: Fair accuracy (50-70%)
-                    accuracyPercent = Math.max(50, 70 - (absMinutesDiff / estimatedMinutes) * 50);
-                } else {
-                    // Greater deviation: Poor accuracy (below 50%)
-                    accuracyPercent = Math.max(0, 50 - (absMinutesDiff / estimatedMinutes) * 25);
-                }
-
-                // Round to nearest whole percent
-                accuracyPercent = Math.round(accuracyPercent);
-
-                // Store the payout comparison with enhanced data
-                const payoutComparison = {
-                    timestamp: actualPayoutTime,
-                    estimatedTime: originalEstimateText,
-                    expectedTime: formatMinutesToTime(estimatedMinutes), // Add this for clearer display
-                    actualTime: formatMinutesToTime(estimatedMinutes + differenceMinutes),
-                    difference: formattedDifference,
-                    accuracy: accuracyPercent + '%',
-                    amountBTC: (lastPayoutTracking.lastUnpaidEarnings - currentUnpaidEarnings).toFixed(8),
-                    // Store timing details for debugging/verification
-                    _debug: {
-                        estimationTimestamp: lastPayoutTracking.estimationTimestamp,
-                        actualTimestamp: actualPayoutTime,
-                        estimatedMinutes: estimatedMinutes,
-                        differenceMinutes: differenceMinutes
-                    }
-                };
-
-                // Add to history (limited to last 10 entries)
-                lastPayoutTracking.payoutHistory.unshift(payoutComparison);
-                if (lastPayoutTracking.payoutHistory.length > 10) {
-                    lastPayoutTracking.payoutHistory.pop();
-                }
-
-                // Save to local storage for persistence
-                try {
-                    localStorage.setItem('payoutHistory', JSON.stringify(lastPayoutTracking.payoutHistory));
-                    console.log("Saved payout history to localStorage:", lastPayoutTracking.payoutHistory);
-                } catch (e) {
-                    console.error("Error saving payout history to localStorage:", e);
-                }
-
-                // Display the comparison
-                displayPayoutComparison(payoutComparison);
-
-                console.log("Payout detected! Estimated vs actual comparison:", payoutComparison);
-            } else {
-                console.warn("Could not parse estimated time to minutes:", lastPayoutTracking.estimatedTime);
-            }
-        }
-
-        // Reset tracking with current values
-        lastPayoutTracking.lastUnpaidEarnings = currentUnpaidEarnings;
-        lastPayoutTracking.estimatedTime = currentEstimatedTime;
-        lastPayoutTracking.estimationTimestamp = currentTime;
-        lastPayoutTracking.lastBlockTime = data.last_block_time;
-    }
-    // If the estimated time changes significantly, update our tracking
-    else if (currentEstimatedTime !== lastPayoutTracking.estimatedTime) {
-        lastPayoutTracking.estimatedTime = currentEstimatedTime;
-        lastPayoutTracking.estimationTimestamp = currentTime;
-        lastPayoutTracking.lastBlockTime = data.last_block_time;
-    }
-}
-
-// Helper function to parse estimated time string to minutes
-function parseEstimatedTimeToMinutes(timeString) {
-    if (!timeString) return 0;
-
-    // Standardize string format
-    timeString = timeString.toLowerCase().trim();
-
-    // Check for "next block" which means imminent payout (use 5 minutes as approximation)
-    if (timeString.includes('next block')) {
-        return 5;
-    }
-
-    // Initialize total minutes
-    let minutes = 0;
-
-    // Extract days
-    const daysMatch = timeString.match(/(\d+)\s*day/);
-    if (daysMatch) {
-        minutes += parseInt(daysMatch[1]) * 24 * 60;
-    }
-
-    // Extract hours
-    const hoursMatch = timeString.match(/(\d+)\s*hour/);
-    if (hoursMatch) {
-        minutes += parseInt(hoursMatch[1]) * 60;
-    }
-
-    // Extract minutes
-    const minutesMatch = timeString.match(/(\d+)\s*minute/);
-    if (minutesMatch) {
-        minutes += parseInt(minutesMatch[1]);
-    }
-
-    // Handle the case of just "X hours" without days
-    if (!daysMatch && hoursMatch) {
-        console.log(`Parsed "${timeString}" as ${minutes} minutes (${parseInt(hoursMatch[1])} hours)`);
-    }
-
-    return minutes;
-}
-
-// Format time difference in minutes to a readable string
-function formatTimeDifference(differenceMinutes) {
-    const absMinutes = Math.abs(differenceMinutes);
-
-    if (differenceMinutes === 0) {
-        return "Exactly on time";
-    }
-
-    let result = "";
-    if (differenceMinutes < 0) {
-        result = "Earlier by ";
-    } else {
-        result = "Later by ";
-    }
-
-    if (absMinutes >= 24 * 60) {
-        const days = Math.floor(absMinutes / (24 * 60));
-        const hours = Math.floor((absMinutes % (24 * 60)) / 60);
-        result += `${days} day${days !== 1 ? 's' : ''}`;
-        if (hours > 0) {
-            result += `, ${hours} hour${hours !== 1 ? 's' : ''}`;
-        }
-    } else if (absMinutes >= 60) {
-        const hours = Math.floor(absMinutes / 60);
-        const mins = Math.floor(absMinutes % 60);
-        result += `${hours} hour${hours !== 1 ? 's' : ''}`;
-        if (mins > 0) {
-            result += `, ${mins} minute${mins !== 1 ? 's' : ''}`;
-        }
-    } else {
-        result += `${Math.round(absMinutes)} minute${Math.round(absMinutes) !== 1 ? 's' : ''}`;
-    }
-
-    return result;
-}
-
-// Convert minutes to formatted time string
-function formatMinutesToTime(minutes) {
-    if (minutes < 0) {
-        return "Already overdue";
-    }
-
-    if (minutes < 60) {
-        return `${Math.ceil(minutes)} minute${Math.ceil(minutes) !== 1 ? 's' : ''}`;
-    } else if (minutes < 24 * 60) {
-        const hours = Math.floor(minutes / 60);
-        const mins = Math.ceil(minutes % 60);
-        if (mins === 0) {
-            return `${hours} hour${hours !== 1 ? 's' : ''}`;
-        }
-        return `${hours} hour${hours !== 1 ? 's' : ''}, ${mins} minute${mins !== 1 ? 's' : ''}`;
-    } else {
-        const days = Math.floor(minutes / (24 * 60));
-        const hours = Math.ceil((minutes % (24 * 60)) / 60);
-        if (hours === 0) {
-            return `${days} day${days !== 1 ? 's' : ''}`;
-        }
-        return `${days} day${days !== 1 ? 's' : ''}, ${hours} hour${hours !== 1 ? 's' : ''}`;
-    }
-}
-
-// Update the displayPayoutComparison function to use better formatting
-function displayPayoutComparison(comparison) {
-
-    // Update the UI with the latest payout comparison
-    const payoutInfoCard = $("#payoutMiscCard .card-body");
-
-    // Remove old comparison element if exists
-    $("#payout-comparison").remove();
-
-    // Create a new comparison element
-    const comparisonElement = $("<p id='payout-comparison'></p>");
-
-    // Format with colors based on accuracy
-    const accuracyNum = parseInt(comparison.accuracy);
-    // Get the current theme
-    const theme = getCurrentTheme();
-    let accuracyClass = "yellow"; // Default color class
-    let accuracyColor = theme.SHARED.YELLOW;
-    if (accuracyNum >= 90) {
-        accuracyClass = "green";
-        accuracyColor = theme.SHARED.GREEN;
-    } else if (accuracyNum < 70) {
-        accuracyClass = "red";
-        accuracyColor = theme.SHARED.RED;
-    }
-
-    // Format date using the earnings.js style formatter
-    const formattedDate = formatPayoutDate(comparison.timestamp);
-
-    comparisonElement.html(`
-        <strong>Last Payout:</strong>
-        <span class="metric-value ${accuracyClass}">${comparison.accuracy}</span> 
-        <span class="metric-note">${formattedDate} (${formatBTC(comparison.amountBTC)} BTC)</span>
-    `);
-
-    // Add to the payout card - insert after the Est. Time to Payout element
-    $("#est_time_to_payout").parent().after(comparisonElement);
-
-    // Also update the payout history display if it exists
-    if ($("#payout-history-container").is(":visible")) {
-        displayPayoutSummary();
-    }
-}
-
-// Function to load payout history from localStorage
-function loadPayoutHistory() {
-    try {
-        const savedHistory = localStorage.getItem('payoutHistory');
-        if (savedHistory) {
-            lastPayoutTracking.payoutHistory = JSON.parse(savedHistory);
-        }
-    } catch (e) {
-        console.error("Error loading payout history from localStorage:", e);
-    }
-}
-
-// Update the init function to add the summary display
-function initPayoutTracking() {
-    loadPayoutHistory();
-
-    // Add a button to view payout history with theme-aware styling
-    const theme = getCurrentTheme();
-    const isDeepSea = localStorage.getItem('useDeepSeaTheme') === 'true';
-
-    // Create button with theme-aware text color
-    const viewHistoryButton = $("<button>", {
-        id: "view-payout-history",
-        text: "VIEW LAST PAYOUT",
-        click: togglePayoutHistoryDisplay,
-        class: "btn btn-sm mt-2",
-        style: `
-            background-color: ${theme.PRIMARY}; 
-            color: ${isDeepSea ? 'white' : 'black'};
-            border-radius: 0;
-            font-style: bold;
-        `
-    });
-
-    $("#est_time_to_payout").parent().after(viewHistoryButton);
-
-    // Create a container for the payout history (initially hidden)
-    $("<div>", {
-        id: "payout-history-container",
-        style: "display: none; margin-top: 10px;"
-    }).insertAfter(viewHistoryButton);
-
-
-    // Verify payouts against official records
-    verifyPayoutsAgainstOfficial();
-
-    // Schedule regular checks for new data
-    setInterval(verifyPayoutsAgainstOfficial, 5 * 60 * 1000); // Check every 5 minutes
-}
-
-// Update toggle function to include only summary display
-function togglePayoutHistoryDisplay() {
-    const container = $("#payout-history-container");
-    const button = $("#view-payout-history");
-
-    if (container.is(":visible")) {
-        container.slideUp();
-        button.text("VIEW LAST PAYOUT");
-    } else {
-        // Clear the container first
-        container.empty();
-
-        // Display payout summary only - this now handles everything
-        displayPayoutSummary();
-
-        // Show the container and update button text
-        container.slideDown();
-        button.text("HIDE LAST PAYOUT");
-    }
-}
-
-// Enhanced function to display complete payout summary information
-function displayPayoutSummary() {
-    // Get the container
-    const container = $("#payout-history-container");
-
-    // Get current theme for styling
-    const theme = getCurrentTheme();
-
-    // Clear the container first
-    container.empty();
-
-    // Create a base container for the summary
-    const summaryElement = $(`
-        <div id="payout-summary" class="mb-3 p-2" style="background-color:rgba(0,0,0,0.2);">
-            <h6 style="color:${theme.PRIMARY};margin-bottom:8px; font-weight: bold; font-size: 18px;">Last Payout Summary</h6>
-            <div id="summary-content"></div>
-        </div>
-    `);
-
-    // Prepare the content area
-    const contentArea = summaryElement.find("#summary-content");
-
-    // Check if we have any payout history
-    if (!lastPayoutTracking.payoutHistory || lastPayoutTracking.payoutHistory.length === 0) {
-        contentArea.html('<p class="text-muted">No payout history available yet.</p>');
-
-        // Add to container
-        container.append(summaryElement);
-        return;
-    }
-
-    // Get the most recent payout (which is the first one in the array since it's sorted newest first)
-    const lastPayout = lastPayoutTracking.payoutHistory[0];
-
-    // If no payout found (shouldn't happen but just in case), show a message
-    if (!lastPayout) {
-        contentArea.html('<p class="text-muted">No payout information available.</p>');
-        container.append(summaryElement);
-        return;
-    }
-
-    // Format date for better display
-    const payoutDate = formatPayoutDate(lastPayout.timestamp);
-
-    // Format the BTC amount
-    const btcAmount = formatBTC(lastPayout.amountBTC);
-
-    // Format fiat value using current currency and exchange rate
-    let fiatValueStr = "N/A";
-    if (lastPayout.amountBTC !== undefined) {
-        // Get current user currency and exchange rate from latestMetrics
-        const currency = latestMetrics?.currency || 'USD';
-        const exchangeRate = (latestMetrics?.exchange_rates && latestMetrics.exchange_rates[currency])
-            ? latestMetrics.exchange_rates[currency]
-            : 1.0;
-
-        // Calculate fiat value using current BTC price and exchange rate
-        const btcPrice = latestMetrics?.btc_price || 0;
-        if (btcPrice > 0) {
-            const fiatValue = parseFloat(lastPayout.amountBTC) * btcPrice * exchangeRate;
-            const symbol = getCurrencySymbol(currency);
-            fiatValueStr = `${symbol}${numberWithCommas(fiatValue.toFixed(2))}`;
-        }
-        // Fallback to stored fiat value if available
-        else if (lastPayout.fiat_value !== undefined && lastPayout.rate !== undefined) {
-            // Apply current exchange rate to convert from USD to selected currency
-            const fiatValue = lastPayout.fiat_value * exchangeRate;
-            const symbol = getCurrencySymbol(currency);
-            fiatValueStr = `${symbol}${numberWithCommas(fiatValue.toFixed(2))}`;
-        }
-    }
-
-    // Get accuracy color class
-    let accuracyClass = "badge bg-warning";  // Default - yellow
-    let accuracyDisplay = lastPayout.accuracy || "N/A";
-    let accuracyNum = 0; // Initialize accuracyNum here
-
-    if (lastPayout.accuracy === "N/A") {
-        accuracyClass = "badge bg-secondary";  // Gray for N/A
-    } else {
-        // Parse the accuracy percentage from string like "85%"
-        accuracyNum = parseInt(lastPayout.accuracy);
-
-        if (accuracyNum >= 90) {
-            accuracyClass = "badge bg-success";  // Green for 90-100%
-        } else if (accuracyNum >= 70) {
-            accuracyClass = "badge bg-info";     // Blue for 70-89%
-        } else if (accuracyNum >= 50) {
-            accuracyClass = "badge bg-warning";  // Yellow for 50-69%
-        } else {
-            accuracyClass = "badge bg-danger";   // Red for 0-49%
-        }
-
-        // Add a visual indicator based on accuracy
-        let indicator = '';
-        if (accuracyNum >= 90) indicator = ' 🎯'; // Perfect hit
-        else if (accuracyNum >= 70) indicator = ' ✓'; // Good
-        else if (accuracyNum < 50) indicator = ' ✗'; // Bad
-
-        accuracyDisplay = lastPayout.accuracy + indicator;
-    }
-
-    // Format transaction status and link if available
-    let statusDisplay = lastPayout.status || "pending";
-    const statusClass = lastPayout.verified ? "text-success" : "text-warning";
-
-    // Build HTML for the transaction link
-    let txLink = '';
-    if (lastPayout.officialId) {
-        txLink = `
-            <a href="https://mempool.guide/tx/${lastPayout.officialId}" 
-               target="_blank" 
-               class="btn btn-sm btn-secondary ms-2"
-               style="font-size: 12px;"
-               title="View transaction on mempool.guide">
-                <i class="fa-solid fa-external-link-alt"></i> View TX
-            </a>`;
-    }
-
-    // Update the inner content area of the summary with dashboard-consistent styling
-    contentArea.html(`
-        <div class="row equal-height" style="font-size: 14px;">
-            <div class="col-md-6">
-                <div class="d-flex flex-column">
-                    <p>
-                        <strong>Date:</strong>
-                        <span class="metric-value white">${payoutDate}</span>
-                    </p>
-                    <p>
-                        <strong>Amount:</strong>
-                        <span class="metric-value yellow">${btcAmount} BTC</span>
-                    </p>
-                    <p>
-                        <strong>Fiat Value:</strong>
-                        <span class="metric-value green">${fiatValueStr}</span>
-                    </p>
-                </div>
-            </div>
-            <div class="col-md-6">
-                <div class="d-flex flex-column">
-                    <p>
-                        <strong>Estimated Time:</strong>
-                        <span class="metric-value yellow">${lastPayout.estimatedTime || "N/A"}</span>
-                    </p>
-                    <p>
-                        <strong>Actual Time:</strong>
-                        <span class="metric-value white">${lastPayout.actualTime || "N/A"}</span>
-                    </p>
-                    <p>
-                        <strong>Prediction Accuracy:</strong>
-                        <span class="metric-value ${accuracyNum >= 90 ? 'green' : (accuracyNum >= 70 ? 'white' : 'red')}">${accuracyDisplay}</span>
-                    </p>
-                    <p>
-                        <strong>Status:</strong>
-                        <span class="metric-value ${lastPayout.verified ? 'green' : 'yellow'}">${statusDisplay}</span>
-                        ${txLink}
-                    </p>
-                </div>
-            </div>
-        </div>
-    `);
-
-    // Add to container
-    container.append(summaryElement);
-
-    // Add view more link to the earnings page
-    const viewMoreLink = $("<div class='text-center'></div>");
-    const isDeepSea = localStorage.getItem('useDeepSeaTheme') === 'true';
-    viewMoreLink.html(`
-        <a href='/earnings' class='btn btn-sm' style='background-color:${theme.PRIMARY};color:${isDeepSea ? 'white' : 'black'};'>
-            Complete Payout History
-        </a>
-    `);
-    container.append(viewMoreLink);
-
-    // Add CSS styling for the container
-    $("<style>").text(`
-    #payout-history-container {
-        background-color: var(--bg-color);
-        padding: 0.5rem;
-        margin-top: 1rem;
-        margin-bottom: 1rem;
-        border: 1px solid var(--primary-color);
-        box-shadow: 0 0 10px rgba(var(--primary-color-rgb), 0.2);
-        position: relative;
-    }
-
-    #payout-history-container::after {
-        content: '';
-        position: absolute;
-        top: 0;
-        left: 0;
-        right: 0;
-        bottom: 0;
-        background: repeating-linear-gradient(0deg, rgba(0, 0, 0, 0.1), rgba(0, 0, 0, 0.1) 1px, transparent 1px, transparent 2px);
-        pointer-events: none;
-        z-index: 1;
-    }
-
-    #payout-summary {
-        position: relative;
-        z-index: 1;
-        margin-bottom: 0.75rem;
-    }
-
-    /* DeepSea specific styling for payout content */
-    .deepsea-theme #payout-history-container {
-        position: relative;
-        z-index: 1;
-    }
-
-    /* Theme-specific styling for the "Complete Payout History" button */
-    .deepsea-theme #payout-history-container .btn {
-        color: white !important;
-    }
-    .bitcoin-theme #payout-history-container .btn, 
-    html:not(.deepsea-theme) #payout-history-container .btn {
-        color: black !important;
-    }
-
-    /* Make payout text respect the DeepSea overlay opacity */  
-    .deepsea-theme #payout-history-container .metric-value {
-        position: relative;
-        z-index: 1;
-        opacity: 0.85;
-    }
-    `).appendTo("head");
-}
-
-// Add these utility functions from earnings.js for better date formatting
-function formatPayoutDate(timestamp) {
-    // Use timezone-aware formatting consistent with earnings.js
-    const timezone = window.dashboardTimezone || 'America/Los_Angeles';
-    
-    return new Date(timestamp).toLocaleString('en-US', {
-        timeZone: timezone,
-        year: 'numeric',
-        month: 'short',
-        day: 'numeric',
-        hour: '2-digit',
-        minute: '2-digit',
-        hour12: true
-    });
-}
-
-// Function to format BTC values consistently
-function formatBTC(btcValue) {
-    return parseFloat(btcValue).toFixed(8);
-}
-
-// Enhanced function to verify and enrich payout history with data from earnings
-function verifyPayoutsAgainstOfficial() {
-    // Fetch the official payment history from the earnings endpoint
-    $.ajax({
-        url: '/api/earnings',
-        method: 'GET',
-        success: function (data) {
-            if (!data || !data.payments || !data.payments.length) return;
-
-            // Get official payment records - newest first
-            const officialPayments = data.payments.sort((a, b) =>
-                new Date(b.date) - new Date(a.date)
-            );
-
-            // Get our detected payouts
-            const detectedPayouts = lastPayoutTracking.payoutHistory;
-
-            // 1. First match detected payouts with official records
-            detectedPayouts.forEach(detectedPayout => {
-                const payoutDate = new Date(detectedPayout.timestamp);
-
-                const matchingPayment = officialPayments.find(payment => {
-                    const paymentDate = new Date(payment.date);
-                    // Match if within 2 hours and similar amount
-                    return Math.abs(paymentDate - payoutDate) < (2 * 60 * 60 * 1000) &&
-                        Math.abs(parseFloat(payment.amount_btc) - parseFloat(detectedPayout.amountBTC)) < 0.00001;
-                });
-
-                if (matchingPayment) {
-                    // Enrich detected payout with official data
-                    detectedPayout.verified = true;
-                    detectedPayout.officialId = matchingPayment.txid || '';
-                    detectedPayout.status = matchingPayment.status || 'confirmed';
-
-                    // Calculate and add accuracy if it doesn't exist
-                    if (!detectedPayout.accuracy) {
-                        if (detectedPayout.estimatedTime && matchingPayment.date_iso) {
-                            const est = new Date(detectedPayout.timestamp);
-                            est.setMinutes(est.getMinutes() - parseEstimatedTimeToMinutes(detectedPayout.estimatedTime));
-
-                            const actual = new Date(matchingPayment.date_iso);
-                            const diffMinutes = Math.abs((actual - est) / 60000);
-
-                            let accuracy = Math.max(0, 100 - (diffMinutes / 10));
-                            detectedPayout.accuracy = `${accuracy.toFixed(0)}%`;
-                            console.log(`Calculated accuracy for previous payout: ${detectedPayout.accuracy}`);
-                        }
-                    }
-
-                    // Add exchange rate data if available
-                    if (matchingPayment.rate) {
-                        detectedPayout.rate = matchingPayment.rate;
-                        detectedPayout.fiat_value = parseFloat(detectedPayout.amountBTC) * matchingPayment.rate;
-                    }
-                } else {
-                    detectedPayout.verified = false;
-                }
-            });
-
-            // 2. Add any official records that weren't detected
-            // Find records from past 30 days that don't have matching detected payouts
-            const thirtyDaysAgo = new Date();
-            thirtyDaysAgo.setDate(thirtyDaysAgo.getDate() - 30);
-
-            officialPayments.forEach(payment => {
-                const paymentDate = new Date(payment.date);
-                if (paymentDate < thirtyDaysAgo) return; // Skip older than 30 days
-
-                // Check if we already have this payment in our detected list
-                const exists = detectedPayouts.some(payout => {
-                    if (payout.officialId && payment.txid) {
-                        return payout.officialId === payment.txid;
-                    }
-
-                    const payoutDate = new Date(payout.timestamp);
-                    return Math.abs(paymentDate - payoutDate) < (2 * 60 * 60 * 1000) &&
-                        Math.abs(parseFloat(payment.amount_btc) - parseFloat(payout.amountBTC)) < 0.00001;
-                });
-
-                if (!exists) {
-                    // This is a payment we didn't detect - add it to our list
-                    const syntheticPayout = {
-                        timestamp: paymentDate,
-                        estimatedTime: "Unknown",
-                        actualTime: "Official record",
-                        difference: "N/A",
-                        accuracy: "N/A",
-                        amountBTC: payment.amount_btc,
-                        verified: true,
-                        officialId: payment.txid || '',
-                        status: payment.status || 'confirmed',
-                        officialRecordOnly: true  // Flag to indicate this wasn't detected by our system
-                    };
-
-                    // Add exchange rate data if available
-                    if (payment.rate) {
-                        syntheticPayout.rate = payment.rate;
-                        syntheticPayout.fiat_value = parseFloat(payment.amount_btc) * payment.rate;
-                    }
-
-                    // Add to our history
-                    lastPayoutTracking.payoutHistory.push(syntheticPayout);
-                }
-            });
-
-            // Sort the combined list by date (newest first)
-            lastPayoutTracking.payoutHistory.sort((a, b) =>
-                new Date(b.timestamp) - new Date(a.timestamp)
-            );
-
-            // Limit to most recent 30 entries to prevent unbounded growth
-            if (lastPayoutTracking.payoutHistory.length > 30) {
-                lastPayoutTracking.payoutHistory = lastPayoutTracking.payoutHistory.slice(0, 30);
-            }
-
-            // Update the display with enriched data if it's visible
-            if ($("#payout-history-container").is(":visible")) {
-                displayPayoutSummary();
-            }
-
-            // Save the updated history
-            try {
-                localStorage.setItem('payoutHistory', JSON.stringify(lastPayoutTracking.payoutHistory));
-            } catch (e) {
-                console.error("Error saving enriched payout history to localStorage:", e);
-            }
-        },
-        error: function (error) {
-            console.error("Failed to fetch earnings data:", error);
-        }
-    });
-}
-
-// SSE Connection with Error Handling and Reconnection Logic
-function setupEventSource() {
-    console.log("Setting up EventSource connection...");
-
-    if (window.eventSource) {
-        console.log("Closing existing EventSource connection");
-        window.eventSource.close();
-        window.eventSource = null;
-    }
-
-    // Always use absolute URL with origin to ensure it works from any path
-    const baseUrl = window.location.origin;
-    // Include points parameter in the stream URL
-    const streamUrl = `${baseUrl}/stream?points=${chartPoints}`;
-
-    console.log(`Setting up EventSource with ${chartPoints} data points`);
-
-    // Clear any existing ping interval
-    if (pingInterval) {
-        clearInterval(pingInterval);
-        pingInterval = null;
-    }
-
-    // Clear any connection lost timeout
-    if (connectionLostTimeout) {
-        clearTimeout(connectionLostTimeout);
-        connectionLostTimeout = null;
-    }
-
-    try {
-        const eventSource = new EventSource(streamUrl);
-
-        eventSource.onopen = function (e) {
-            console.log("EventSource connection opened successfully");
-            connectionRetryCount = 0; // Reset retry count on successful connection
-            reconnectionDelay = 1000; // Reset reconnection delay
-            hideConnectionIssue();
-
-            // Add this line to hide the loading overlay immediately when connected
-            const overlay = document.getElementById('loadingOverlay');
-            if (overlay) overlay.remove();
-
-            // Start ping interval to detect dead connections
-            lastPingTime = Date.now();
-            pingInterval = setInterval(function () {
-                const now = Date.now();
-                if (now - lastPingTime > 60000) { // 60 seconds without data
-                    console.warn("No data received for 60 seconds, reconnecting...");
-                    showConnectionIssue("Connection stalled");
-                    eventSource.close();
-                    setupEventSource();
-                }
-            }, 30000); // Check every 30 seconds
-        };
-
-        eventSource.onmessage = function (e) {
-            lastPingTime = Date.now(); // Update ping time on any message
-
-            try {
-                const data = JSON.parse(e.data);
-
-                // Handle different message types
-                if (data.type === "ping") {
-                    // Update connection count if available
-                    if (data.connections !== undefined) {
-                        console.log(`Active connections: ${data.connections}`);
-                    }
-                    return;
-                }
-
-                if (data.type === "timeout_warning") {
-                    console.log(`Connection timeout warning: ${data.remaining}s remaining`);
-                    // If less than 30 seconds remaining, prepare for reconnection
-                    if (data.remaining < 30) {
-                        console.log("Preparing for reconnection due to upcoming timeout");
-                    }
-                    return;
-                }
-
-                if (data.type === "timeout") {
-                    console.log("Connection timeout from server:", data.message);
-                    eventSource.close();
-                    // If reconnect flag is true, reconnect immediately
-                    if (data.reconnect) {
-                        console.log("Server requested reconnection");
-                        setTimeout(setupEventSource, 500);
-                    } else {
-                        setupEventSource();
-                    }
-                    return;
-                }
-
-                if (data.error) {
-                    console.error("Server reported error:", data.error);
-                    showConnectionIssue(data.error);
-
-                    // If retry time provided, use it, otherwise use default
-                    const retryTime = data.retry || 5000;
-                    setTimeout(function () {
-                        manualRefresh();
-                    }, retryTime);
-                    return;
-                }
-
-                // Process regular data update
-                latestMetrics = data;
-                updateUI();
-                hideConnectionIssue();
-
-                // Notify BitcoinMinuteRefresh that we did a refresh
-                BitcoinMinuteRefresh.notifyRefresh();
-            } catch (err) {
-                console.error("Error processing SSE data:", err);
-                showConnectionIssue("Data processing error");
-            }
-        };
-
-        eventSource.onerror = function (e) {
-            console.error("SSE connection error", e);
-            showConnectionIssue("Connection lost");
-
-            eventSource.close();
-
-            // Implement exponential backoff for reconnection
-            connectionRetryCount++;
-
-            if (connectionRetryCount > maxRetryCount) {
-                console.log("Maximum retry attempts reached, switching to polling mode");
-                if (pingInterval) {
-                    clearInterval(pingInterval);
-                    pingInterval = null;
-                }
-
-                // Switch to regular polling
-                showConnectionIssue("Using polling mode");
-                setInterval(manualRefresh, 30000); // Poll every 30 seconds
-                manualRefresh(); // Do an immediate refresh
-                return;
-            }
-
-            // Exponential backoff with jitter
-            const jitter = Math.random() * 0.3 + 0.85; // 0.85-1.15
-            reconnectionDelay = Math.min(30000, reconnectionDelay * 1.5 * jitter);
-
-            console.log(`Reconnecting in ${(reconnectionDelay / 1000).toFixed(1)} seconds... (attempt ${connectionRetryCount}/${maxRetryCount})`);
-            setTimeout(setupEventSource, reconnectionDelay);
-        };
-
-        window.eventSource = eventSource;
-
-        // Set a timeout to detect if connection is established
-        connectionLostTimeout = setTimeout(function () {
-            if (eventSource.readyState !== 1) { // 1 = OPEN
-                console.warn("Connection not established within timeout, switching to manual refresh");
-                showConnectionIssue("Connection timeout");
-                eventSource.close();
-                manualRefresh();
-            }
-        }, 30000); // 30 seconds timeout to establish connection
-
-    } catch (error) {
-        console.error("Failed to create EventSource:", error);
-        showConnectionIssue("Connection setup failed");
-        setTimeout(setupEventSource, 5000); // Try again in 5 seconds
-    }
-
-    // Add page visibility change listener
-    // This helps reconnect when user returns to the tab after it's been inactive
-    document.removeEventListener("visibilitychange", handleVisibilityChange);
-    document.addEventListener("visibilitychange", handleVisibilityChange);
-}
-
-// Handle page visibility changes
-function handleVisibilityChange() {
-    if (!document.hidden) {
-        console.log("Page became visible, checking connection");
-        if (!window.eventSource || window.eventSource.readyState !== 1) {
-            console.log("Connection not active, reestablishing");
-            setupEventSource();
-        }
-        manualRefresh(); // Always refresh data when page becomes visible
-    }
-}
-
-// Helper function to show connection issues to the user
-function showConnectionIssue(message) {
-    const theme = getCurrentTheme();
-    let $connectionStatus = $("#connectionStatus");
-    if (!$connectionStatus.length) {
-        $("body").append(`<div id="connectionStatus" style="position: fixed; top: 10px; right: 10px; background: rgba(255,0,0,0.7); color: white; padding: 10px; z-index: 9999;"></div>`);
-        $connectionStatus = $("#connectionStatus");
-    }
-    $connectionStatus.html(`<i class="fas fa-exclamation-triangle"></i> ${message}`).show();
-
-    // Show manual refresh button with theme color
-    updateRefreshButtonColor();
-    $("#refreshButton").show();
-}
-
-// Helper function to hide connection issue message
-function hideConnectionIssue() {
-    $("#connectionStatus").hide();
-    $("#refreshButton").hide();
-}
-
-// Update the manual refresh button color based on the current theme
-function updateRefreshButtonColor() {
-    const theme = getCurrentTheme();
-    const textColor = theme.PRIMARY === '#f2a900' ? 'black' : 'white';
-    $("#refreshButton").css({
-        backgroundColor: theme.PRIMARY,
-        color: textColor
-    });
-}
-
-// Improved manual refresh function as fallback
-function manualRefresh() {
-    console.log("Manually refreshing data...");
-
-    // Prepare arrow indicators for a new refresh cycle
-    arrowIndicator.prepareForRefresh();
-
-    $.ajax({
-        url: '/api/metrics',
-        method: 'GET',
-        dataType: 'json',
-        timeout: 15000, // 15 second timeout
-        success: function (data) {
-            console.log("Manual refresh successful");
-            lastPingTime = Date.now();
-            latestMetrics = data;
-
-            updateUI();
-            hideConnectionIssue();
-
-            // Notify BitcoinMinuteRefresh that we've refreshed the data
-            BitcoinMinuteRefresh.notifyRefresh();
-        },
-        error: function (xhr, status, error) {
-            console.error("Manual refresh failed:", error);
-            showConnectionIssue("Manual refresh failed");
-
-            // Try again with exponential backoff
-            const retryDelay = Math.min(30000, 1000 * Math.pow(1.5, Math.min(5, connectionRetryCount)));
-            connectionRetryCount++;
-            setTimeout(manualRefresh, retryDelay);
-        }
-    });
-}
-
-// Modify the initializeChart function to use blue colors for the chart
-function initializeChart() {
-    try {
-        const ctx = document.getElementById('trendGraph').getContext('2d');
-        if (!ctx) {
-            console.error("Could not find trend graph canvas");
-            return null;
-        }
-
-        if (!window.Chart) {
-            console.error("Chart.js not loaded");
-            return null;
-        }
-
-        // Get the current theme colors
-        const theme = getCurrentTheme();
-
-        // Check if Chart.js plugin is available
-        const hasAnnotationPlugin = window['chartjs-plugin-annotation'] !== undefined;
-
-        return new Chart(ctx, {
-            type: 'line',
-            data: {
-                labels: [],
-                datasets: [{
-                    label: 'HASHRATE TREND (TH/s)',
-                    data: [],
-                    borderWidth: 2,
-                    borderColor: function (context) {
-                        const chart = context.chart;
-                        const { ctx, chartArea } = chart;
-                        if (!chartArea) {
-                            return theme.PRIMARY;
-                        }
-                        // Create gradient for line
-                        const gradient = ctx.createLinearGradient(0, 0, 0, chartArea.bottom);
-                        gradient.addColorStop(0, theme.CHART.GRADIENT_START);
-                        gradient.addColorStop(1, theme.CHART.GRADIENT_END);
-                        return gradient;
-                    },
-                    backgroundColor: function (context) {
-                        const chart = context.chart;
-                        const { ctx, chartArea } = chart;
-                        if (!chartArea) {
-                            return `rgba(${theme.PRIMARY_RGB}, 0.1)`;
-                        }
-                        // Create gradient for fill
-                        const gradient = ctx.createLinearGradient(0, 0, 0, chartArea.bottom);
-                        gradient.addColorStop(0, `rgba(${theme.PRIMARY_RGB}, 0.3)`);
-                        gradient.addColorStop(0.5, `rgba(${theme.PRIMARY_RGB}, 0.2)`);
-                        gradient.addColorStop(1, `rgba(${theme.PRIMARY_RGB}, 0.05)`);
-                        return gradient;
-                    },
-                    fill: true,
-                    tension: 0.3,
-                }]
-            },
-            options: {
-                responsive: true,
-                maintainAspectRatio: false,
-                animation: {
-                    duration: 0 // Disable animations for better performance
-                },
-                scales: {
-                    x: {
-                        display: true,
-                        ticks: {
-                            maxTicksLimit: 8, // Limit number of x-axis labels
-                            maxRotation: 0,   // Don't rotate labels
-                            autoSkip: true,   // Automatically skip some labels
-                            color: '#FFFFFF',
-                            font: {
-                                family: "'VT323', monospace", // Terminal font
-                                size: 14
-                            }
-                        },
-                        grid: {
-                            color: '#333333',
-                            lineWidth: 0.5
-                        }
-                    },
-                    y: {
-                        title: {
-                            display: true,
-                            text: 'HASHRATE (TH/S)',
-                            color: theme.PRIMARY,
-                            font: {
-                                family: "'VT323', monospace",
-                                size: 16,
-                                weight: 'bold'
-                            }
-                        },
-                        ticks: {
-                            color: '#FFFFFF',
-                            maxTicksLimit: 6, // Limit total number of ticks
-                            precision: 1,     // Control decimal precision
-                            autoSkip: true,   // Skip labels to prevent overcrowding
-                            autoSkipPadding: 10, // Padding between skipped labels
-                            font: {
-                                family: "'VT323', monospace", // Terminal font
-                                size: 14
-                            },
-                            callback: function (value) {
-                                // For zero, just return 0
-                                if (value === 0) return '0';
-
-                                // For large values (1000+ TH/s), show in PH/s
-                                if (value >= 1000) {
-                                    return (value / 1000).toFixed(1) + ' PH';
-                                }
-                                // For values between 10 and 1000 TH/s
-                                else if (value >= 10) {
-                                    return Math.round(value);
-                                }
-                                // For small values, limit decimal places
-                                else if (value >= 1) {
-                                    return value.toFixed(1);
-                                }
-                                // For tiny values, use appropriate precision
-                                else {
-                                    return value.toPrecision(2);
-                                }
-                            }
-                        },
-                        grid: {
-                            color: '#333333',
-                            lineWidth: 0.5,
-                            drawBorder: false,
-                            zeroLineColor: '#555555',
-                            zeroLineWidth: 1,
-                            drawTicks: false
-                        }
-                    }
-                },
-                plugins: {
-                    tooltip: {
-                        backgroundColor: 'rgba(0, 0, 0, 0.8)',
-                        titleColor: theme.PRIMARY,
-                        bodyColor: '#FFFFFF',
-                        titleFont: {
-                            family: "'VT323', monospace",
-                            size: 16,
-                            weight: 'bold'
-                        },
-                        bodyFont: {
-                            family: "'VT323', monospace",
-                            size: 14
-                        },
-                        padding: 10,
-                        cornerRadius: 0,
-                        displayColors: false,
-                        callbacks: {
-                            title: function (tooltipItems) {
-                                return tooltipItems[0].label.toUpperCase();
-                            },
-                            label: function (context) {
-                                // Format tooltip values with appropriate unit
-                                const value = context.raw;
-                                return 'HASHRATE: ' + formatHashrateForDisplay(value).toUpperCase();
-                            }
-                        }
-                    },
-                    legend: { display: false },
-                    annotation: hasAnnotationPlugin ? {
-                        annotations: {
-                            averageLine: {
-                                type: 'line',
-                                yMin: 0,
-                                yMax: 0,
-                                borderColor: theme.CHART.ANNOTATION,
-                                borderWidth: 3,
-                                borderDash: [8, 4],
-                                shadowColor: `rgba(${theme.PRIMARY_RGB}, 0.5)`,
-                                shadowBlur: 8,
-                                shadowOffsetX: 0,
-                                shadowOffsetY: 0,
-                                label: {
-                                    enabled: true,
-                                    content: '24HR AVG: 0 TH/S',
-                                    backgroundColor: 'rgba(0,0,0,0.8)',
-                                    color: theme.CHART.ANNOTATION,
-                                    font: {
-                                        family: "'VT323', monospace",
-                                        size: 16,
-                                        weight: 'bold'
-                                    },
-                                    padding: { top: 4, bottom: 4, left: 8, right: 8 },
-                                    borderRadius: 0,
-                                    position: 'start'
-                                }
-                            }
-                        }
-                    } : {}
-                }
-            }
-        });
-    } catch (error) {
-        console.error("Error initializing chart:", error);
-        return null;
-    }
-}
-
-// Helper function to safely format numbers with commas
-function numberWithCommas(x) {
-    if (x == null) return "N/A";
-    return x.toString().replace(/\B(?=(\d{3})+(?!\d))/g, ",");
-}
-
-// Server time update via polling
-function updateServerTime() {
-    $.ajax({
-        url: "/api/time",
-        method: "GET",
-        timeout: 5000,
-        success: function (data) {
-            // Calculate the offset between server time and local time
-            serverTimeOffset = new Date(data.server_timestamp).getTime() - Date.now();
-            serverStartTime = new Date(data.server_start_time).getTime();
-
-            // Update BitcoinMinuteRefresh with server time info
-            BitcoinMinuteRefresh.updateServerTime(serverTimeOffset, serverStartTime);
-
-            console.log("Server time synchronized. Offset:", serverTimeOffset, "ms");
-        },
-        error: function (jqXHR, textStatus, errorThrown) {
-            console.error("Error fetching server time:", textStatus, errorThrown);
-        }
-    });
-}
-
-// Update UI indicators (arrows) - replaced with ArrowIndicator call
-function updateIndicators(newMetrics) {
-    arrowIndicator.updateIndicators(newMetrics);
-}
-
-// Helper function to safely update element text content
-function updateElementText(elementId, text) {
-    const element = document.getElementById(elementId);
-    if (element) {
-        element.textContent = text;
-    }
-}
-
-// Helper function to safely update element HTML content
-function updateElementHTML(elementId, html) {
-    const element = document.getElementById(elementId);
-    if (element) {
-        element.innerHTML = html;
-    }
-}
-
-// Update workers_hashing value from metrics, but don't try to access worker details
-function updateWorkersCount() {
-    if (latestMetrics && latestMetrics.workers_hashing !== undefined) {
-        $("#workers_hashing").text(latestMetrics.workers_hashing || 0);
-
-        // Update miner status with online/offline indicator based on worker count
-        if (latestMetrics.workers_hashing > 0) {
-            updateElementHTML("miner_status", "<span class='status-green'>ONLINE</span> <span class='retro-led'></span>");
-        } else {
-            updateElementHTML("miner_status", "<span class='status-red'>OFFLINE</span> <span class='retro-led-offline'></span>");
-        }
-
-        // Update DATUM GATEWAY status with satellite dish icon
-        if (latestMetrics.pool_fees_percentage !== undefined && latestMetrics.pool_fees_percentage >= 0.9 && latestMetrics.pool_fees_percentage <= 1.3) {
-            updateElementHTML("datum_status", "<span class='status-green'>CONNECTED</span> <i class='fa-solid fa-satellite-dish satellite-dish satellite-dish-connected'></i>");
-        } else {
-            updateElementHTML("datum_status", "<span class='status-red'>OFFLINE</span> <i class='fa-solid fa-satellite-dish satellite-dish satellite-dish-offline'></i>");
-        }
-    }
-}
-
-// Check for block updates and show congratulatory messages
-function checkForBlockUpdates(data) {
-    if (previousMetrics.last_block_height !== undefined &&
-        data.last_block_height !== previousMetrics.last_block_height) {
-        showCongrats("Congrats! New Block Found: " + data.last_block_height);
-        if (trendChart && trendChart.data && trendChart.data.labels.length > 0) {
-            const label = trendChart.data.labels[trendChart.data.labels.length - 1];
-            blockAnnotations.push(label);
-            saveBlockAnnotations();
-            updateBlockAnnotations(trendChart);
-        }
-    }
-
-    if (previousMetrics.blocks_found !== undefined &&
-        data.blocks_found !== previousMetrics.blocks_found) {
-        showCongrats("Congrats! Blocks Found updated: " + data.blocks_found);
-    }
-}
-
-// Enhanced function to show congratulatory messages with DeepSea theme effects
-function showCongrats(message) {
-    // Get or create the congrats message element
-    let $congrats = $("#congratsMessage");
-
-    if ($congrats.length === 0) {
-        $('body').append('<div id="congratsMessage"></div>');
-        $congrats = $("#congratsMessage");
-    }
-
-    // Clear any existing content and stop any ongoing animations
-    $congrats.empty().stop(true, true);
-
-    // Add timestamp to the message
-    const now = new Date(Date.now() + serverTimeOffset);
-    const options = {
-        year: 'numeric',
-        month: 'short',
-        day: 'numeric',
-        hour: '2-digit',
-        minute: '2-digit',
-        second: '2-digit',
-        hour12: true
-    };
-    const timeString = now.toLocaleTimeString('en-US', options);
-
-    // Format the message with the timestamp
-    const messageWithTimestamp = `${message} [${timeString}]`;
-
-    // Check if DeepSea theme is active
-    const isDeepSea = $('html').hasClass('deepsea-theme');
-
-    // For DeepSea theme, add bubbles and special effects
-    if (isDeepSea) {
-        // Create bubble container
-        const $bubbleContainer = $('<div class="congrats-bubbles"></div>');
-
-        // Add several bubbles with random sizes and positions
-        const isMobile = window.innerWidth < 768;
-        const bubbleCount = isMobile ? 3 : 8; // Fewer bubbles on mobile
-
-        for (let i = 0; i < bubbleCount; i++) {
-            const size = Math.floor(Math.random() * 8) + 4; // 4-12px
-            const left = Math.floor(Math.random() * 100); // 0-100%
-            const animDuration = (Math.random() * 3) + 2; // 2-5s
-            const delay = Math.random() * 1.5; // 0-1.5s
-            const drift = Math.random() * 10 - 5; // -5 to 5 drift
-
-            $('<div class="congrats-bubble"></div>')
-                .css({
-                    'width': size + 'px',
-                    'height': size + 'px',
-                    'left': left + '%',
-                    '--drift': drift,
-                    'animation-duration': animDuration + 's',
-                    'animation-delay': delay + 's'
-                })
-                .appendTo($bubbleContainer);
-        }
-
-        // Add bubbles to the congrats message
-        $congrats.append($bubbleContainer);
-    }
-
-    // Add the message text
-    $congrats
-        .append(`<span class="congrats-text">${messageWithTimestamp}</span>`)
-        .fadeIn(500);
-
-    // Set auto-hide timer
-    setTimeout(function () {
-        $congrats.fadeOut(800);
-    }, 15000); // 15 seconds display time
-
-    // Add click to dismiss
-    $congrats.off('click').on('click', function () {
-        $(this).fadeOut(500);
-    });
-}
-
-// Enhanced Chart Update Function to handle temporary hashrate spikes
-// Modified the updateChartWithNormalizedData function to ensure the 24hr avg line is visible in low hashrate mode
-// Enhanced Chart Update Function with localStorage persistence
-function updateChartWithNormalizedData(chart, data) {
-    if (!chart || !data) {
-        console.warn("Cannot update chart - chart or data is null");
-        return;
-    }
-
-    try {
-        // Try to load lowHashrate state from localStorage first
-        const storedLowHashrateState = localStorage.getItem('lowHashrateState');
-
-        // Initialize mode state by combining stored state with defaults
-        if (!chart.lowHashrateState) {
-            const defaultState = {
-                isLowHashrateMode: false,
-                highHashrateSpikeTime: 0,
-                spikeCount: 0,
-                lowHashrateConfirmTime: 0,
-                modeSwitchTimeoutId: null,
-                lastModeChange: 0,
-                stableModePeriod: 600000
-            };
-
-            // If we have stored state, use it
-            if (storedLowHashrateState) {
-                try {
-                    const parsedState = JSON.parse(storedLowHashrateState);
-                    chart.lowHashrateState = {
-                        ...defaultState,
-                        ...parsedState,
-                        // Reset any volatile state that shouldn't persist
-                        highHashrateSpikeTime: parsedState.highHashrateSpikeTime || 0,
-                        modeSwitchTimeoutId: null
-                    };
-                    console.log("Restored low hashrate mode from localStorage:", chart.lowHashrateState.isLowHashrateMode);
-                } catch (e) {
-                    console.error("Error parsing stored low hashrate state:", e);
-                    chart.lowHashrateState = defaultState;
-                }
-            } else {
-                chart.lowHashrateState = defaultState;
-            }
-        }
-
-        // Get values with enhanced stability
-        let useHashrate3hr = false;
-        const currentTime = Date.now();
-        const LOW_HASHRATE_THRESHOLD = 0.01; // TH/s 
-        const HIGH_HASHRATE_THRESHOLD = 20.0; // TH/s
-        const MODE_SWITCH_DELAY = 120000;     // Increase to 2 minutes for more stability
-        const CONSECUTIVE_SPIKES_THRESHOLD = 3; // Increase to require more consistent high readings
-        const MIN_MODE_STABILITY_TIME = 120000; // 2 minutes minimum between mode switches
-
-        // Check if we changed modes recently - enforce a minimum stability period
-        const timeSinceLastModeChange = currentTime - chart.lowHashrateState.lastModeChange;
-        const enforceStabilityPeriod = timeSinceLastModeChange < MIN_MODE_STABILITY_TIME;
-
-        // IMPORTANT: Calculate normalized hashrate values 
-        const normalizedHashrate60sec = normalizeHashrate(data.hashrate_60sec || 0, data.hashrate_60sec_unit || 'th/s');
-        const normalizedHashrate3hr = normalizeHashrate(data.hashrate_3hr || 0, data.hashrate_3hr_unit || 'th/s');
-        const normalizedAvg = normalizeHashrate(data.hashrate_24hr || 0, data.hashrate_24hr_unit || 'th/s');
-
-        // First check if we should use 3hr data based on the stored state
-        useHashrate3hr = chart.lowHashrateState.isLowHashrateMode;
-
-        // Case 1: Currently in low hashrate mode
-        if (chart.lowHashrateState.isLowHashrateMode) {
-            // Default to staying in low hashrate mode
-            useHashrate3hr = true;
-
-            // If we're enforcing stability, don't even check for mode change
-            if (!enforceStabilityPeriod && normalizedHashrate60sec >= HIGH_HASHRATE_THRESHOLD) {
-                // Only track spikes if we aren't in stability enforcement period
-                if (!chart.lowHashrateState.highHashrateSpikeTime) {
-                    chart.lowHashrateState.highHashrateSpikeTime = currentTime;
-                    console.log("High hashrate spike detected in low hashrate mode");
-                }
-
-                // Increment spike counter
-                chart.lowHashrateState.spikeCount++;
-                console.log(`Spike count: ${chart.lowHashrateState.spikeCount}/${CONSECUTIVE_SPIKES_THRESHOLD}`);
-
-                // Check if spikes have persisted long enough
-                const spikeElapsedTime = currentTime - chart.lowHashrateState.highHashrateSpikeTime;
-
-                if (chart.lowHashrateState.spikeCount >= CONSECUTIVE_SPIKES_THRESHOLD &&
-                    spikeElapsedTime > MODE_SWITCH_DELAY) {
-                    useHashrate3hr = false;
-                    chart.lowHashrateState.isLowHashrateMode = false;
-                    chart.lowHashrateState.highHashrateSpikeTime = 0;
-                    chart.lowHashrateState.spikeCount = 0;
-                    chart.lowHashrateState.lastModeChange = currentTime;
-                    console.log("Exiting low hashrate mode after sustained high hashrate");
-
-                    // Save state changes to localStorage
-                    saveLowHashrateState(chart.lowHashrateState);
-                } else {
-                    console.log(`Remaining in low hashrate mode despite spike (waiting: ${Math.round(spikeElapsedTime / 1000)}/${MODE_SWITCH_DELAY / 1000}s, count: ${chart.lowHashrateState.spikeCount}/${CONSECUTIVE_SPIKES_THRESHOLD})`);
-                }
-            } else {
-                // Don't reset counters immediately on every drop - make the counter more persistent
-                if (chart.lowHashrateState.spikeCount > 0 && normalizedHashrate60sec < HIGH_HASHRATE_THRESHOLD) {
-                    // Don't reset immediately, use a gradual decay approach
-                    if (Math.random() < 0.2) { // 20% chance to decrement counter each update
-                        chart.lowHashrateState.spikeCount--;
-                        console.log("Spike counter decayed to:", chart.lowHashrateState.spikeCount);
-
-                        // Save state changes to localStorage
-                        saveLowHashrateState(chart.lowHashrateState);
-                    }
-                }
-            }
-        }
-        // Case 2: Currently in normal mode
-        else {
-            // Default to staying in normal mode
-            useHashrate3hr = false;
-
-            // Don't switch to low hashrate mode immediately if we recently switched modes
-            if (!enforceStabilityPeriod && normalizedHashrate60sec < LOW_HASHRATE_THRESHOLD && normalizedHashrate3hr > LOW_HASHRATE_THRESHOLD) {
-                // Record when low hashrate condition was first observed
-                if (!chart.lowHashrateState.lowHashrateConfirmTime) {
-                    chart.lowHashrateState.lowHashrateConfirmTime = currentTime;
-                    console.log("Low hashrate condition detected");
-
-                    // Save state changes to localStorage
-                    saveLowHashrateState(chart.lowHashrateState);
-                }
-
-                // Require at least 60 seconds of low hashrate before switching modes
-                const lowHashrateTime = currentTime - chart.lowHashrateState.lowHashrateConfirmTime;
-                if (lowHashrateTime > 60000) { // 1 minute
-                    useHashrate3hr = true;
-                    chart.lowHashrateState.isLowHashrateMode = true;
-                    chart.lowHashrateState.lastModeChange = currentTime;
-                    console.log("Entering low hashrate mode after persistent low hashrate condition");
-
-                    // Save state changes to localStorage
-                    saveLowHashrateState(chart.lowHashrateState);
-                } else {
-                    console.log(`Low hashrate detected but waiting for persistence: ${Math.round(lowHashrateTime / 1000)}/60s`);
-                }
-            } else {
-                // Only reset the confirmation timer if we've been above threshold consistently
-                if (chart.lowHashrateState.lowHashrateConfirmTime &&
-                    currentTime - chart.lowHashrateState.lowHashrateConfirmTime > 30000) { // 30 seconds above threshold
-                    chart.lowHashrateState.lowHashrateConfirmTime = 0;
-                    console.log("Low hashrate condition cleared after consistent normal hashrate");
-
-                    // Save state changes to localStorage
-                    saveLowHashrateState(chart.lowHashrateState);
-                } else if (chart.lowHashrateState.lowHashrateConfirmTime) {
-                    console.log("Brief hashrate spike, maintaining low hashrate detection timer");
-                }
-            }
-        }
-
-        // Helper function to save lowHashrateState to localStorage
-        function saveLowHashrateState(state) {
-            try {
-                // Create a clean copy without circular references or functions
-                const stateToSave = {
-                    isLowHashrateMode: state.isLowHashrateMode,
-                    highHashrateSpikeTime: state.highHashrateSpikeTime,
-                    spikeCount: state.spikeCount,
-                    lowHashrateConfirmTime: state.lowHashrateConfirmTime,
-                    lastModeChange: state.lastModeChange,
-                    stableModePeriod: state.stableModePeriod
-                };
-                localStorage.setItem('lowHashrateState', JSON.stringify(stateToSave));
-                console.log("Saved low hashrate state:", state.isLowHashrateMode);
-            } catch (e) {
-                console.error("Error saving low hashrate state to localStorage:", e);
-            }
-        }
-
-        /**
-         * Process history data with comprehensive validation, unit normalization, and performance optimizations
-         * @param {Object} data - The metrics data containing hashrate history
-         * @param {Object} chart - The Chart.js chart instance to update
-         * @param {boolean} useHashrate3hr - Whether to use 3hr average data instead of 60sec data
-         * @param {number} normalizedAvg - The normalized 24hr average hashrate for reference
-         */
-        if (data.arrow_history && data.arrow_history.hashrate_60sec) {
-            // Validate history data
-            try {
-                const perfStart = performance.now(); // Performance measurement
-
-                // Determine which history data to use (3hr or 60sec) with proper fallback
-                let historyData;
-                let dataSource;
-
-                if (useHashrate3hr && data.arrow_history.hashrate_3hr && data.arrow_history.hashrate_3hr.length > 0) {
-                    historyData = data.arrow_history.hashrate_3hr;
-                    dataSource = "3hr";
-                    chart.data.datasets[0].label = 'Hashrate Trend (3HR AVG)';
-                } else {
-                    historyData = data.arrow_history.hashrate_60sec;
-                    dataSource = "60sec";
-                    chart.data.datasets[0].label = 'Hashrate Trend (60SEC AVG)';
-
-                    // If we wanted 3hr data but it wasn't available, log a warning
-                    if (useHashrate3hr) {
-                        console.warn("3hr data requested but not available, falling back to 60sec data");
-                    }
-                }
-
-                console.log(`Using ${dataSource} history data with ${historyData?.length || 0} points`);
-
-                if (historyData && historyData.length > 0) {
-                    // Pre-process history data to filter out invalid entries
-                    const validHistoryData = historyData.filter(item => {
-                        return item &&
-                            (typeof item.value !== 'undefined') &&
-                            !isNaN(parseFloat(item.value)) &&
-                            (parseFloat(item.value) >= 0) &&
-                            typeof item.time === 'string';
-                    });
-
-                    if (validHistoryData.length < historyData.length) {
-                        console.warn(`Filtered out ${historyData.length - validHistoryData.length} invalid data points`);
-                    }
-
-                    if (validHistoryData.length === 0) {
-                        console.warn("No valid history data points after filtering");
-                        useSingleDataPoint();
-                        return;
-                    }
-
-                    // Format time labels more efficiently (do this once, not in a map callback)
-                    const timeZone = dashboardTimezone || 'America/Los_Angeles';
-                    const now = new Date();
-                    const yearMonthDay = {
-                        year: now.getFullYear(),
-                        month: now.getMonth(),
-                        day: now.getDate()
-                    };
-
-                    // Create time formatter function with consistent options
-                    const timeFormatter = new Intl.DateTimeFormat('en-US', {
-                        timeZone: timeZone,
-                        hour: '2-digit',
-                        minute: '2-digit',
-                        hour12: true
-                    });
-
-                    // Format all time labels at once
-                    const formattedLabels = validHistoryData.map(item => {
-                        const timeStr = item.time;
-                        try {
-                            // Parse time efficiently
-                            let hours = 0, minutes = 0, seconds = 0;
-
-                            if (timeStr.length === 8 && timeStr.indexOf(':') !== -1) {
-                                // Format: HH:MM:SS
-                                const parts = timeStr.split(':');
-                                hours = parseInt(parts[0], 10);
-                                minutes = parseInt(parts[1], 10);
-                                seconds = parseInt(parts[2], 10);
-                            } else if (timeStr.length === 5 && timeStr.indexOf(':') !== -1) {
-                                // Format: HH:MM
-                                const parts = timeStr.split(':');
-                                hours = parseInt(parts[0], 10);
-                                minutes = parseInt(parts[1], 10);
-                            } else {
-                                return timeStr; // Use original if format is unexpected
-                            }
-
-                            // Create time date with validation
-                            if (isNaN(hours) || isNaN(minutes) || isNaN(seconds) ||
-                                hours < 0 || hours > 23 || minutes < 0 || minutes > 59 || seconds < 0 || seconds > 59) {
-                                return timeStr; // Use original for invalid times
-                            }
-
-                            const timeDate = new Date(yearMonthDay.year, yearMonthDay.month, yearMonthDay.day,
-                                hours, minutes, seconds);
-
-                            // Format using the formatter
-                            const formatted = timeFormatter.format(timeDate);
-                            return formatted.replace(/\s[AP]M$/i, ''); // Remove AM/PM
-                        } catch (e) {
-                            console.error("Time formatting error:", e);
-                            return timeStr; // Use original on error
-                        }
-                    });
-
-                    chart.data.labels = formattedLabels;
-
-                    // Process and normalize hashrate values with validation (optimize by avoiding multiple iterations)
-                    const hashrateValues = [];
-                    const validatedData = new Array(validHistoryData.length);
-
-                    // Enhanced unit validation
-                    const validUnits = new Set(['th/s', 'ph/s', 'eh/s', 'gh/s', 'mh/s', 'zh/s']);
-
-                    // Process all data points with error boundaries around each item
-                    for (let i = 0; i < validHistoryData.length; i++) {
-                        try {
-                            const item = validHistoryData[i];
-
-                            // Safety conversion in case value is a string
-                            const val = parseFloat(item.value);
-
-                            // Get unit with better validation
-                            let unit = (item.unit || 'th/s').toLowerCase().trim();
-
-                            // Use storeHashrateWithUnit to properly handle unit conversions for large values
-                            // This increases chart precision by storing values in appropriate units
-                            if (typeof window.storeHashrateWithUnit === 'function') {
-                                // Use our specialized function if available
-                                const storedFormat = window.storeHashrateWithUnit(val, unit);
-                                const normalizedValue = normalizeHashrate(val, unit);
-
-                                // Store the properly adjusted values for tooltip display
-                                item.storageValue = storedFormat.value;
-                                item.storageUnit = storedFormat.unit;
-                                item.originalValue = val;
-                                item.originalUnit = unit;
-
-                                validatedData[i] = normalizedValue;
-
-                                // Collect valid values for statistics
-                                if (normalizedValue > 0) {
-                                    hashrateValues.push(normalizedValue);
-                                }
-                            } else {
-                                // Original approach if storeHashrateWithUnit isn't available
-                                const normalizedValue = normalizeHashrate(val, unit);
-
-                                // Store original values for tooltip reference
-                                item.originalValue = val;
-                                item.originalUnit = unit;
-
-                                validatedData[i] = normalizedValue;
-
-                                // Collect valid values for statistics
-                                if (normalizedValue > 0) {
-                                    hashrateValues.push(normalizedValue);
-                                }
-                            }
-                        } catch (err) {
-                            console.error(`Error processing hashrate at index ${i}:`, err);
-                            validatedData[i] = 0; // Use 0 as a safe fallback
-                        }
-                    }
-                    // Limit the data points based on the selected chartPoints (30, 60, or 180)
-                    const limitedData = validatedData.slice(-chartPoints);
-                    chart.data.datasets[0].data = limitedData;
-
-                    // Similarly, limit the labels
-                    const limitedLabels = formattedLabels.slice(-chartPoints);
-                    chart.data.labels = limitedLabels;
-
-                    // Store the full datasets for reference, but don't overwrite the displayed data
-                    chart.fullData = validatedData;
-                    chart.originalData = validHistoryData; // Store for tooltip reference
-
-                    // Update tooltip callback to display proper units
-                    chart.options.plugins.tooltip.callbacks.label = function (context) {
-                        // Calculate the correct index in the original data array based on display data length
-                        let index = context.dataIndex;
-
-                        // If we're in limited view mode (30m or 60m), adjust the index
-                        if (chart.data.labels.length < chart.originalData.length) {
-                            // Calculate the offset - we need to look at the last N points of the original data
-                            const offset = chart.originalData.length - chart.data.labels.length;
-                            index = offset + context.dataIndex;
-                        }
-
-                        const originalData = chart.originalData?.[index];
-
-                        if (originalData) {
-                            if (originalData.storageValue !== undefined && originalData.storageUnit) {
-                                return `HASHRATE: ${originalData.storageValue} ${originalData.storageUnit.toUpperCase()}`;
-                            }
-                            else if (originalData.originalValue !== undefined && originalData.originalUnit) {
-                                return `HASHRATE: ${originalData.originalValue} ${originalData.originalUnit.toUpperCase()}`;
-                            }
-                        }
-
-                        // Last resort fallback
-                        return 'HASHRATE: ' + formatHashrateForDisplay(context.raw).toUpperCase();
-                    };
-
-                    // Calculate statistics for anomaly detection with optimization
-                    if (hashrateValues.length > 1) {
-                        // Calculate mean, min, max in a single pass for efficiency
-                        let sum = 0, min = Infinity, max = -Infinity;
-
-                        for (let i = 0; i < hashrateValues.length; i++) {
-                            const val = hashrateValues[i];
-                            sum += val;
-                            if (val < min) min = val;
-                            if (val > max) max = val;
-                        }
-
-                        const mean = sum / hashrateValues.length;
-
-                        // Enhanced outlier detection
-                        const standardDeviation = calculateStandardDeviation(hashrateValues, mean);
-                        const outlierThreshold = 3; // Standard deviations
-
-                        // Check for outliers using both range and statistical methods
-                        const hasOutliersByRange = (max > mean * 10 || min < mean / 10);
-                        const hasOutliersByStats = hashrateValues.some(v => Math.abs(v - mean) > outlierThreshold * standardDeviation);
-
-                        // Log more helpful diagnostics for outliers
-                        if (hasOutliersByRange || hasOutliersByStats) {
-                            console.warn("WARNING: Hashrate variance detected in chart data. Possible unit inconsistency.");
-                            console.warn(`Stats: Min: ${min.toFixed(2)}, Max: ${max.toFixed(2)}, Mean: ${mean.toFixed(2)}, StdDev: ${standardDeviation.toFixed(2)} TH/s`);
-
-                            // Give more specific guidance
-                            if (max > 1000 && min < 10) {
-                                console.warn("ADVICE: Data contains mixed units (likely TH/s and PH/s). Check API response consistency.");
-                            }
-                        }
-
-                        // Log performance timing for large datasets
-                        if (hashrateValues.length > 100) {
-                            const perfEnd = performance.now();
-                            console.log(`Processed ${hashrateValues.length} hashrate points in ${(perfEnd - perfStart).toFixed(1)}ms`);
-                        }
-                    }
-
-                    // Find filtered valid values for y-axis limits (more efficient than creating a new array)
-                    let activeValues = 0, yMin = Infinity, yMax = -Infinity;
-                    for (let i = 0; i < validatedData.length; i++) {
-                        const v = validatedData[i];
-                        if (!isNaN(v) && v !== null && v > 0) {
-                            activeValues++;
-                            if (v < yMin) yMin = v;
-                            if (v > yMax) yMax = v;
-                        }
-                    }
-
-                    if (activeValues > 0) {
-                        // Optimized y-axis range calculation with padding
-                        const padding = useHashrate3hr ? 0.5 : 0.2; // More padding in low hashrate mode
-
-                        // When in low hashrate mode, ensure the y-axis includes the 24hr average
-                        if (useHashrate3hr && normalizedAvg > 0) {
-                            // Ensure the 24-hour average is visible with adequate padding
-                            const minPadding = normalizedAvg * padding;
-                            const maxPadding = normalizedAvg * padding;
-
-                            chart.options.scales.y.min = Math.min(yMin * (1 - padding), normalizedAvg - minPadding);
-                            chart.options.scales.y.max = Math.max(yMax * (1 + padding), normalizedAvg + maxPadding);
-
-                            console.log(`Low hashrate mode: Y-axis range [${chart.options.scales.y.min.toFixed(2)}, ${chart.options.scales.y.max.toFixed(2)}] TH/s`);
-                        } else {
-                            // Normal mode scaling with smarter padding (less padding for large ranges)
-                            const dynamicPadding = Math.min(0.2, 10 / yMax); // Reduce padding as max increases
-                            chart.options.scales.y.min = Math.max(0, yMin * (1 - dynamicPadding)); // Never go below zero
-                            chart.options.scales.y.max = yMax * (1 + dynamicPadding);
-                        }
-
-                        // Set appropriate step size based on range - improved algorithm
-                        const range = chart.options.scales.y.max - chart.options.scales.y.min;
-
-                        // Dynamic target ticks based on chart height for better readability
-                        const chartHeight = chart.height || 300;
-                        const targetTicks = Math.max(4, Math.min(8, Math.floor(chartHeight / 50)));
-
-                        // Calculate ideal step size
-                        const rawStepSize = range / targetTicks;
-
-                        // Find a "nice" step size that's close to the raw step size
-                        const stepSize = calculateNiceStepSize(rawStepSize);
-
-                        // Set the calculated stepSize
-                        chart.options.scales.y.ticks.stepSize = stepSize;
-
-                        // Log the chosen stepSize 
-                        console.log(`Y-axis range: ${range.toFixed(2)} TH/s, using stepSize: ${stepSize} (target ticks: ${targetTicks})`);
-                    }
-                } else {
-                    console.warn("No history data items available");
-                    useSingleDataPoint();
-                }
-            } catch (historyError) {
-                console.error("Error processing hashrate history data:", historyError);
-                // Fall back to single datapoint if history processing fails
-                useSingleDataPoint();
-            }
-        } else {
-            // No history data, use single datapoint
-            useSingleDataPoint();
-        }
-
-        /**
-         * Calculate standard deviation of an array of values
-         * @param {Array<number>} values - Array of numeric values
-         * @param {number} mean - Pre-calculated mean (optional)
-         * @returns {number} - Standard deviation
-         */
-        function calculateStandardDeviation(values, precalculatedMean = null) {
-            if (!values || values.length <= 1) return 0;
-
-            // Calculate mean if not provided
-            const mean = precalculatedMean !== null ? precalculatedMean :
-                values.reduce((sum, val) => sum + val, 0) / values.length;
-
-            // Calculate sum of squared differences
-            const squaredDiffSum = values.reduce((sum, val) => sum + Math.pow(val - mean, 2), 0);
-
-            // Calculate standard deviation
-            return Math.sqrt(squaredDiffSum / values.length);
-        }
-
-        /**
-         * Calculate a "nice" step size close to the raw step size
-         * @param {number} rawStepSize - The mathematically ideal step size
-         * @returns {number} - A rounded, human-friendly step size
-         */
-        function calculateNiceStepSize(rawStepSize) {
-            if (rawStepSize <= 0) return 1; // Safety check
-
-            // Get order of magnitude
-            const magnitude = Math.pow(10, Math.floor(Math.log10(rawStepSize)));
-            const normalized = rawStepSize / magnitude;
-
-            // Choose a nice step size
-            let niceStepSize;
-            if (normalized < 1.5) niceStepSize = 1;
-            else if (normalized < 3) niceStepSize = 2;
-            else if (normalized < 7) niceStepSize = 5;
-            else niceStepSize = 10;
-
-            return niceStepSize * magnitude;
-        }
-
-        // Handle single datapoint display when no history is available
-        function useSingleDataPoint() {
-            try {
-                // Format current time
-                const now = new Date();
-                let currentTime;
-                try {
-                    currentTime = now.toLocaleTimeString('en-US', {
-                        timeZone: dashboardTimezone || 'America/Los_Angeles',
-                        hour: '2-digit',
-                        minute: '2-digit',
-                        hour12: true
-                    }).replace(/\s[AP]M$/i, '');
-                } catch (e) {
-                    console.error("Error formatting current time:", e);
-                    currentTime = now.toLocaleTimeString('en-US', { hour12: false, hour: '2-digit', minute: '2-digit' });
-                }
-
-                // Choose which current hashrate to display with validation
-                let currentValue, currentUnit, normalizedValue;
-
-                if (useHashrate3hr) {
-                    currentValue = parseFloat(data.hashrate_3hr || 0);
-                    currentUnit = data.hashrate_3hr_unit || 'th/s';
-                    chart.data.datasets[0].label = 'Hashrate Trend (3HR AVG)';
-                } else {
-                    currentValue = parseFloat(data.hashrate_60sec || 0);
-                    currentUnit = data.hashrate_60sec_unit || 'th/s';
-                    chart.data.datasets[0].label = 'Hashrate Trend (60SEC AVG)';
-                }
-
-                // Guard against invalid values
-                if (isNaN(currentValue)) {
-                    console.warn("Invalid hashrate value, using 0");
-                    normalizedValue = 0;
-                } else {
-                    normalizedValue = normalizeHashrate(currentValue, currentUnit);
-                }
-
-                chart.data.labels = [currentTime];
-                chart.data.datasets[0].data = [normalizedValue];
-
-                // MODIFICATION: For single datapoint in low hashrate mode, ensure 24hr avg is visible
-                if (useHashrate3hr && normalizedAvg > 0) {
-                    const yMin = Math.min(normalizedValue * 0.8, normalizedAvg * 0.5);
-                    const yMax = Math.max(normalizedValue * 1.2, normalizedAvg * 1.5);
-
-                    chart.options.scales.y.min = yMin;
-                    chart.options.scales.y.max = yMax;
-                    console.log(`Low hashrate mode (single point): Adjusting y-axis to include 24hr avg: [${yMin.toFixed(2)}, ${yMax.toFixed(2)}]`);
-                }
-            } catch (err) {
-                console.error("Error setting up single datapoint:", err);
-                chart.data.labels = ["Now"];
-                chart.data.datasets[0].data = [0];
-            }
-        }
-
-        // Show low hashrate indicator as needed
-        if (useHashrate3hr) {
-            // Add indicator text to the chart
-            if (!chart.lowHashrateIndicator) {
-                // Create the indicator element if it doesn't exist
-                const graphContainer = document.getElementById('graphContainer');
-                if (graphContainer) {
-                    const theme = getCurrentTheme();
-                    const indicator = document.createElement('div');
-                    indicator.id = 'lowHashrateIndicator';
-                    indicator.style.position = 'absolute';
-                    indicator.style.top = '10px';
-                    indicator.style.right = '10px';
-                    indicator.style.background = 'rgba(0,0,0,0.7)';
-                    indicator.style.color = theme.PRIMARY;
-                    indicator.style.padding = '5px 10px';
-                    indicator.style.borderRadius = '3px';
-                    indicator.style.fontSize = '12px';
-                    indicator.style.zIndex = '10';
-                    indicator.style.fontWeight = 'bold';
-                    indicator.textContent = 'LOW HASHRATE MODE: SHOWING 3HR AVG';
-                    graphContainer.appendChild(indicator);
-                    chart.lowHashrateIndicator = indicator;
-                }
-            } else {
-                chart.lowHashrateIndicator.style.color = getCurrentTheme().PRIMARY;
-                chart.lowHashrateIndicator.style.display = 'block';
-            }
-        } else if (chart.lowHashrateIndicator) {
-            chart.lowHashrateIndicator.style.display = 'none';
-        }
-
-        // UPDATE THE 24HR AVERAGE LINE ANNOTATION - THIS WAS MISSING
-        if (chart.options && chart.options.plugins && chart.options.plugins.annotation &&
-            chart.options.plugins.annotation.annotations && chart.options.plugins.annotation.annotations.averageLine) {
-
-            // Get current theme for styling
-            const theme = getCurrentTheme();
-
-            // Update the position of the average line to match the 24hr hashrate
-            chart.options.plugins.annotation.annotations.averageLine.yMin = normalizedAvg;
-            chart.options.plugins.annotation.annotations.averageLine.yMax = normalizedAvg;
-
-            // Update the annotation label
-            const formattedAvg = formatHashrateForDisplay(data.hashrate_24hr, data.hashrate_24hr_unit);
-            chart.options.plugins.annotation.annotations.averageLine.label.content =
-                `24HR AVG: ${formattedAvg}`;
-
-            // Set the color based on current theme
-            chart.options.plugins.annotation.annotations.averageLine.borderColor = theme.CHART.ANNOTATION;
-            chart.options.plugins.annotation.annotations.averageLine.label.color = theme.CHART.ANNOTATION;
-
-            console.log(`Updated 24hr average line: ${normalizedAvg.toFixed(2)} TH/s`);
-        } else {
-            console.warn("Chart annotation plugin not properly configured");
-        }
-
-        updateBlockAnnotations(chart);
-        // Finally update the chart with a safe non-animating update
-        chart.update('none');
-    } catch (chartError) {
-        console.error("Error updating chart:", chartError);
-    }
-}
-
-// Modify the pool fee calculation to use actual last block earnings
-function calculatePoolFeeInSats(poolFeePercentage, lastBlockEarnings) {
-    if (poolFeePercentage === undefined || poolFeePercentage === null ||
-        lastBlockEarnings === undefined || lastBlockEarnings === null) {
-        return null;
-    }
-
-    // Log the raw values for debugging
-    console.log("Pool Fee %:", poolFeePercentage, "Last Block Earnings:", lastBlockEarnings);
-
-    // Calculate how many SATS were taken as fees from the last block
-    // Pool fee is a percentage, so we divide by 100 to get the actual rate
-    const feeAmount = (poolFeePercentage / 100) * lastBlockEarnings;
-
-    // Return as a negative number since it represents a cost
-    return -Math.round(feeAmount);
-}
-
-// Main UI update function with currency support
-function updateUI() {
-    function ensureElementStyles() {
-        // Create a style element if it doesn't exist
-        if (!document.getElementById('customMetricStyles')) {
-            const styleEl = document.createElement('style');
-            styleEl.id = 'customMetricStyles';
-            styleEl.textContent = `
-        /* Ensure rows have consistent layout */
-        .card-body p {
-            position: relative;
-            display: grid;
-            grid-template-columns: auto auto 1fr;
-            align-items: center;
-            margin: 0.25rem 0;
-            line-height: 1.2;
-            gap: 0.25rem;
-        }
-        
-        /* Label style */
-        .card-body strong {
-            grid-column: 1;
-        }
-        
-        /* Main metric container */
-        .main-metric {
-            grid-column: 2;
-            display: flex;
-            align-items: center;
-            white-space: nowrap;
-        }
-        
-        /* All dividers */
-        .metric-divider-container {
-            grid-column: 3;
-            justify-self: end;
-            display: flex;
-            align-items: center;
-        }
-        
-        .metric-divider {
-            display: inline-flex;
-            align-items: center;
-            margin-left: 1rem;
-            padding-left: 0.75rem;
-            height: 1.5em;
-            white-space: nowrap;
-        }
-        
-        .metric-divider-value {
-            font-size: 0.85em;
-            font-weight: normal;
-            margin-right: 0.5rem;
-        }
-        
-        .metric-divider-note {
-            font-size: 0.85em;
-            opacity: 0.7;
-            color: white;
-            font-weight: normal;
-        }
-        
-        span[id^="indicator_"] {
-            margin-left: 0.25rem;
-            width: 1rem;
-            display: inline-flex;
-        }
-        `;
-            document.head.appendChild(styleEl);
-        }
-    }
-
-    // Helper function to create dividers with consistent horizontal alignment
-    function createDivider(valueId, valueText, labelText, valueClass = "yellow") {
-        const dividerContainer = document.createElement("span");
-        dividerContainer.className = "metric-divider";
-
-        // Value element
-        const valueSpan = document.createElement("span");
-        valueSpan.id = valueId;
-        valueSpan.className = `metric-value metric-divider-value ${valueClass}`;
-        valueSpan.textContent = valueText;
-        dividerContainer.appendChild(valueSpan);
-
-        // Label element
-        const labelSpan = document.createElement("span");
-        labelSpan.className = "metric-divider-note";
-        labelSpan.textContent = labelText;
-        dividerContainer.appendChild(labelSpan);
-
-        return dividerContainer;
-    }
-
-    if (!latestMetrics) {
-        console.warn("No metrics data available");
-        return;
-    }
-
-    try {
-        const data = latestMetrics;
-
-        // Get currency and exchange rate information
-        const currency = data.currency || 'USD';
-        const exchangeRate = data.exchange_rates && data.exchange_rates[currency] ?
-            data.exchange_rates[currency] : 1.0;
-
-        // Update only the currency earnings header, not SATOSHI EARNINGS
-        function updateDashboardHeaders(currency) {
-            // Find card headers but exclude "SATOSHI EARNINGS"
-            const earningsHeaders = document.querySelectorAll('.card-header');
-            earningsHeaders.forEach(header => {
-                // Check if it's a currency header (contains EARNINGS but isn't SATOSHI EARNINGS)
-                if (header.textContent.includes('EARNINGS') &&
-                    !header.textContent.includes('SATOSHI EARNINGS')) {
-                    header.textContent = `${currency} EARNINGS`;
-                }
-            });
-        }
-
-        // Call this inside the updateUI function where currency is processed
-        updateDashboardHeaders(currency);
-
-        // If this is the initial load, force a reset of all arrows
-        if (initialLoad) {
-            arrowIndicator.forceApplyArrows();
-            initialLoad = false;
-        }
-
-        // Format each hashrate with proper normalization
-        // Pool Hashrate
-        let formattedPoolHashrate = "N/A";
-        if (data.pool_total_hashrate != null) {
-            formattedPoolHashrate = formatHashrateForDisplay(
-                data.pool_total_hashrate,
-                data.pool_total_hashrate_unit || 'th/s'
-            );
-        }
-        updateElementText("pool_total_hashrate", formattedPoolHashrate);
-
-        // Add pool luck calculation right after pool_total_hashrate
-        if (data.daily_mined_sats && data.estimated_earnings_per_day_sats) {
-            const poolLuck = calculatePoolLuck(
-                parseFloat(data.daily_mined_sats),
-                parseFloat(data.estimated_earnings_per_day_sats)
-            );
-
-            // Add pool_luck to the metrics data for arrow indicators
-            if (poolLuck !== null) {
-                data.pool_luck = poolLuck;
-            }
-
-            const poolLuckValue = poolLuck !== null ? formatLuckPercentage(poolLuck) : "N/A";
-
-            // Get the pool_total_hashrate element's parent paragraph
-            const poolHashratePara = document.getElementById("pool_total_hashrate").parentNode;
-
-            // Ensure grid layout and structure
-            ensureElementStyles();
-
-            // Structure parent for proper grid layout (similar to the other metrics)
-            if (!poolHashratePara.querySelector('.main-metric')) {
-                const poolHashrate = document.getElementById("pool_total_hashrate");
-                const indicatorPoolHashrate = document.getElementById("indicator_pool_total_hashrate");
-
-                // Create the main metric container
-                const mainMetric = document.createElement("span");
-                mainMetric.className = "main-metric";
-
-                // Move the metric and its indicator inside the container
-                if (poolHashrate && indicatorPoolHashrate) {
-                    // Clear any existing text nodes between the elements
-                    let node = poolHashrate.nextSibling;
-                    while (node && node !== indicatorPoolHashrate) {
-                        const nextNode = node.nextSibling;
-                        if (node.nodeType === 3) { // Text node
-                            poolHashratePara.removeChild(node);
-                        }
-                        node = nextNode;
-                    }
-
-                    poolHashrate.parentNode.insertBefore(mainMetric, poolHashrate);
-                    mainMetric.appendChild(poolHashrate);
-                    mainMetric.appendChild(indicatorPoolHashrate);
-                }
-
-                // Create divider container for pool hashrate row
-                const dividerContainer = document.createElement("span");
-                dividerContainer.className = "metric-divider-container";
-                poolHashratePara.appendChild(dividerContainer);
-            }
-
-            // Get or create the divider container
-            let poolDividerContainer = poolHashratePara.querySelector('.metric-divider-container');
-            if (!poolDividerContainer) {
-                poolDividerContainer = document.createElement("span");
-                poolDividerContainer.className = "metric-divider-container";
-                poolHashratePara.appendChild(poolDividerContainer);
-            }
-
-            // Check if the "pool_luck" element already exists
-            const existingLuck = document.getElementById("pool_luck");
-            if (existingLuck) {
-                // Update existing element
-                existingLuck.textContent = poolLuckValue;
-
-                // Apply appropriate color class based on luck value
-                existingLuck.className = "metric-value metric-divider-value";
-                if (poolLuck !== null) {
-                    if (poolLuck > 110) {
-                        existingLuck.classList.add("very-lucky");
-                    } else if (poolLuck > 100) {
-                        existingLuck.classList.add("lucky");
-                    } else if (poolLuck >= 90) {
-                        existingLuck.classList.add("normal-luck");
-                    } else {
-                        existingLuck.classList.add("unlucky");
-                    }
-                }
-            } else {
-                // Create the divider if it doesn't exist
-                const poolLuckDiv = createDivider("pool_luck", poolLuckValue, "Pool Luck");
-
-                // Apply appropriate color class
-                const valueSpan = poolLuckDiv.querySelector('#pool_luck');
-                if (valueSpan && poolLuck !== null) {
-                    if (poolLuck > 110) {
-                        valueSpan.classList.add("very-lucky");
-                    } else if (poolLuck > 100) {
-                        valueSpan.classList.add("lucky");
-                    } else if (poolLuck >= 90) {
-                        valueSpan.classList.add("normal-luck");
-                    } else {
-                        valueSpan.classList.add("unlucky");
-                    }
-                }
-
-                // Add to divider container
-                poolDividerContainer.appendChild(poolLuckDiv);
-            }
-        }
-
-        // Update pool fees in SATS (as negative value)
-        if (data.pool_fees_percentage !== undefined && data.last_block_earnings !== undefined) {
-            // Parse the last_block_earnings (removing any "+" prefix if present)
-            const lastBlockEarnings = parseFloat(data.last_block_earnings.toString().replace(/^\+/, ''));
-            const poolFeeSats = calculatePoolFeeInSats(
-                parseFloat(data.pool_fees_percentage),
-                lastBlockEarnings
-            );
-
-            // Find the pool_fees_percentage element
-            const poolFeesPercentage = document.getElementById("pool_fees_percentage");
-
-            if (poolFeesPercentage) {
-                // Format the pool fee in SATS with commas
-                const formattedPoolFee = poolFeeSats !== null ?
-                    numberWithCommas(poolFeeSats) + " SATS" : "N/A";
-
-                // Check if pool_fees_sats span already exists
-                let poolFeesSats = document.getElementById("pool_fees_sats");
-
-                if (!poolFeesSats) {
-                    // Create a new span for the fees in SATS if it doesn't exist
-                    poolFeesSats = document.createElement("span");
-                    poolFeesSats.id = "pool_fees_sats";
-                    poolFeesSats.className = "metric-value";
-
-                    // Insert immediately after the pool_fees_percentage element
-                    poolFeesPercentage.insertAdjacentElement('afterend', poolFeesSats);
-                }
-
-                // Update the text and styling
-                poolFeesSats.textContent = " (" + formattedPoolFee + ")";
-                poolFeesSats.setAttribute("style", "color: #ff5555 !important; font-weight: bold !important; margin-left: 6px;");
-            }
-        }
-
-        // 24hr Hashrate
-        let formatted24hrHashrate = "N/A";
-        if (data.hashrate_24hr != null) {
-            formatted24hrHashrate = formatHashrateForDisplay(
-                data.hashrate_24hr,
-                data.hashrate_24hr_unit || 'th/s'
-            );
-        }
-        updateElementText("hashrate_24hr", formatted24hrHashrate);
-
-        // Update the block time section with consistent addition logic
-        let blockTime = "N/A"; // Default value
-        if (data.hashrate_24hr != null && data.network_hashrate != null) {
-            blockTime = calculateBlockTime(
-                data.hashrate_24hr,
-                data.hashrate_24hr_unit || 'th/s',
-                data.network_hashrate
-            );
-        }
-
-        // Find the hashrate_24hr element's parent paragraph
-        const hashrate24hrPara = document.getElementById("hashrate_24hr").parentNode;
-
-        // Structure parent for proper grid layout
-        if (!hashrate24hrPara.querySelector('.main-metric')) {
-            const hashrate24hr = document.getElementById("hashrate_24hr");
-            const indicator24hr = document.getElementById("indicator_hashrate_24hr");
-
-            // Create the main metric container
-            const mainMetric = document.createElement("span");
-            mainMetric.className = "main-metric";
-
-            // Move the metric and its indicator inside the container
-            if (hashrate24hr && indicator24hr) {
-                // Clear any existing text nodes between the elements
-                let node = hashrate24hr.nextSibling;
-                while (node && node !== indicator24hr) {
-                    const nextNode = node.nextSibling;
-                    if (node.nodeType === 3) { // Text node
-                        hashrate24hrPara.removeChild(node);
-                    }
-                    node = nextNode;
-                }
-
-                hashrate24hr.parentNode.insertBefore(mainMetric, hashrate24hr);
-                mainMetric.appendChild(hashrate24hr);
-                mainMetric.appendChild(indicator24hr);
-            }
-
-            // Create divider container
-            const dividerContainer = document.createElement("span");
-            dividerContainer.className = "metric-divider-container";
-            hashrate24hrPara.appendChild(dividerContainer);
-        }
-
-        // Get or create the divider container
-        let dividerContainer = hashrate24hrPara.querySelector('.metric-divider-container');
-        if (!dividerContainer) {
-            dividerContainer = document.createElement("span");
-            dividerContainer.className = "metric-divider-container";
-            hashrate24hrPara.appendChild(dividerContainer);
-        }
-
-        // Check if the "block_time" element already exists
-        const existingBlockTime = document.getElementById("block_time");
-        if (existingBlockTime) {
-            // Find the containing metric-divider
-            let dividerElement = existingBlockTime.closest('.metric-divider');
-            if (dividerElement) {
-                // Just update the text
-                existingBlockTime.textContent = blockTime;
-            } else {
-                // If structure is broken, recreate it
-                const blockTimeDiv = createDivider("block_time", blockTime, "[Time to ₿]");
-                dividerContainer.innerHTML = ''; // Clear container
-                dividerContainer.appendChild(blockTimeDiv);
-            }
-        } else {
-            // Create the "Time to ₿" divider
-            const blockTimeDiv = createDivider("block_time", blockTime, "[Time to ₿]");
-            dividerContainer.appendChild(blockTimeDiv);
-        }
-
-        // 3hr Hashrate
-        let formatted3hrHashrate = "N/A";
-        if (data.hashrate_3hr != null) {
-            formatted3hrHashrate = formatHashrateForDisplay(
-                data.hashrate_3hr,
-                data.hashrate_3hr_unit || 'th/s'
-            );
-        }
-        updateElementText("hashrate_3hr", formatted3hrHashrate);
-
-        // Same for 3hr data with blockOdds
-        const hashrate3hrPara = document.getElementById("hashrate_3hr").parentNode;
-
-        // Structure parent for proper grid layout
-        if (!hashrate3hrPara.querySelector('.main-metric')) {
-            const hashrate3hr = document.getElementById("hashrate_3hr");
-            const indicator3hr = document.getElementById("indicator_hashrate_3hr");
-
-            // Create the main metric container
-            const mainMetric = document.createElement("span");
-            mainMetric.className = "main-metric";
-
-            // Move the metric and its indicator inside the container
-            if (hashrate3hr && indicator3hr) {
-                // Clear any existing text nodes between the elements
-                let node = hashrate3hr.nextSibling;
-                while (node && node !== indicator3hr) {
-                    const nextNode = node.nextSibling;
-                    if (node.nodeType === 3) { // Text node
-                        hashrate3hrPara.removeChild(node);
-                    }
-                    node = nextNode;
-                }
-
-                hashrate3hr.parentNode.insertBefore(mainMetric, hashrate3hr);
-                mainMetric.appendChild(hashrate3hr);
-                mainMetric.appendChild(indicator3hr);
-            }
-
-            // Create divider container
-            const dividerContainer = document.createElement("span");
-            dividerContainer.className = "metric-divider-container";
-            hashrate3hrPara.appendChild(dividerContainer);
-        }
-
-        // Get or create the divider container
-        let odds3hrContainer = hashrate3hrPara.querySelector('.metric-divider-container');
-        if (!odds3hrContainer) {
-            odds3hrContainer = document.createElement("span");
-            odds3hrContainer.className = "metric-divider-container";
-            hashrate3hrPara.appendChild(odds3hrContainer);
-        }
-
-        // Apply the same consistent approach for the block odds section
-        if (data.hashrate_24hr != null && data.network_hashrate != null) {
-            const blockProbability = calculateBlockProbability(
-                data.hashrate_24hr,
-                data.hashrate_24hr_unit || 'th/s',
-                data.network_hashrate
-            );
-
-            // Update the element if it already exists
-            const existingProbability = document.getElementById("block_odds_3hr");
-            if (existingProbability) {
-                existingProbability.textContent = blockProbability;
-            } else {
-                // For block odds after 3hr hashrate
-                const blockOddsDiv = createDivider("block_odds_3hr", blockProbability, "[₿ Odds]");
-                odds3hrContainer.appendChild(blockOddsDiv);
-            }
-        }
-
-        // 10min Hashrate
-        let formatted10minHashrate = "N/A";
-        if (data.hashrate_10min != null) {
-            formatted10minHashrate = formatHashrateForDisplay(
-                data.hashrate_10min,
-                data.hashrate_10min_unit || 'th/s'
-            );
-        }
-        updateElementText("hashrate_10min", formatted10minHashrate);
-
-        // 60sec Hashrate
-        let formatted60secHashrate = "N/A";
-        if (data.hashrate_60sec != null) {
-            formatted60secHashrate = formatHashrateForDisplay(
-                data.hashrate_60sec,
-                data.hashrate_60sec_unit || 'th/s'
-            );
-        }
-        updateElementText("hashrate_60sec", formatted60secHashrate);
-
-        // Update other non-hashrate metrics
-        updateElementText("block_number", numberWithCommas(data.block_number));
-
-        // Update BTC price with currency conversion and symbol
-        if (data.btc_price != null) {
-            const btcPriceValue = data.btc_price * exchangeRate;
-            const symbol = getCurrencySymbol(currency);
-
-            updateElementText("btc_price", formatCurrencyValue(btcPriceValue, currency));
-        } else {
-            updateElementText("btc_price", formatCurrencyValue(0, currency));
-        }
-
-        // Update last block earnings
-        if (data.last_block_earnings !== undefined) {
-            // Format with "+" prefix and "SATS" suffix
-            updateElementText("last_block_earnings",
-                "+" + numberWithCommas(data.last_block_earnings) + " SATS");
-        }
-
-        // Network hashrate (already in EH/s but verify)
-        // Improved version with ZH/s support:
-        if (data.network_hashrate >= 1000) {
-            // Convert to Zettahash if over 1000 EH/s
-            updateElementText("network_hashrate",
-                (data.network_hashrate / 1000).toFixed(2) + " ZH/s");
-        } else {
-            // Use regular EH/s formatting
-            updateElementText("network_hashrate",
-                numberWithCommas(Math.round(data.network_hashrate)) + " EH/s");
-        }
-        updateElementText("difficulty", numberWithCommas(Math.round(data.difficulty)));
-
-        // Daily revenue with currency conversion
-        if (data.daily_revenue != null) {
-            const dailyRevenue = data.daily_revenue * exchangeRate;
-            updateElementText("daily_revenue", formatCurrencyValue(dailyRevenue, currency));
-        } else {
-            updateElementText("daily_revenue", formatCurrencyValue(0, currency));
-        }
-
-        // Daily power cost with currency conversion
-        if (data.daily_power_cost != null) {
-            const dailyPowerCost = data.daily_power_cost * exchangeRate;
-            updateElementText("daily_power_cost", formatCurrencyValue(dailyPowerCost, currency));
-        } else {
-            updateElementText("daily_power_cost", formatCurrencyValue(0, currency));
-        }
-
-        // Daily profit with currency conversion and color
-        if (data.daily_profit_usd != null) {
-            const dailyProfit = data.daily_profit_usd * exchangeRate;
-            const dailyProfitElement = document.getElementById("daily_profit_usd");
-            if (dailyProfitElement) {
-                dailyProfitElement.textContent = formatCurrencyValue(dailyProfit, currency);
-                if (dailyProfit < 0) {
-                    // Use setAttribute to properly set the style with !important
-                    dailyProfitElement.setAttribute("style", "color: #ff5555 !important; font-weight: bold !important;");
-                } else {
-                    // Clear the style attribute completely
-                    dailyProfitElement.removeAttribute("style");
-                }
-            }
-        }
-
-        // Monthly profit with currency conversion and color
-        if (data.monthly_profit_usd != null) {
-            const monthlyProfit = data.monthly_profit_usd * exchangeRate;
-            const monthlyProfitElement = document.getElementById("monthly_profit_usd");
-            if (monthlyProfitElement) {
-                monthlyProfitElement.textContent = formatCurrencyValue(monthlyProfit, currency);
-                if (monthlyProfit < 0) {
-                    // Use setAttribute to properly set the style with !important
-                    monthlyProfitElement.setAttribute("style", "color: #ff5555 !important; font-weight: bold !important;");
-                } else {
-                    // Clear the style attribute completely
-                    monthlyProfitElement.removeAttribute("style");
-                }
-            }
-        }
-
-        updateElementText("daily_mined_sats", numberWithCommas(data.daily_mined_sats) + " SATS");
-        updateElementText("monthly_mined_sats", numberWithCommas(data.monthly_mined_sats) + " SATS");
-
-        // Update worker count from metrics (just the number, not full worker data)
-        updateWorkersCount();
-
-        updateElementText("unpaid_earnings", data.unpaid_earnings.toFixed(8) + " BTC");
-
-        // Update payout estimation with color coding
-        const payoutText = data.est_time_to_payout;
-        updateElementText("est_time_to_payout", payoutText);
-
-        // Check for "next block" in any case format
-        if (payoutText && /next\s+block/i.test(payoutText)) {
-            $("#est_time_to_payout").attr("style", "color: #32CD32 !important; animation: pulse 1s infinite !important; text-transform: uppercase !important;");
-        } else {
-            // Trim any extra whitespace
-            const cleanText = payoutText ? payoutText.trim() : "";
-            // Update your regex to handle hours-only format as well
-            const regex = /(?:(\d+)\s*days?(?:,?\s*(\d+)\s*hours?)?)|(?:(\d+)\s*hours?)/i;
-            const match = cleanText.match(regex);
-
-            let totalDays = NaN;
-            if (match) {
-                if (match[1]) {
-                    // Format: "X days" or "X days, Y hours"
-                    const days = parseFloat(match[1]);
-                    const hours = match[2] ? parseFloat(match[2]) : 0;
-                    totalDays = days + (hours / 24);
-                } else if (match[3]) {
-                    // Format: "X hours"
-                    const hours = parseFloat(match[3]);
-                    totalDays = hours / 24;
-                }
-                console.log("Total days computed:", totalDays);  // Debug output
-            }
-
-            if (!isNaN(totalDays)) {
-                if (totalDays < 4) {
-                    $("#est_time_to_payout").attr("style", "color: #32CD32 !important; animation: none !important;");
-                } else if (totalDays > 20) {
-                    $("#est_time_to_payout").attr("style", "color: #ff5555 !important; animation: none !important;");
-                } else {
-                    $("#est_time_to_payout").attr("style", "color: #ffd700 !important; animation: none !important;");
-                }
-            } else {
-                $("#est_time_to_payout").attr("style", "color: #ffd700 !important; animation: none !important;");
-            }
-        }
-
-        updateElementText("last_block_height", data.last_block_height ? numberWithCommas(data.last_block_height) : "N/A");
-        updateElementText("last_block_time", data.last_block_time || "");
-        updateElementText("blocks_found", data.blocks_found || "0");
-        updateElementText("last_share", data.total_last_share || "");
-
-        // Update Estimated Earnings metrics
-        updateElementText("estimated_earnings_per_day_sats", numberWithCommas(data.estimated_earnings_per_day_sats) + " SATS");
-        updateElementText("estimated_earnings_next_block_sats", numberWithCommas(data.estimated_earnings_next_block_sats) + " SATS");
-        updateElementText("estimated_rewards_in_window_sats", numberWithCommas(data.estimated_rewards_in_window_sats) + " SATS");
-
-        // Update last updated timestamp
-        try {
-            // Get the configured timezone with fallback
-            const configuredTimezone = window.dashboardTimezone || 'America/Los_Angeles';
-
-            // Use server timestamp from metrics if available, otherwise use adjusted local time
-            const timestampToUse = latestMetrics && latestMetrics.server_timestamp ?
-                new Date(latestMetrics.server_timestamp) :
-                new Date(Date.now() + (serverTimeOffset || 0));
-
-            // Format with explicit timezone
-            const options = {
-                year: 'numeric',
-                month: 'short',
-                day: 'numeric',
-                hour: '2-digit',
-                minute: '2-digit',
-                second: '2-digit',
-                hour12: true,
-                timeZone: configuredTimezone // Explicitly set timezone
-            };
-
-            // Update the lastUpdated element
-            updateElementHTML("lastUpdated",
-                "<strong>Last Updated:</strong> " +
-                timestampToUse.toLocaleString('en-US', options) +
-                "<span id='terminal-cursor'></span>");
-
-            console.log(`Last updated timestamp shown using timezone: ${configuredTimezone}`);
-        } catch (error) {
-            console.error("Error formatting last updated timestamp:", error);
-            // Fallback to basic timestamp if there's an error
-            const now = new Date();
-            updateElementHTML("lastUpdated",
-                "<strong>Last Updated:</strong> " +
-                now.toLocaleString() +
-                "<span id='terminal-cursor'></span>");
-        }
-
-        // Update chart with normalized data if it exists
-        if (trendChart) {
-            // Use the enhanced chart update function with normalization
-            updateChartWithNormalizedData(trendChart, data);
-        }
-
-        // Update indicators and check for block updates
-        updateIndicators(data);
-        checkForBlockUpdates(data);
-
-        // Add this call before storing current metrics as previous metrics
-        trackPayoutPerformance(data);
-
-        // Store current metrics for next comparison
-        previousMetrics = { ...data };
-
-    } catch (error) {
-        console.error("Error updating UI:", error);
-    }
-}
-
-// Update unread notifications badge in navigation with animation effects
-function updateNotificationBadge() {
-    $.ajax({
-        url: "/api/notifications/unread_count",
-        method: "GET",
-        success: function (data) {
-            const unreadCount = data.unread_count;
-            const badge = $("#nav-unread-badge");
-
-            // Store the previous count to detect increases
-            const previousCount = badge.text() ? parseInt(badge.text()) : 0;
-
-            if (unreadCount > 0) {
-                badge.text(unreadCount);
-                badge.addClass('has-unread');
-
-                // Add animation when count increases
-                if (unreadCount > previousCount) {
-                    // Remove animation if it's already applied
-                    badge.removeClass('badge-pulse');
-
-                    // Force DOM reflow to restart animation
-                    void badge[0].offsetWidth;
-
-                    // Apply animation
-                    badge.addClass('badge-pulse');
-                }
-            } else {
-                badge.text('');
-                badge.removeClass('has-unread badge-pulse');
-            }
-        },
-        error: function (xhr, status, error) {
-            console.error("Error fetching notification count:", error);
-        }
-    });
-}
-
-// Update unread notifications badge in navigation
-function updateNotificationBadge() {
-    $.ajax({
-        url: "/api/notifications/unread_count",
-        method: "GET",
-        success: function (data) {
-            const unreadCount = data.unread_count;
-            const badge = $("#nav-unread-badge");
-
-            if (unreadCount > 0) {
-                badge.text(unreadCount).show();
-            } else {
-                badge.hide();
-            }
-        }
-    });
-}
-
-// Initialize notification badge checking
-function initNotificationBadge() {
-    // Update immediately
-    updateNotificationBadge();
-
-    // Update every 60 seconds
-    setInterval(updateNotificationBadge, 60000);
-}
-
-// Add keyboard event listener for Alt+W to reset wallet address
-$(document).keydown(function (event) {
-    // Check if Alt+W is pressed (key code 87 is 'W')
-    if (event.altKey && event.keyCode === 87) {
-        resetWalletAddress();
-
-        // Prevent default browser behavior
-        event.preventDefault();
-    }
-});
-
-// Function to reset wallet address in configuration and clear chart data
-function resetWalletAddress() {
-    if (confirm("Are you sure you want to reset your wallet address? This will also clear all chart data and redirect you to the configuration page.")) {
-        // First clear chart data using the existing API endpoint
-        $.ajax({
-            url: '/api/reset-chart-data',
-            method: 'POST',
-            success: function () {
-                console.log("Chart data reset successfully");
-
-                // Then reset the chart display locally
-                if (trendChart) {
-                    trendChart.data.labels = [];
-                    trendChart.data.datasets[0].data = [];
-                    trendChart.update('none');
-                }
-
-                // Clear payout history data from localStorage
-                try {
-                    localStorage.removeItem('payoutHistory');
-                    lastPayoutTracking.payoutHistory = [];
-                    console.log("Payout history cleared for wallet change");
-
-                    // Remove any visible payout comparison elements
-                    $("#payout-comparison").remove();
-                    $("#payout-history-container").empty().hide();
-                } catch (e) {
-                    console.error("Error clearing payout history:", e);
-                }
-
-                // Then reset wallet address
-                fetch('/api/config')
-                    .then(response => response.json())
-                    .then(config => {
-                        // Reset the wallet address to default
-                        config.wallet = "yourwallethere";
-                        // Add special flag to indicate config reset
-                        config.config_reset = true;
-
-                        // Save the updated configuration
-                        return fetch('/api/config', {
-                            method: 'POST',
-                            headers: {
-                                'Content-Type': 'application/json',
-                            },
-                            body: JSON.stringify(config)
-                        });
-                    })
-                    .then(response => response.json())
-                    .then(data => {
-                        console.log("Wallet address reset successfully:", data);
-                        // Also clear arrow indicator states
-                        arrowIndicator.clearAll();
-                        // Redirect to the boot page for reconfiguration
-                        window.location.href = window.location.origin + "/";
-                    })
-                    .catch(error => {
-                        console.error("Error resetting wallet address:", error);
-                        alert("There was an error resetting your wallet address. Please try again.");
-                    });
-            },
-            error: function (xhr, status, error) {
-                console.error("Error clearing chart data:", error);
-                // Continue with wallet reset even if chart reset fails
-                resetWalletAddressOnly();
-            }
-        });
-    }
-}
-
-// Fallback function if chart reset fails - also updated to clear payout history
-function resetWalletAddressOnly() {
-    // Clear payout history data from localStorage
-    try {
-        localStorage.removeItem('payoutHistory');
-        lastPayoutTracking.payoutHistory = [];
-        console.log("Payout history cleared for wallet change");
-
-        // Remove any visible payout comparison elements
-        $("#payout-comparison").remove();
-        $("#payout-history-container").empty().hide();
-    } catch (e) {
-        console.error("Error clearing payout history:", e);
-    }
-
-    fetch('/api/config')
-        .then(response => response.json())
-        .then(config => {
-            config.wallet = "yourwallethere";
-            return fetch('/api/config', {
-                method: 'POST',
-                headers: {
-                    'Content-Type': 'application/json',
-                },
-                body: JSON.stringify(config)
-            });
-        })
-        .then(response => response.json())
-        .then(data => {
-            console.log("Wallet address reset successfully (without chart reset):", data);
-            window.location.href = window.location.origin + "/";
-        })
-        .catch(error => {
-            console.error("Error resetting wallet address:", error);
-            alert("There was an error resetting your wallet address. Please try again.");
-        });
-}
-
-// Function to show a helpful notification to the user about hashrate normalization
-function showHashrateNormalizeNotice() {
-    // Only show if the notification doesn't already exist on the page
-    if ($("#hashrateNormalizeNotice").length === 0) {
-        const theme = getCurrentTheme();
-
-        // Create notification element with theme-appropriate styling
-        const notice = $(`
-            <div id="hashrateNormalizeNotice" style="
-                position: fixed;
-                bottom: 30px;
-                right: 30px;
-                background-color: rgba(0, 0, 0, 0.85);
-                color: ${theme.PRIMARY};
-                border: 1px solid ${theme.PRIMARY};
-                padding: 15px 20px;
-                z-index: 9999;
-                max-width: 300px;
-                font-family: 'VT323', monospace;
-                font-size: 16px;
-                box-shadow: 0 0 15px rgba(0, 0, 0, 0.5);
-            ">
-                <div style="display: flex; align-items: flex-start;">
-                    <div style="margin-right: 10px;">
-                        <i class="fas fa-chart-line" style="font-size: 22px;"></i>
-                    </div>
-                    <div>
-                        <div style="font-weight: bold; margin-bottom: 5px; text-transform: uppercase;">Hashrate Chart Notice</div>
-                        <div>Please wait 2-3 minutes for the chart to collect data and normalize for your hashrate pattern.</div>
-                    </div>
-                </div>
-                <div style="text-align: right; margin-top: 10px;">
-                    <button id="hashrateNoticeClose" style="
-                        background: none; 
-                        border: none; 
-                        color: ${theme.PRIMARY}; 
-                        cursor: pointer;
-                        font-family: inherit;
-                        text-decoration: underline;
-                    ">Dismiss</button>
-                    <label style="margin-left: 10px;">
-                        <input type="checkbox" id="dontShowAgain" style="vertical-align: middle;"> 
-                        <span style="font-size: 0.8em; vertical-align: middle;">Don't show again</span>
-                    </label>
-                </div>
-            </div>
-        `);
-
-        // Add to body and handle close button
-        $("body").append(notice);
-
-        // Handler for the close button
-        $("#hashrateNoticeClose").on("click", function () {
-            // Check if "Don't show again" is checked
-            if ($("#dontShowAgain").is(":checked")) {
-                // Remember permanently in localStorage
-                localStorage.setItem('hideHashrateNotice', 'true');
-                console.log("User chose to permanently hide hashrate notice");
-            } else {
-                // Only remember for this session
-                sessionStorage.setItem('hideHashrateNoticeSession', 'true');
-                console.log("User dismissed hashrate notice for this session");
-            }
-
-            // Hide and remove the notice
-            $("#hashrateNormalizeNotice").fadeOut(300, function () {
-                $(this).remove();
-            });
-        });
-
-        // Auto-hide after 60 seconds
-        setTimeout(function () {
-            if ($("#hashrateNormalizeNotice").length) {
-                $("#hashrateNormalizeNotice").fadeOut(500, function () {
-                    $(this).remove();
-                });
-            }
-        }, 60000); // Changed to 60 seconds for better visibility
-    }
-}
-
-// Helper function to check if we should show the notice (call this during page initialization)
-function checkAndShowHashrateNotice() {
-    // Check if user has permanently hidden the notice
-    const permanentlyHidden = localStorage.getItem('hideHashrateNotice') === 'true';
-
-    // Check if user has hidden the notice for this session
-    const sessionHidden = sessionStorage.getItem('hideHashrateNoticeSession') === 'true';
-
-    // Also check low hashrate mode state (to potentially show a different message)
-    const inLowHashrateMode = localStorage.getItem('lowHashrateState') ?
-        JSON.parse(localStorage.getItem('lowHashrateState')).isLowHashrateMode : false;
-
-    if (!permanentlyHidden && !sessionHidden) {
-        // Show the notice with a short delay to ensure the page is fully loaded
-        setTimeout(function () {
-            showHashrateNormalizeNotice();
-        }, 2000);
-    } else {
-        console.log("Hashrate notice will not be shown: permanently hidden = " +
-            permanentlyHidden + ", session hidden = " + sessionHidden);
-    }
-}
-
-// Currency conversion functions
-function getCurrencySymbol(currency) {
-    const symbols = {
-        'USD': '$',
-        'EUR': '€',
-        'GBP': '£',
-        'JPY': '¥',
-        'CAD': 'CA$',
-        'AUD': 'A$',
-        'CNY': '¥',
-        'KRW': '₩',
-        'BRL': 'R$',
-        'CHF': 'Fr'
-    };
-    return symbols[currency] || '$';
-}
-
-function formatCurrencyValue(value, currency) {
-    if (value == null || isNaN(value)) return "N/A";
-
-    const symbol = getCurrencySymbol(currency);
-
-    // For JPY and KRW, show without decimal places
-    if (currency === 'JPY' || currency === 'KRW') {
-        return `${symbol}${numberWithCommas(Math.round(value))}`;
-    }
-
-    return `${symbol}${numberWithCommas(value.toFixed(2))}`;
-}
-
-// Update the BTC price and earnings card header with the selected currency
-function updateCurrencyLabels(currency) {
-    const earningsHeader = document.querySelector('.card-header:contains("USD EARNINGS")');
-    if (earningsHeader) {
-        earningsHeader.textContent = `${currency} EARNINGS`;
-    }
-}
-
-$(document).ready(function () {
-    // Apply theme based on stored preference - moved to beginning for better initialization
-    try {
-        const useDeepSea = localStorage.getItem('useDeepSeaTheme') === 'true';
-        if (useDeepSea) {
-            applyDeepSeaTheme();
-        }
-        loadBlockAnnotations();
-    } catch (e) {
-        console.error("Error handling theme:", e);
-    }
-
-    // Initialize chart points preference from localStorage
-    try {
-        const storedPreference = localStorage.getItem('chartPointsPreference');
-        if (storedPreference) {
-            const points = parseInt(storedPreference, 10);
-            if ([30, 60, 180].includes(points)) {
-                chartPoints = points;
-            }
-        }
-    } catch (e) {
-        console.error("Error loading chart points preference", e);
-    }
-    updateChartPointsButtons();
-
-    // Modify the initializeChart function to use blue colors for the chart
-    function initializeChart() {
-        try {
-            const ctx = document.getElementById('trendGraph').getContext('2d');
-            if (!ctx) {
-                console.error("Could not find trend graph canvas");
-                return null;
-            }
-
-            if (!window.Chart) {
-                console.error("Chart.js not loaded");
-                return null;
-            }
-
-            // Get the current theme colors
-            const theme = getCurrentTheme();
-
-            // Check if Chart.js plugin is available
-            const hasAnnotationPlugin = window['chartjs-plugin-annotation'] !== undefined;
-
-            const chart = new Chart(ctx, {
-                type: 'line',
-                data: {
-                    labels: [],
-                    datasets: [{
-                        label: 'HASHRATE TREND (TH/s)',
-                        data: [],
-                        borderWidth: 2,
-                        borderColor: function (context) {
-                            const chart = context.chart;
-                            const { ctx, chartArea } = chart;
-                            if (!chartArea) {
-                                return theme.PRIMARY;
-                            }
-                            // Create gradient for line
-                            const gradient = ctx.createLinearGradient(0, 0, 0, chartArea.bottom);
-                            gradient.addColorStop(0, theme.CHART.GRADIENT_START);
-                            gradient.addColorStop(1, theme.CHART.GRADIENT_END);
-                            return gradient;
-                        },
-                        backgroundColor: function (context) {
-                            const chart = context.chart;
-                            const { ctx, chartArea } = chart;
-                            if (!chartArea) {
-                                return `rgba(${theme.PRIMARY_RGB}, 0.1)`;
-                            }
-                            // Create gradient for fill
-                            const gradient = ctx.createLinearGradient(0, 0, 0, chartArea.bottom);
-                            gradient.addColorStop(0, `rgba(${theme.PRIMARY_RGB}, 0.3)`);
-                            gradient.addColorStop(0.5, `rgba(${theme.PRIMARY_RGB}, 0.2)`);
-                            gradient.addColorStop(1, `rgba(${theme.PRIMARY_RGB}, 0.05)`);
-                            return gradient;
-                        },
-                        fill: true,
-                        tension: 0.3,
-                    }]
-                },
-                options: {
-                    responsive: true,
-                    maintainAspectRatio: false,
-                    animation: {
-                        duration: 0 // Disable animations for better performance
-                    },
-                    scales: {
-                        x: {
-                            display: true,
-                            ticks: {
-                                maxTicksLimit: 8, // Limit number of x-axis labels
-                                maxRotation: 0,   // Don't rotate labels
-                                autoSkip: true,   // Automatically skip some labels
-                                color: '#FFFFFF',
-                                font: {
-                                    family: "'VT323', monospace", // Terminal font
-                                    size: 14
-                                }
-                            },
-                            grid: {
-                                color: '#333333',
-                                lineWidth: 0.5
-                            }
-                        },
-                        y: {
-                            title: {
-                                display: true,
-                                text: 'HASHRATE (TH/S)',
-                                color: theme.PRIMARY,
-                                font: {
-                                    family: "'VT323', monospace",
-                                    size: 16,
-                                    weight: 'bold'
-                                }
-                            },
-                            ticks: {
-                                color: '#FFFFFF',
-                                maxTicksLimit: 6, // Limit total number of ticks
-                                precision: 1,     // Control decimal precision
-                                autoSkip: true,   // Skip labels to prevent overcrowding
-                                autoSkipPadding: 10, // Padding between skipped labels
-                                font: {
-                                    family: "'VT323', monospace", // Terminal font
-                                    size: 14
-                                },
-                                callback: function (value) {
-                                    // For zero, just return 0
-                                    if (value === 0) return '0';
-
-                                    // For very large values (1M+ TH/s = 1000+ PH/s)
-                                    if (value >= 1000000) {
-                                        return (value / 1000000).toFixed(1) + 'E'; // Show as EH/s
-                                    }
-                                    // For large values (1000+ TH/s), show in PH/s
-                                    else if (value >= 1000) {
-                                        return (value / 1000).toFixed(1) + 'P'; // Show as PH/s
-                                    }
-                                    // For values between 10 and 1000 TH/s
-                                    else if (value >= 10) {
-                                        return Math.round(value);
-                                    }
-                                    // For small values, limit decimal places
-                                    else if (value >= 1) {
-                                        return value.toFixed(1);
-                                    }
-                                    // For tiny values, use appropriate precision
-                                    else {
-                                        return value.toPrecision(2);
-                                    }
-                                }
-                            },
-                            grid: {
-                                color: '#333333',
-                                lineWidth: 0.5,
-                                drawBorder: false,
-                                zeroLineColor: '#555555',
-                                zeroLineWidth: 1,
-                                drawTicks: false
-                            }
-                        }
-                    },
-                    plugins: {
-                        tooltip: {
-                            backgroundColor: 'rgba(0, 0, 0, 0.8)',
-                            titleColor: theme.PRIMARY,
-                            bodyColor: '#FFFFFF',
-                            titleFont: {
-                                family: "'VT323', monospace",
-                                size: 16,
-                                weight: 'bold'
-                            },
-                            bodyFont: {
-                                family: "'VT323', monospace",
-                                size: 14
-                            },
-                            padding: 10,
-                            cornerRadius: 0,
-                            displayColors: false,
-                            callbacks: {
-                                title: function (tooltipItems) {
-                                    return tooltipItems[0].label.toUpperCase();
-                                },
-                                label: function (context) {
-                                    // Format tooltip values with appropriate unit
-                                    const value = context.raw;
-                                    return 'HASHRATE: ' + formatHashrateForDisplay(value).toUpperCase();
-                                }
-                            }
-                        },
-                        legend: { display: false },
-                        annotation: hasAnnotationPlugin ? {
-                            annotations: {
-                                averageLine: {
-                                    type: 'line',
-                                    yMin: 0,
-                                    yMax: 0,
-                                    borderColor: theme.CHART.ANNOTATION,
-                                    borderWidth: 3,
-                                    borderDash: [8, 4],
-                                    shadowColor: `rgba(${theme.PRIMARY_RGB}, 0.5)`,
-                                    shadowBlur: 8,
-                                    shadowOffsetX: 0,
-                                    shadowOffsetY: 0,
-                                    label: {
-                                        enabled: true,
-                                        content: '24HR AVG: 0 TH/S',
-                                        backgroundColor: 'rgba(0,0,0,0.8)',
-                                        color: theme.CHART.ANNOTATION,
-                                        font: {
-                                            family: "'VT323', monospace",
-                                            size: 16,
-                                            weight: 'bold'
-                                        },
-                                        padding: { top: 4, bottom: 4, left: 8, right: 8 },
-                                        borderRadius: 0,
-                                        position: 'start'
-                                    }
-                                }
-                            }
-                        } : {}
-                    }
-                }
-            });
-            updateBlockAnnotations(chart);
-            return chart;
-        } catch (error) {
-            console.error("Error initializing chart:", error);
-            return null;
-        }
-    }
-
-<<<<<<< HEAD
-    // Placeholder for backward compatibility; theme changes now require a page refresh
-    function setupThemeChangeListener() {
-        window.addEventListener('storage', function (event) {
-            if (event.key === 'useDeepSeaTheme') {
-                window.location.reload();
-            }
-        });
-=======
-    // Handle theme changes for chart and UI elements
-    function handleThemeChange(useDeepSea) {
-        if (useDeepSea) {
-            if (typeof applyDeepSeaTheme === 'function') {
-                applyDeepSeaTheme();
-            }
-        } else if (typeof applyBitcoinTheme === 'function') {
-            applyBitcoinTheme();
-        }
-
-        if (trendChart) {
-            // Save all font configurations
-            const fontConfig = {
-                xTicks: { ...trendChart.options.scales.x.ticks.font },
-                yTicks: { ...trendChart.options.scales.y.ticks.font },
-                yTitle: { ...trendChart.options.scales.y.title.font },
-                tooltip: {
-                    title: { ...trendChart.options.plugins.tooltip.titleFont },
-                    body: { ...trendChart.options.plugins.tooltip.bodyFont }
-                }
-            };
-
-            const isMobile = window.innerWidth < 768;
-
-            const xTicksFontSize = fontConfig.xTicks.size || 14;
-            const yTicksFontSize = fontConfig.yTicks.size || 14;
-            const yTitleFontSize = fontConfig.yTitle.size || 16;
-
-            trendChart.destroy();
-            trendChart = initializeChart();
-
-            if (isMobile) {
-                trendChart.options.scales.x.ticks.font = {
-                    ...fontConfig.xTicks,
-                    size: xTicksFontSize
-                };
-                trendChart.options.scales.y.ticks.font = {
-                    ...fontConfig.yTicks,
-                    size: yTicksFontSize
-                };
-                trendChart.options.scales.y.title.font = {
-                    ...fontConfig.yTitle,
-                    size: yTitleFontSize
-                };
-                trendChart.options.plugins.tooltip.titleFont = {
-                    ...fontConfig.tooltip.title,
-                    size: fontConfig.tooltip.title.size || 16
-                };
-                trendChart.options.plugins.tooltip.bodyFont = {
-                    ...fontConfig.tooltip.body,
-                    size: fontConfig.tooltip.body.size || 14
-                };
-            } else {
-                trendChart.options.scales.x.ticks.font = fontConfig.xTicks;
-                trendChart.options.scales.y.ticks.font = fontConfig.yTicks;
-                trendChart.options.scales.y.title.font = fontConfig.yTitle;
-                trendChart.options.plugins.tooltip.titleFont = fontConfig.tooltip.title;
-                trendChart.options.plugins.tooltip.bodyFont = fontConfig.tooltip.body;
-            }
-
-            updateChartWithNormalizedData(trendChart, latestMetrics);
-            updateBlockAnnotations(trendChart);
-            trendChart.update('none');
-        }
-
-        updateRefreshButtonColor();
-        $(document).trigger('themeChanged');
-    }
-
-    // Add this function to the document ready section
-    function setupThemeChangeListener() {
-        window.addEventListener('storage', function (event) {
-            if (event.key === 'useDeepSeaTheme') {
-                handleThemeChange(event.newValue === 'true');
-            }
-        });
-
-        window.addEventListener('themePreferenceChanged', function (e) {
-            handleThemeChange(e.detail);
-        });
->>>>>>> 567c228d
-    }
-
-    setupThemeChangeListener();
-
-    // Remove the existing refreshUptime container to avoid duplicates
-    $('#refreshUptime').hide();
-
-    // Create a shared timing object that both systems can reference
-    window.sharedTimingData = {
-        serverTimeOffset: serverTimeOffset,
-        serverStartTime: serverStartTime,
-        lastRefreshTime: Date.now()
-    };
-
-    // Override the updateServerTime function to update the shared object
-    const originalUpdateServerTime = updateServerTime;
-    updateServerTime = function () {
-        originalUpdateServerTime();
-
-        // Update shared timing data after the original function runs
-        setTimeout(function () {
-            window.sharedTimingData.serverTimeOffset = serverTimeOffset;
-            window.sharedTimingData.serverStartTime = serverStartTime;
-
-            // Make sure BitcoinMinuteRefresh uses the same timing information
-            if (typeof BitcoinMinuteRefresh !== 'undefined' && BitcoinMinuteRefresh.updateServerTime) {
-                BitcoinMinuteRefresh.updateServerTime(serverTimeOffset, serverStartTime);
-            }
-        }, 100);
-    };
-
-    // Function to fix the Last Block line in the payout card
-    function fixLastBlockLine() {
-        // Add the style to fix the Last Block line
-        $("<style>")
-            .prop("type", "text/css")
-            .html(`
-      /* Fix for Last Block line to keep all elements on one line */
-      .card-body p.last-block-line {
-        white-space: nowrap;
-        overflow: hidden;
-        text-overflow: ellipsis;
-        display: flex;
-        align-items: center;
-      }
-      
-      .card-body p.last-block-line > strong {
-        flex-shrink: 0;
-      }
-      
-      .card-body p.last-block-line > span,
-      .card-body p.last-block-line > #indicator_last_block {
-        display: inline-block;
-        margin-right: 5px;
-      }
-    `)
-            .appendTo("head");
-
-        // Apply the class to the Last Block line
-        $("#payoutMiscCard .card-body p").each(function () {
-            const strongElem = $(this).find("strong");
-            if (strongElem.length && strongElem.text().includes("Last Block")) {
-                $(this).addClass("last-block-line");
-            }
-        });
-    }
-
-    // Call this function
-    fixLastBlockLine();
-
-    // Check if we should show the hashrate normalization notice
-    checkAndShowHashrateNotice();
-
-    // Also show notice when entering low hashrate mode for the first time in a session
-    // Track when we enter low hashrate mode to show specialized notification
-    const originalUpdateChartWithNormalizedData = updateChartWithNormalizedData;
-    window.updateChartWithNormalizedData = function (chart, data) {
-        const wasInLowHashrateMode = chart && chart.lowHashrateState &&
-            chart.lowHashrateState.isLowHashrateMode;
-
-        // Call original function
-        originalUpdateChartWithNormalizedData(chart, data);
-
-        // Check if we just entered low hashrate mode
-        if (chart && chart.lowHashrateState &&
-            chart.lowHashrateState.isLowHashrateMode && !wasInLowHashrateMode) {
-
-            console.log("Entered low hashrate mode - showing notification");
-
-            // Show the notice if it hasn't been permanently hidden
-            if (localStorage.getItem('hideHashrateNotice') !== 'true' &&
-                !$("#hashrateNormalizeNotice").length) {
-                showHashrateNormalizeNotice();
-            }
-        }
-    };
-
-    // Initialize payout tracking
-    initPayoutTracking();
-
-
-    // Load timezone setting early
-    (function loadTimezoneEarly() {
-        // First try to get from localStorage for instant access
-        try {
-            const storedTimezone = localStorage.getItem('dashboardTimezone');
-            if (storedTimezone) {
-                window.dashboardTimezone = storedTimezone;
-                console.log(`Using cached timezone: ${storedTimezone}`);
-            }
-        } catch (e) {
-            console.error("Error reading timezone from localStorage:", e);
-        }
-
-        // Then fetch from server to ensure we have the latest setting
-        fetch('/api/timezone')
-            .then(response => response.json())
-            .then(data => {
-                if (data && data.timezone) {
-                    window.dashboardTimezone = data.timezone;
-                    console.log(`Set timezone from server: ${data.timezone}`);
-
-                    // Cache for future use
-                    try {
-                        localStorage.setItem('dashboardTimezone', data.timezone);
-                    } catch (e) {
-                        console.error("Error storing timezone in localStorage:", e);
-                    }
-                }
-            })
-            .catch(error => {
-                console.error("Error fetching timezone:", error);
-            });
-    })();
-
-    // Floating Oracle tab logic
-    function showYouTubeFloatingTab() {
-        // Prevent multiple tabs
-        if (document.getElementById('youtubeFloatingTab')) return;
-
-        // Create overlay
-        const overlay = document.createElement('div');
-        overlay.id = 'youtubeFloatingTab';
-        overlay.className = 'floating-tab-overlay';
-
-        // Create tab container
-        const tab = document.createElement('div');
-        tab.className = 'floating-tab';
-
-        // Close button
-        const closeBtn = document.createElement('button');
-        closeBtn.className = 'floating-tab-close';
-        closeBtn.innerHTML = '&times;';
-        closeBtn.onclick = function () {
-            overlay.remove();
-        };
-
-        // Iframe for UTXO Oracle
-        const iframe = document.createElement('iframe');
-        iframe.width = "560";
-        iframe.height = "315";
-        iframe.src = "https://utxo.live/oracle/";
-        iframe.title = "UTXO Oracle";
-        iframe.frameBorder = "0";
-        iframe.referrerPolicy = "strict-origin-when-cross-origin";
-        iframe.allowFullscreen = true;
-
-        // Add required permissions explicitly
-        iframe.setAttribute('allow', 'autoplay; encrypted-media');
-
-        // Assemble
-        tab.appendChild(closeBtn);
-        tab.appendChild(iframe);
-        overlay.appendChild(tab);
-        document.body.appendChild(overlay);
-    }
-
-    // Attach click handler
-    $(document).on('click', '#btc_price', function () {
-        showYouTubeFloatingTab();
-    });
-
-    // Override the manualRefresh function to update the shared lastRefreshTime
-    const originalManualRefresh = manualRefresh;
-    window.manualRefresh = function () {
-        // Update the shared timing data
-        window.sharedTimingData.lastRefreshTime = Date.now();
-
-        // Call the original function
-        originalManualRefresh();
-
-        // Notify BitcoinMinuteRefresh about the refresh
-        if (typeof BitcoinMinuteRefresh !== 'undefined' && BitcoinMinuteRefresh.notifyRefresh) {
-            BitcoinMinuteRefresh.notifyRefresh();
-        }
-    };
-
-    // Initialize the chart
-    trendChart = initializeChart();
-
-    // Add keyboard event listener for Shift+R
-    $(document).keydown(function (event) {
-        // Check if Shift+R is pressed (key code 82 is 'R')
-        if (event.shiftKey && event.keyCode === 82) {
-            resetDashboardChart();
-
-            // Prevent default browser behavior (e.g., reload with Shift+R in some browsers)
-            event.preventDefault();
-        }
-    });
-
-    // Apply any saved arrows to DOM on page load
-    arrowIndicator.forceApplyArrows();
-
-    // Initialize BitcoinMinuteRefresh with our refresh function
-    if (typeof BitcoinMinuteRefresh !== 'undefined' && BitcoinMinuteRefresh.initialize) {
-        BitcoinMinuteRefresh.initialize(window.manualRefresh);
-
-        // Immediately update it with our current server time information
-        if (serverTimeOffset && serverStartTime) {
-            BitcoinMinuteRefresh.updateServerTime(serverTimeOffset, serverStartTime);
-        }
-    }
-
-
-    // Set up event source for SSE
-    setupEventSource();
-
-    // Start server time polling
-    updateServerTime();
-    setInterval(updateServerTime, 30000);
-
-    // Add a manual refresh button and style it using the current theme
-    $("body").append('<button id="refreshButton" style="position: fixed; bottom: 20px; left: 20px; z-index: 1000; background: #0088cc; color: white; border: none; padding: 8px 16px; display: none; cursor: pointer;">Refresh Data</button>');
-    updateRefreshButtonColor();
-
-    $("#refreshButton").on("click", function () {
-        $(this).text("Refreshing...");
-        $(this).prop("disabled", true);
-        manualRefresh();
-        setTimeout(function () {
-            $("#refreshButton").text("Refresh Data");
-            $("#refreshButton").prop("disabled", false);
-        }, 5000);
-    });
-
-    // Force a data refresh when the page loads
-    manualRefresh();
-
-    // Add emergency refresh button functionality
-    $("#forceRefreshBtn").show().on("click", function () {
-        $(this).text("Refreshing...");
-        $(this).prop("disabled", true);
-
-        $.ajax({
-            url: '/api/force-refresh',
-            method: 'POST',
-            timeout: 15000,
-            success: function (data) {
-                console.log("Force refresh successful:", data);
-                manualRefresh(); // Immediately get the new data
-                $("#forceRefreshBtn").text("Force Refresh").prop("disabled", false);
-            },
-            error: function (xhr, status, error) {
-                console.error("Force refresh failed:", error);
-                $("#forceRefreshBtn").text("Force Refresh").prop("disabled", false);
-                alert("Refresh failed: " + error);
-            }
-        });
-    });
-
-    // Add stale data detection
-    setInterval(function () {
-        if (latestMetrics && latestMetrics.server_timestamp) {
-            const lastUpdate = new Date(latestMetrics.server_timestamp);
-            const timeSinceUpdate = Math.floor((Date.now() - lastUpdate.getTime()) / 1000);
-            if (timeSinceUpdate > 120) { // More than 2 minutes
-                showConnectionIssue(`Data stale (${timeSinceUpdate}s old). Use Force Refresh.`);
-                $("#forceRefreshBtn").show();
-            }
-        }
-    }, 30000); // Check every 30 seconds
-
-    // Initialize notification badge
-    initNotificationBadge();
-});
+﻿"use strict";
+
+/**
+ * ArrowIndicator - A clean implementation for managing metric value change indicators
+ * 
+ * This module provides a simple, self-contained system for managing arrow indicators
+ * that show whether metric values have increased, decreased, or remained stable
+ * between refreshes.
+ */
+class ArrowIndicator {
+    constructor() {
+        this.previousMetrics = {};
+        this.arrowStates = {};
+        this.changeThreshold = 0.00001;
+        this.debug = false;
+
+        // Load saved state immediately
+        this.loadFromStorage();
+
+        // DOM ready handling
+        if (document.readyState === 'loading') {
+            document.addEventListener('DOMContentLoaded', () => this.initializeDOM());
+        } else {
+            setTimeout(() => this.initializeDOM(), 100);
+        }
+
+        // Handle tab visibility changes
+        document.addEventListener("visibilitychange", () => {
+            if (!document.hidden) {
+                this.loadFromStorage();
+                this.forceApplyArrows();
+            }
+        });
+
+        // Handle storage changes for cross-tab sync
+        window.addEventListener('storage', this.handleStorageEvent.bind(this));
+    }
+
+    initializeDOM() {
+        // First attempt to apply arrows
+        this.forceApplyArrows();
+
+        // Set up a detection system to find indicator elements
+        this.detectIndicatorElements();
+    }
+
+    detectIndicatorElements() {
+        // Scan the DOM for all elements that match our indicator pattern
+        const indicatorElements = {};
+
+        // Look for elements with IDs starting with "indicator_"
+        const elements = document.querySelectorAll('[id^="indicator_"]');
+        elements.forEach(element => {
+            const key = element.id.replace('indicator_', '');
+            indicatorElements[key] = element;
+        });
+
+        // Apply arrows to the found elements
+        this.applyArrowsToFoundElements(indicatorElements);
+
+        // Set up a MutationObserver to catch dynamically added elements
+        this.setupMutationObserver();
+
+        // Schedule additional attempts with increasing delays
+        [500, 1000, 2000].forEach(delay => {
+            setTimeout(() => this.forceApplyArrows(), delay);
+        });
+    }
+
+    setupMutationObserver() {
+        // Watch for changes to the DOM that might add indicator elements
+        const observer = new MutationObserver(mutations => {
+            let newElementsFound = false;
+
+            mutations.forEach(mutation => {
+                if (mutation.type === 'childList' && mutation.addedNodes.length) {
+                    mutation.addedNodes.forEach(node => {
+                        if (node.nodeType === 1) { // Element node
+                            // Check the node itself
+                            if (node.id && node.id.startsWith('indicator_')) {
+                                newElementsFound = true;
+                            }
+
+                            // Check children of the node
+                            const childIndicators = node.querySelectorAll('[id^="indicator_"]');
+                            if (childIndicators.length) {
+                                newElementsFound = true;
+                            }
+                        }
+                    });
+                }
+            });
+
+            if (newElementsFound) {
+                this.forceApplyArrows();
+            }
+        });
+
+        // Start observing
+        observer.observe(document.body, {
+            childList: true,
+            subtree: true
+        });
+    }
+
+    forceApplyArrows() {
+        let applied = 0;
+        let missing = 0;
+
+        // Apply arrows to all indicators we know about
+        Object.keys(this.arrowStates).forEach(key => {
+            const element = document.getElementById(`indicator_${key}`);
+            if (element) {
+                // Double-check if the element is visible
+                const arrowValue = this.arrowStates[key] || "";
+
+                // Use direct DOM manipulation instead of innerHTML for better reliability
+                if (arrowValue) {
+                    // Clear existing content
+                    while (element.firstChild) {
+                        element.removeChild(element.firstChild);
+                    }
+
+                    // Create the new icon element
+                    const tmpDiv = document.createElement('div');
+                    tmpDiv.innerHTML = arrowValue;
+                    const iconElement = tmpDiv.firstChild;
+
+                    // Make the arrow more visible
+                    if (iconElement) {
+                        element.appendChild(iconElement);
+
+                        // Force the arrow to be visible
+                        iconElement.style.display = "inline-block";
+                    }
+                }
+
+                applied++;
+            } else {
+                missing++;
+            }
+        });
+
+        return applied;
+    }
+
+    applyArrowsToFoundElements(elements) {
+        let applied = 0;
+
+        Object.keys(elements).forEach(key => {
+            if (this.arrowStates[key]) {
+                const element = elements[key];
+                element.innerHTML = this.arrowStates[key];
+                applied++;
+            }
+        });
+    }
+
+    updateIndicators(newMetrics, forceReset = false) {
+        if (!newMetrics) return this.arrowStates;
+
+        // Define metrics that should have indicators
+        const metricKeys = [
+            "pool_total_hashrate", "hashrate_24hr", "hashrate_3hr", "hashrate_10min",
+            "hashrate_60sec", "block_number", "btc_price", "network_hashrate",
+            "difficulty", "daily_revenue", "daily_power_cost", "daily_profit_usd",
+            "monthly_profit_usd", "daily_mined_sats", "monthly_mined_sats", "unpaid_earnings",
+            "estimated_earnings_per_day_sats", "estimated_earnings_next_block_sats",
+            "estimated_rewards_in_window_sats", "workers_hashing"
+        ];
+
+        // Clear all arrows if requested
+        if (forceReset) {
+            metricKeys.forEach(key => {
+                this.arrowStates[key] = "";
+            });
+        }
+
+        // Current theme affects arrow colors
+        const theme = getCurrentTheme();
+        const upArrowColor = THEME.SHARED.GREEN;
+        const downArrowColor = THEME.SHARED.RED;
+
+        // Get normalized values and compare with previous metrics
+        for (const key of metricKeys) {
+            if (newMetrics[key] === undefined) continue;
+
+            const newValue = this.getNormalizedValue(newMetrics, key);
+            if (newValue === null) continue;
+
+            if (this.previousMetrics[key] !== undefined) {
+                const prevValue = this.previousMetrics[key];
+
+                if (newValue > prevValue * (1 + this.changeThreshold)) {
+                    this.arrowStates[key] = "<i class='arrow chevron fa-solid fa-angle-double-up bounce-up' style='color: green; display: inline-block !important;'></i>";
+                }
+                else if (newValue < prevValue * (1 - this.changeThreshold)) {
+                    this.arrowStates[key] = "<i class='arrow chevron fa-solid fa-angle-double-down bounce-down' style='color: red; position: relative; top: -2px; display: inline-block !important;'></i>";
+                }
+            }
+
+            this.previousMetrics[key] = newValue;
+        }
+
+        // Apply arrows to DOM
+        this.forceApplyArrows();
+
+        // Save to localStorage for persistence
+        this.saveToStorage();
+
+        return this.arrowStates;
+    }
+
+    // Get a normalized value for a metric to ensure consistent comparisons
+    getNormalizedValue(metrics, key) {
+        const value = parseFloat(metrics[key]);
+        if (isNaN(value)) return null;
+
+        // Special handling for hashrate values to normalize units
+        if (key.includes('hashrate')) {
+            const unit = metrics[key + '_unit'] || 'th/s';
+            return this.normalizeHashrate(value, unit);
+        }
+
+        return value;
+    }
+
+    // Normalize hashrate to a common unit (TH/s)
+    normalizeHashrate(value, unit) {
+        // Use the enhanced global normalizeHashrate function
+        return window.normalizeHashrate(value, unit);
+    }
+
+    // Save current state to localStorage
+    saveToStorage() {
+        try {
+            // Save arrow states
+            localStorage.setItem('dashboardArrows', JSON.stringify(this.arrowStates));
+
+            // Save previous metrics for comparison after page reload
+            localStorage.setItem('dashboardPreviousMetrics', JSON.stringify(this.previousMetrics));
+        } catch (e) {
+            console.error("Error saving arrow indicators to localStorage:", e);
+        }
+    }
+
+    // Load state from localStorage
+    loadFromStorage() {
+        try {
+            // Load arrow states
+            const savedArrows = localStorage.getItem('dashboardArrows');
+            if (savedArrows) {
+                this.arrowStates = JSON.parse(savedArrows);
+            }
+
+            // Load previous metrics
+            const savedMetrics = localStorage.getItem('dashboardPreviousMetrics');
+            if (savedMetrics) {
+                this.previousMetrics = JSON.parse(savedMetrics);
+            }
+        } catch (e) {
+            console.error("Error loading arrow indicators from localStorage:", e);
+            // On error, reset to defaults
+            this.arrowStates = {};
+            this.previousMetrics = {};
+        }
+    }
+
+    // Handle storage events for cross-tab synchronization
+    handleStorageEvent(event) {
+        if (event.key === 'dashboardArrows') {
+            try {
+                const newArrows = JSON.parse(event.newValue);
+                this.arrowStates = newArrows;
+                this.forceApplyArrows();
+            } catch (e) {
+                console.error("Error handling storage event:", e);
+            }
+        }
+    }
+
+    // Reset for new refresh cycle
+    prepareForRefresh() {
+        Object.keys(this.arrowStates).forEach(key => {
+            this.arrowStates[key] = "";
+        });
+        this.forceApplyArrows();
+    }
+
+    // Clear all indicators
+    clearAll() {
+        this.arrowStates = {};
+        this.previousMetrics = {};
+        this.forceApplyArrows();
+        this.saveToStorage();
+    }
+}
+
+// Create the singleton instance
+const arrowIndicator = new ArrowIndicator();
+
+// Global timezone configuration
+let dashboardTimezone = 'America/Los_Angeles'; // Default
+window.dashboardTimezone = dashboardTimezone; // Make it globally accessible
+
+// Fetch the configured timezone when the page loads
+function fetchTimezoneConfig() {
+    fetch('/api/timezone')
+        .then(response => response.json())
+        .then(data => {
+            if (data && data.timezone) {
+                dashboardTimezone = data.timezone;
+                window.dashboardTimezone = dashboardTimezone; // Make it globally accessible
+                console.log(`Using configured timezone: ${dashboardTimezone}`);
+            }
+        })
+        .catch(error => console.error('Error fetching timezone config:', error));
+}
+
+// Call this on page load
+document.addEventListener('DOMContentLoaded', fetchTimezoneConfig);
+
+// Global variables
+let previousMetrics = {};
+let latestMetrics = null;
+let initialLoad = true;
+let trendData = [];
+let trendLabels = [];
+let trendChart = null;
+let blockAnnotations = [];
+let connectionRetryCount = 0;
+let maxRetryCount = 10;
+let reconnectionDelay = 1000; // Start with 1 second
+let pingInterval = null;
+let lastPingTime = Date.now();
+let connectionLostTimeout = null;
+
+// Add this to the top of main.js with other global variables
+let lastPayoutTracking = {
+    lastUnpaidEarnings: null,
+    estimatedTime: null,
+    estimationTimestamp: null,
+    lastBlockTime: null,
+    payoutHistory: []
+};
+
+// Server time variables for uptime calculation
+let serverTimeOffset = 0;
+let serverStartTime = null;
+
+// Register Chart.js annotation plugin if available
+if (window['chartjs-plugin-annotation']) {
+    Chart.register(window['chartjs-plugin-annotation']);
+}
+
+function loadBlockAnnotations() {
+    try {
+        const stored = localStorage.getItem('blockAnnotations');
+        if (stored) {
+            const parsed = JSON.parse(stored);
+            if (Array.isArray(parsed)) {
+                blockAnnotations = parsed;
+            }
+        }
+    } catch (e) {
+        console.error('Error loading block annotations', e);
+        blockAnnotations = [];
+    }
+}
+
+function saveBlockAnnotations() {
+    try {
+        localStorage.setItem('blockAnnotations', JSON.stringify(blockAnnotations));
+    } catch (e) {
+        console.error('Error saving block annotations', e);
+    }
+}
+
+function updateBlockAnnotations(chart) {
+    if (!chart || !chart.options) return;
+    if (!chart.options.plugins) chart.options.plugins = {};
+    if (!chart.options.plugins.annotation) chart.options.plugins.annotation = { annotations: {} };
+
+    let anns = chart.options.plugins.annotation.annotations;
+    if (!anns) {
+        anns = {};
+        chart.options.plugins.annotation.annotations = anns;
+    }
+
+    Object.keys(anns).forEach(key => {
+        if (key.startsWith('blockEvent')) delete anns[key];
+    });
+
+    const theme = getCurrentTheme();
+    blockAnnotations.forEach((label, idx) => {
+        anns['blockEvent' + idx] = {
+            type: 'line',
+            xMin: label,
+            xMax: label,
+            borderColor: theme.CHART.BLOCK_EVENT,
+            borderWidth: 2,
+            borderDash: [4, 2],
+            label: {
+                enabled: true,
+                content: label,
+                backgroundColor: 'rgba(0,0,0,0.8)',
+                color: theme.CHART.BLOCK_EVENT,
+                rotation: -90,
+                position: 'start'
+            }
+        };
+    });
+}
+
+// Hashrate Normalization Utilities
+// Enhanced normalizeHashrate function with better error handling for units
+/**
+ * Normalizes hashrate values to TH/s (terahashes per second) for consistent comparison
+ * @param {number|string} value - The hashrate value to normalize
+ * @param {string} unit - The unit of the provided hashrate (e.g., 'ph/s', 'th/s', 'gh/s')
+ * @param {boolean} [debug=false] - Whether to output detailed debugging information
+ * @returns {number} - The normalized hashrate value in TH/s
+ */
+function normalizeHashrate(value, unit, debug = false) {
+    // Handle null, undefined, empty strings or non-numeric values
+    if (value === null || value === undefined || value === '' || isNaN(parseFloat(value))) {
+        if (debug) console.warn(`Invalid hashrate value: ${value}`);
+        return 0;
+    }
+
+    // Convert to number and handle scientific notation (e.g., "1.23e+5")
+    value = parseFloat(value);
+
+    // Standardize unit handling with a lookup table
+    const unit_normalized = (unit || 'th/s').toLowerCase().trim();
+
+    // Store original values for logging
+    const originalValue = value;
+    const originalUnit = unit;
+
+    // Lookup table for conversion factors (all relative to TH/s)
+    const unitConversions = {
+        // Zettahash (ZH/s) - 1 ZH/s = 1,000,000,000 TH/s
+        'zh/s': 1000000000,
+        'z/s': 1000000000,
+        'z': 1000000000,
+        'zettahash': 1000000000,
+        'zettahash/s': 1000000000,
+        'zetta': 1000000000,
+
+        // Exahash (EH/s) - 1 EH/s = 1,000,000 TH/s
+        'eh/s': 1000000,
+        'e/s': 1000000,
+        'e': 1000000,
+        'exahash': 1000000,
+        'exahash/s': 1000000,
+        'exa': 1000000,
+
+        // Petahash (PH/s) - 1 PH/s = 1,000 TH/s
+        'ph/s': 1000,
+        'p/s': 1000,
+        'p': 1000,
+        'petahash': 1000,
+        'petahash/s': 1000,
+        'peta': 1000,
+
+        // Terahash (TH/s) - Base unit
+        'th/s': 1,
+        't/s': 1,
+        't': 1,
+        'terahash': 1,
+        'terahash/s': 1,
+        'tera': 1,
+
+        // Gigahash (GH/s) - 1 TH/s = 1,000 GH/s
+        'gh/s': 1 / 1000,
+        'g/s': 1 / 1000,
+        'g': 1 / 1000,
+        'gigahash': 1 / 1000,
+        'gigahash/s': 1 / 1000,
+        'giga': 1 / 1000,
+
+        // Megahash (MH/s) - 1 TH/s = 1,000,000 MH/s
+        'mh/s': 1 / 1000000,
+        'm/s': 1 / 1000000,
+        'm': 1 / 1000000,
+        'megahash': 1 / 1000000,
+        'megahash/s': 1 / 1000000,
+        'mega': 1 / 1000000,
+
+        // Kilohash (KH/s) - 1 TH/s = 1,000,000,000 KH/s
+        'kh/s': 1 / 1000000000,
+        'k/s': 1 / 1000000000,
+        'k': 1 / 1000000000,
+        'kilohash': 1 / 1000000000,
+        'kilohash/s': 1 / 1000000000,
+        'kilo': 1 / 1000000000,
+
+        // Hash (H/s) - 1 TH/s = 1,000,000,000,000 H/s
+        'h/s': 1 / 1000000000000,
+        'h': 1 / 1000000000000,
+        'hash': 1 / 1000000000000,
+        'hash/s': 1 / 1000000000000
+    };
+
+    let conversionFactor = null;
+    let matchedUnit = null;
+
+    // Direct lookup for exact matches
+    if (unitConversions.hasOwnProperty(unit_normalized)) {
+        conversionFactor = unitConversions[unit_normalized];
+        matchedUnit = unit_normalized;
+    } else {
+        // Fuzzy matching for non-exact matches
+        for (const knownUnit in unitConversions) {
+            if (unit_normalized.includes(knownUnit) || knownUnit.includes(unit_normalized)) {
+                conversionFactor = unitConversions[knownUnit];
+                matchedUnit = knownUnit;
+
+                if (debug) {
+                    console.log(`Fuzzy matching unit: "${unit}" → interpreted as "${knownUnit}" (conversion: ${unitConversions[knownUnit]})`);
+                }
+                break;
+            }
+        }
+    }
+
+    // Handle unknown units
+    if (conversionFactor === null) {
+        console.warn(`Unrecognized hashrate unit: "${unit}", assuming TH/s. Value: ${value}`);
+
+        // Automatically detect and suggest the appropriate unit based on magnitude
+        if (value > 1000) {
+            console.warn(`NOTE: Value ${value} is quite large for TH/s. Could it be PH/s?`);
+        } else if (value > 1000000) {
+            console.warn(`NOTE: Value ${value} is extremely large for TH/s. Could it be EH/s?`);
+        } else if (value < 0.001) {
+            console.warn(`NOTE: Value ${value} is quite small for TH/s. Could it be GH/s or MH/s?`);
+        }
+
+        // Assume TH/s as fallback
+        conversionFactor = 1;
+        matchedUnit = 'th/s';
+    }
+
+    // Calculate normalized value
+    const normalizedValue = value * conversionFactor;
+
+    // Log abnormally large conversions for debugging
+    if ((normalizedValue > 1000000 || normalizedValue < 0.000001) && normalizedValue !== 0) {
+        console.log(`Large scale conversion detected: ${originalValue} ${originalUnit} → ${normalizedValue.toExponential(2)} TH/s`);
+    }
+
+    // Extra debugging for very large values to help track the Redis storage issue
+    if (debug && originalValue > 900000 && matchedUnit === 'th/s') {
+        console.group('High Hashrate Debug Info');
+        console.log(`Original: ${originalValue} ${originalUnit}`);
+        console.log(`Normalized: ${normalizedValue} TH/s`);
+        console.log(`Should be displayed as: ${(normalizedValue / 1000).toFixed(2)} PH/s`);
+        console.log('Call stack:', new Error().stack);
+        console.groupEnd();
+    }
+
+    return normalizedValue;
+}
+
+// ===== Chart Data Points Control =====
+let chartPoints = 180; // Default to 180 points
+
+function updateChartPointsButtons() {
+    document.getElementById('btn-30').classList.toggle('active', chartPoints === 30);
+    document.getElementById('btn-60').classList.toggle('active', chartPoints === 60);
+    document.getElementById('btn-180').classList.toggle('active', chartPoints === 180);
+}
+
+function setChartPoints(points) {
+    if (points === chartPoints) return;
+    chartPoints = points;
+    updateChartPointsButtons();
+
+    updateChartWithNormalizedData(trendChart, latestMetrics);
+
+    try {
+        localStorage.setItem('chartPointsPreference', points.toString());
+    } catch (e) {
+        console.error("Error storing chart points preference", e);
+    }
+
+    showLoadingOverlay('trendGraph');
+    setupEventSource();
+}
+
+function showLoadingOverlay(elementId) {
+    const element = document.getElementById(elementId);
+    if (!element) return;
+
+    // Remove existing overlay if any
+    let overlay = document.getElementById('loadingOverlay');
+    if (overlay) overlay.remove();
+
+    // Create loading overlay
+    overlay = document.createElement('div');
+    overlay.id = 'loadingOverlay';
+    overlay.style.position = 'absolute';
+    overlay.style.top = '0';
+    overlay.style.left = '0';
+    overlay.style.width = '100%';
+    overlay.style.height = '100%';
+    overlay.style.backgroundColor = 'rgba(0, 0, 0, 0.5)';
+    overlay.style.display = 'flex';
+    overlay.style.alignItems = 'center';
+    overlay.style.justifyContent = 'center';
+    overlay.style.zIndex = '10';
+    overlay.style.borderRadius = '4px';
+
+    // Add loading spinner
+    const spinner = document.createElement('div');
+    spinner.className = 'loading-spinner';
+    overlay.appendChild(spinner);
+
+    // Make parent position relative for absolute positioning
+    const parent = element.parentElement;
+    if (getComputedStyle(parent).position === 'static') {
+        parent.style.position = 'relative';
+    }
+
+    // Add overlay to parent
+    parent.appendChild(overlay);
+
+    // Auto-hide after 2 seconds (failsafe)
+    setTimeout(() => {
+        const overlay = document.getElementById('loadingOverlay');
+        if (overlay) overlay.remove();
+    }, 2000);
+}
+
+// Helper function to format hashrate values for display
+function formatHashrateForDisplay(value, unit) {
+    if (isNaN(value) || value === null || value === undefined) return "N/A";
+
+    // Always normalize to TH/s first if unit is provided
+    let normalizedValue = unit ? normalizeHashrate(value, unit) : value;
+
+    // Select appropriate unit based on magnitude
+    if (normalizedValue >= 1000000) { // EH/s range
+        return (normalizedValue / 1000000).toFixed(2) + ' EH/s';
+    } else if (normalizedValue >= 1000) { // PH/s range
+        return (normalizedValue / 1000).toFixed(2) + ' PH/s';
+    } else if (normalizedValue >= 1) { // TH/s range
+        return normalizedValue.toFixed(2) + ' TH/s';
+    } else if (normalizedValue >= 0.001) { // GH/s range
+        return (normalizedValue * 1000).toFixed(2) + ' GH/s';
+    } else { // MH/s range or smaller
+        return (normalizedValue * 1000000).toFixed(2) + ' MH/s';
+    }
+}
+
+// Function to calculate block finding probability based on hashrate and network hashrate
+function calculateBlockProbability(yourHashrate, yourHashrateUnit, networkHashrate) {
+    // First normalize both hashrates to the same unit (TH/s)
+    const normalizedYourHashrate = normalizeHashrate(yourHashrate, yourHashrateUnit);
+
+    // Network hashrate is in EH/s, convert to TH/s (1 EH/s = 1,000,000 TH/s)
+    const networkHashrateInTH = networkHashrate * 1000000;
+
+    // Calculate probability as your_hashrate / network_hashrate
+    const probability = normalizedYourHashrate / networkHashrateInTH;
+
+    // Format the probability for display
+    return formatProbability(probability);
+}
+
+// Format probability for display
+function formatProbability(probability) {
+    // Format as 1 in X chance (more intuitive for small probabilities)
+    if (probability > 0) {
+        const oneInX = Math.round(1 / probability);
+        return `1 : ${numberWithCommas(oneInX)}`;
+    } else {
+        return "N/A";
+    }
+}
+
+// Calculate theoretical time to find a block based on hashrate
+function calculateBlockTime(yourHashrate, yourHashrateUnit, networkHashrate) {
+    // First normalize both hashrates to the same unit (TH/s)
+    const normalizedYourHashrate = normalizeHashrate(yourHashrate, yourHashrateUnit);
+
+    // Make sure network hashrate is a valid number
+    if (typeof networkHashrate !== 'number' || isNaN(networkHashrate) || networkHashrate <= 0) {
+        console.error("Invalid network hashrate:", networkHashrate);
+        return "N/A";
+    }
+
+    // Network hashrate is in EH/s, convert to TH/s (1 EH/s = 1,000,000 TH/s)
+    const networkHashrateInTH = networkHashrate * 1000000;
+
+    // Calculate the probability of finding a block per hash attempt
+    const probability = normalizedYourHashrate / networkHashrateInTH;
+
+    // Bitcoin produces a block every 10 minutes (600 seconds) on average
+    const secondsToFindBlock = 600 / probability;
+
+    // Log the calculation for debugging
+    console.log(`Block time calculation using network hashrate: ${networkHashrate} EH/s`);
+    console.log(`Your hashrate: ${yourHashrate} ${yourHashrateUnit} (normalized: ${normalizedYourHashrate} TH/s)`);
+    console.log(`Probability: ${normalizedYourHashrate} / (${networkHashrate} * 1,000,000) = ${probability}`);
+    console.log(`Time to find block: 600 seconds / ${probability} = ${secondsToFindBlock} seconds`);
+    console.log(`Estimated time: ${secondsToFindBlock / 86400} days (${secondsToFindBlock / 86400 / 365.25} years)`);
+
+    return formatTimeRemaining(secondsToFindBlock);
+}
+
+// Format time in seconds to a readable format (similar to est_time_to_payout)
+function formatTimeRemaining(seconds) {
+    if (!seconds || seconds <= 0 || !isFinite(seconds)) {
+        return "N/A";
+    }
+
+    // Extremely large values (over 100 years) are not useful
+    if (seconds > 3153600000) { // 100 years in seconds
+        return "Never (statistically)";
+    }
+
+    const minutes = seconds / 60;
+    const hours = minutes / 60;
+    const days = hours / 24;
+    const months = days / 30.44; // Average month length
+    const years = days / 365.25; // Account for leap years
+
+    if (years >= 1) {
+        // For very long timeframes, show years and months
+        const remainingMonths = Math.floor((years - Math.floor(years)) * 12);
+        if (remainingMonths > 0) {
+            return `${Math.floor(years)} year${Math.floor(years) !== 1 ? 's' : ''}, ${remainingMonths} month${remainingMonths !== 1 ? 's' : ''}`;
+        }
+        return `${Math.floor(years)} year${Math.floor(years) !== 1 ? 's' : ''}`;
+    } else if (months >= 1) {
+        // For months, show months and days
+        const remainingDays = Math.floor((months - Math.floor(months)) * 30.44);
+        if (remainingDays > 0) {
+            return `${Math.floor(months)} month${Math.floor(months) !== 1 ? 's' : ''}, ${remainingDays} day${remainingDays !== 1 ? 's' : ''}`;
+        }
+        return `${Math.floor(months)} month${Math.floor(months) !== 1 ? 's' : ''}`;
+    } else if (days >= 1) {
+        // For days, show days and hours
+        const remainingHours = Math.floor((days - Math.floor(days)) * 24);
+        if (remainingHours > 0) {
+            return `${Math.floor(days)} day${Math.floor(days) !== 1 ? 's' : ''}, ${remainingHours} hour${remainingHours !== 1 ? 's' : ''}`;
+        }
+        return `${Math.floor(days)} day${Math.floor(days) !== 1 ? 's' : ''}`;
+    } else if (hours >= 1) {
+        // For hours, show hours and minutes
+        const remainingMinutes = Math.floor((hours - Math.floor(hours)) * 60);
+        if (remainingMinutes > 0) {
+            return `${Math.floor(hours)} hour${Math.floor(hours) !== 1 ? 's' : ''}, ${remainingMinutes} minute${remainingMinutes !== 1 ? 's' : ''}`;
+        }
+        return `${Math.floor(hours)} hour${Math.floor(hours) !== 1 ? 's' : ''}`;
+    } else {
+        // For minutes, just show minutes
+        return `${Math.ceil(minutes)} minute${Math.ceil(minutes) !== 1 ? 's' : ''}`;
+    }
+}
+
+// Calculate pool luck as a percentage
+function calculatePoolLuck(actualSats, estimatedSats) {
+    if (!actualSats || !estimatedSats || estimatedSats === 0) {
+        return null;
+    }
+
+    // Calculate luck as a percentage (actual/estimated * 100)
+    const luck = (actualSats / estimatedSats) * 100;
+    return luck;
+}
+
+// Format luck percentage for display with color coding
+function formatLuckPercentage(luckPercentage) {
+    if (luckPercentage === null) {
+        return "N/A";
+    }
+
+    const formattedLuck = luckPercentage.toFixed(1) + "%";
+
+    // Don't add classes here, just return the formatted value
+    // The styling will be applied separately based on the value
+    return formattedLuck;
+}
+
+function trackPayoutPerformance(data) {
+    // Check if we have the necessary data
+    if (!data || data.unpaid_earnings === undefined || !data.est_time_to_payout) {
+        return;
+    }
+
+    const currentUnpaidEarnings = data.unpaid_earnings;
+    const currentEstimatedTime = data.est_time_to_payout;
+    const currentTime = new Date();
+
+    // First-time initialization
+    if (lastPayoutTracking.lastUnpaidEarnings === null) {
+        lastPayoutTracking.lastUnpaidEarnings = currentUnpaidEarnings;
+        lastPayoutTracking.estimatedTime = currentEstimatedTime;
+        lastPayoutTracking.estimationTimestamp = currentTime;
+        lastPayoutTracking.lastBlockTime = data.last_block_time;
+        return;
+    }
+
+    // Check if unpaid earnings decreased significantly (potential payout)
+    if (currentUnpaidEarnings < lastPayoutTracking.lastUnpaidEarnings * 0.5) {
+        // A payout likely occurred
+        console.log("Payout detected! Unpaid earnings decreased from",
+            lastPayoutTracking.lastUnpaidEarnings, "to", currentUnpaidEarnings);
+
+        let actualPayoutTime = null;
+
+        // If last_block_time changed since our last check, use that as the payout timestamp
+        if (data.last_block_time && data.last_block_time !== lastPayoutTracking.lastBlockTime) {
+            // Parse last_block_time (assuming it's in a standard datetime format)
+            actualPayoutTime = new Date(data.last_block_time);
+        } else {
+            // Fallback to current time if we can't determine the exact payout time
+            actualPayoutTime = currentTime;
+        }
+
+        // Only calculate if we have valid timestamps
+        if (lastPayoutTracking.estimationTimestamp && actualPayoutTime) {
+            // Calculate expected payout time with improved parsing
+            const estimatedMinutes = parseEstimatedTimeToMinutes(lastPayoutTracking.estimatedTime);
+            if (estimatedMinutes > 0) {
+                // Store original estimated time string
+                const originalEstimateText = lastPayoutTracking.estimatedTime;
+
+                // Calculate expected payout time based on estimation
+                const expectedPayoutTime = new Date(lastPayoutTracking.estimationTimestamp.getTime() + (estimatedMinutes * 60 * 1000));
+
+                // Calculate the difference between expected and actual in minutes
+                const differenceMinutes = (actualPayoutTime.getTime() - expectedPayoutTime.getTime()) / (60 * 1000);
+
+                // Format the difference for display
+                const formattedDifference = formatTimeDifference(differenceMinutes);
+
+                // Calculate accuracy as a percentage (improved algorithm)
+                // The closer the actual time is to the estimated time, the higher the accuracy
+                let accuracyPercent = 100; // Start with perfect accuracy
+
+                // Calculate actual time deviation
+                const absMinutesDiff = Math.abs(differenceMinutes);
+
+                // Calculate accuracy based on deviation relative to estimated time
+                if (absMinutesDiff <= estimatedMinutes * 0.1) {
+                    // Within 10% of estimate: Very accurate (90-100%)
+                    accuracyPercent = Math.max(90, 100 - (absMinutesDiff / estimatedMinutes) * 100);
+                } else if (absMinutesDiff <= estimatedMinutes * 0.3) {
+                    // Within 30% of estimate: Good accuracy (70-90%)
+                    accuracyPercent = Math.max(70, 90 - (absMinutesDiff / estimatedMinutes) * 100);
+                } else if (absMinutesDiff <= estimatedMinutes * 0.6) {
+                    // Within 60% of estimate: Fair accuracy (50-70%)
+                    accuracyPercent = Math.max(50, 70 - (absMinutesDiff / estimatedMinutes) * 50);
+                } else {
+                    // Greater deviation: Poor accuracy (below 50%)
+                    accuracyPercent = Math.max(0, 50 - (absMinutesDiff / estimatedMinutes) * 25);
+                }
+
+                // Round to nearest whole percent
+                accuracyPercent = Math.round(accuracyPercent);
+
+                // Store the payout comparison with enhanced data
+                const payoutComparison = {
+                    timestamp: actualPayoutTime,
+                    estimatedTime: originalEstimateText,
+                    expectedTime: formatMinutesToTime(estimatedMinutes), // Add this for clearer display
+                    actualTime: formatMinutesToTime(estimatedMinutes + differenceMinutes),
+                    difference: formattedDifference,
+                    accuracy: accuracyPercent + '%',
+                    amountBTC: (lastPayoutTracking.lastUnpaidEarnings - currentUnpaidEarnings).toFixed(8),
+                    // Store timing details for debugging/verification
+                    _debug: {
+                        estimationTimestamp: lastPayoutTracking.estimationTimestamp,
+                        actualTimestamp: actualPayoutTime,
+                        estimatedMinutes: estimatedMinutes,
+                        differenceMinutes: differenceMinutes
+                    }
+                };
+
+                // Add to history (limited to last 10 entries)
+                lastPayoutTracking.payoutHistory.unshift(payoutComparison);
+                if (lastPayoutTracking.payoutHistory.length > 10) {
+                    lastPayoutTracking.payoutHistory.pop();
+                }
+
+                // Save to local storage for persistence
+                try {
+                    localStorage.setItem('payoutHistory', JSON.stringify(lastPayoutTracking.payoutHistory));
+                    console.log("Saved payout history to localStorage:", lastPayoutTracking.payoutHistory);
+                } catch (e) {
+                    console.error("Error saving payout history to localStorage:", e);
+                }
+
+                // Display the comparison
+                displayPayoutComparison(payoutComparison);
+
+                console.log("Payout detected! Estimated vs actual comparison:", payoutComparison);
+            } else {
+                console.warn("Could not parse estimated time to minutes:", lastPayoutTracking.estimatedTime);
+            }
+        }
+
+        // Reset tracking with current values
+        lastPayoutTracking.lastUnpaidEarnings = currentUnpaidEarnings;
+        lastPayoutTracking.estimatedTime = currentEstimatedTime;
+        lastPayoutTracking.estimationTimestamp = currentTime;
+        lastPayoutTracking.lastBlockTime = data.last_block_time;
+    }
+    // If the estimated time changes significantly, update our tracking
+    else if (currentEstimatedTime !== lastPayoutTracking.estimatedTime) {
+        lastPayoutTracking.estimatedTime = currentEstimatedTime;
+        lastPayoutTracking.estimationTimestamp = currentTime;
+        lastPayoutTracking.lastBlockTime = data.last_block_time;
+    }
+}
+
+// Helper function to parse estimated time string to minutes
+function parseEstimatedTimeToMinutes(timeString) {
+    if (!timeString) return 0;
+
+    // Standardize string format
+    timeString = timeString.toLowerCase().trim();
+
+    // Check for "next block" which means imminent payout (use 5 minutes as approximation)
+    if (timeString.includes('next block')) {
+        return 5;
+    }
+
+    // Initialize total minutes
+    let minutes = 0;
+
+    // Extract days
+    const daysMatch = timeString.match(/(\d+)\s*day/);
+    if (daysMatch) {
+        minutes += parseInt(daysMatch[1]) * 24 * 60;
+    }
+
+    // Extract hours
+    const hoursMatch = timeString.match(/(\d+)\s*hour/);
+    if (hoursMatch) {
+        minutes += parseInt(hoursMatch[1]) * 60;
+    }
+
+    // Extract minutes
+    const minutesMatch = timeString.match(/(\d+)\s*minute/);
+    if (minutesMatch) {
+        minutes += parseInt(minutesMatch[1]);
+    }
+
+    // Handle the case of just "X hours" without days
+    if (!daysMatch && hoursMatch) {
+        console.log(`Parsed "${timeString}" as ${minutes} minutes (${parseInt(hoursMatch[1])} hours)`);
+    }
+
+    return minutes;
+}
+
+// Format time difference in minutes to a readable string
+function formatTimeDifference(differenceMinutes) {
+    const absMinutes = Math.abs(differenceMinutes);
+
+    if (differenceMinutes === 0) {
+        return "Exactly on time";
+    }
+
+    let result = "";
+    if (differenceMinutes < 0) {
+        result = "Earlier by ";
+    } else {
+        result = "Later by ";
+    }
+
+    if (absMinutes >= 24 * 60) {
+        const days = Math.floor(absMinutes / (24 * 60));
+        const hours = Math.floor((absMinutes % (24 * 60)) / 60);
+        result += `${days} day${days !== 1 ? 's' : ''}`;
+        if (hours > 0) {
+            result += `, ${hours} hour${hours !== 1 ? 's' : ''}`;
+        }
+    } else if (absMinutes >= 60) {
+        const hours = Math.floor(absMinutes / 60);
+        const mins = Math.floor(absMinutes % 60);
+        result += `${hours} hour${hours !== 1 ? 's' : ''}`;
+        if (mins > 0) {
+            result += `, ${mins} minute${mins !== 1 ? 's' : ''}`;
+        }
+    } else {
+        result += `${Math.round(absMinutes)} minute${Math.round(absMinutes) !== 1 ? 's' : ''}`;
+    }
+
+    return result;
+}
+
+// Convert minutes to formatted time string
+function formatMinutesToTime(minutes) {
+    if (minutes < 0) {
+        return "Already overdue";
+    }
+
+    if (minutes < 60) {
+        return `${Math.ceil(minutes)} minute${Math.ceil(minutes) !== 1 ? 's' : ''}`;
+    } else if (minutes < 24 * 60) {
+        const hours = Math.floor(minutes / 60);
+        const mins = Math.ceil(minutes % 60);
+        if (mins === 0) {
+            return `${hours} hour${hours !== 1 ? 's' : ''}`;
+        }
+        return `${hours} hour${hours !== 1 ? 's' : ''}, ${mins} minute${mins !== 1 ? 's' : ''}`;
+    } else {
+        const days = Math.floor(minutes / (24 * 60));
+        const hours = Math.ceil((minutes % (24 * 60)) / 60);
+        if (hours === 0) {
+            return `${days} day${days !== 1 ? 's' : ''}`;
+        }
+        return `${days} day${days !== 1 ? 's' : ''}, ${hours} hour${hours !== 1 ? 's' : ''}`;
+    }
+}
+
+// Update the displayPayoutComparison function to use better formatting
+function displayPayoutComparison(comparison) {
+
+    // Update the UI with the latest payout comparison
+    const payoutInfoCard = $("#payoutMiscCard .card-body");
+
+    // Remove old comparison element if exists
+    $("#payout-comparison").remove();
+
+    // Create a new comparison element
+    const comparisonElement = $("<p id='payout-comparison'></p>");
+
+    // Format with colors based on accuracy
+    const accuracyNum = parseInt(comparison.accuracy);
+    // Get the current theme
+    const theme = getCurrentTheme();
+    let accuracyClass = "yellow"; // Default color class
+    let accuracyColor = theme.SHARED.YELLOW;
+    if (accuracyNum >= 90) {
+        accuracyClass = "green";
+        accuracyColor = theme.SHARED.GREEN;
+    } else if (accuracyNum < 70) {
+        accuracyClass = "red";
+        accuracyColor = theme.SHARED.RED;
+    }
+
+    // Format date using the earnings.js style formatter
+    const formattedDate = formatPayoutDate(comparison.timestamp);
+
+    comparisonElement.html(`
+        <strong>Last Payout:</strong>
+        <span class="metric-value ${accuracyClass}">${comparison.accuracy}</span> 
+        <span class="metric-note">${formattedDate} (${formatBTC(comparison.amountBTC)} BTC)</span>
+    `);
+
+    // Add to the payout card - insert after the Est. Time to Payout element
+    $("#est_time_to_payout").parent().after(comparisonElement);
+
+    // Also update the payout history display if it exists
+    if ($("#payout-history-container").is(":visible")) {
+        displayPayoutSummary();
+    }
+}
+
+// Function to load payout history from localStorage
+function loadPayoutHistory() {
+    try {
+        const savedHistory = localStorage.getItem('payoutHistory');
+        if (savedHistory) {
+            lastPayoutTracking.payoutHistory = JSON.parse(savedHistory);
+        }
+    } catch (e) {
+        console.error("Error loading payout history from localStorage:", e);
+    }
+}
+
+// Update the init function to add the summary display
+function initPayoutTracking() {
+    loadPayoutHistory();
+
+    // Add a button to view payout history with theme-aware styling
+    const theme = getCurrentTheme();
+    const isDeepSea = localStorage.getItem('useDeepSeaTheme') === 'true';
+
+    // Create button with theme-aware text color
+    const viewHistoryButton = $("<button>", {
+        id: "view-payout-history",
+        text: "VIEW LAST PAYOUT",
+        click: togglePayoutHistoryDisplay,
+        class: "btn btn-sm mt-2",
+        style: `
+            background-color: ${theme.PRIMARY}; 
+            color: ${isDeepSea ? 'white' : 'black'};
+            border-radius: 0;
+            font-style: bold;
+        `
+    });
+
+    $("#est_time_to_payout").parent().after(viewHistoryButton);
+
+    // Create a container for the payout history (initially hidden)
+    $("<div>", {
+        id: "payout-history-container",
+        style: "display: none; margin-top: 10px;"
+    }).insertAfter(viewHistoryButton);
+
+
+    // Verify payouts against official records
+    verifyPayoutsAgainstOfficial();
+
+    // Schedule regular checks for new data
+    setInterval(verifyPayoutsAgainstOfficial, 5 * 60 * 1000); // Check every 5 minutes
+}
+
+// Update toggle function to include only summary display
+function togglePayoutHistoryDisplay() {
+    const container = $("#payout-history-container");
+    const button = $("#view-payout-history");
+
+    if (container.is(":visible")) {
+        container.slideUp();
+        button.text("VIEW LAST PAYOUT");
+    } else {
+        // Clear the container first
+        container.empty();
+
+        // Display payout summary only - this now handles everything
+        displayPayoutSummary();
+
+        // Show the container and update button text
+        container.slideDown();
+        button.text("HIDE LAST PAYOUT");
+    }
+}
+
+// Enhanced function to display complete payout summary information
+function displayPayoutSummary() {
+    // Get the container
+    const container = $("#payout-history-container");
+
+    // Get current theme for styling
+    const theme = getCurrentTheme();
+
+    // Clear the container first
+    container.empty();
+
+    // Create a base container for the summary
+    const summaryElement = $(`
+        <div id="payout-summary" class="mb-3 p-2" style="background-color:rgba(0,0,0,0.2);">
+            <h6 style="color:${theme.PRIMARY};margin-bottom:8px; font-weight: bold; font-size: 18px;">Last Payout Summary</h6>
+            <div id="summary-content"></div>
+        </div>
+    `);
+
+    // Prepare the content area
+    const contentArea = summaryElement.find("#summary-content");
+
+    // Check if we have any payout history
+    if (!lastPayoutTracking.payoutHistory || lastPayoutTracking.payoutHistory.length === 0) {
+        contentArea.html('<p class="text-muted">No payout history available yet.</p>');
+
+        // Add to container
+        container.append(summaryElement);
+        return;
+    }
+
+    // Get the most recent payout (which is the first one in the array since it's sorted newest first)
+    const lastPayout = lastPayoutTracking.payoutHistory[0];
+
+    // If no payout found (shouldn't happen but just in case), show a message
+    if (!lastPayout) {
+        contentArea.html('<p class="text-muted">No payout information available.</p>');
+        container.append(summaryElement);
+        return;
+    }
+
+    // Format date for better display
+    const payoutDate = formatPayoutDate(lastPayout.timestamp);
+
+    // Format the BTC amount
+    const btcAmount = formatBTC(lastPayout.amountBTC);
+
+    // Format fiat value using current currency and exchange rate
+    let fiatValueStr = "N/A";
+    if (lastPayout.amountBTC !== undefined) {
+        // Get current user currency and exchange rate from latestMetrics
+        const currency = latestMetrics?.currency || 'USD';
+        const exchangeRate = (latestMetrics?.exchange_rates && latestMetrics.exchange_rates[currency])
+            ? latestMetrics.exchange_rates[currency]
+            : 1.0;
+
+        // Calculate fiat value using current BTC price and exchange rate
+        const btcPrice = latestMetrics?.btc_price || 0;
+        if (btcPrice > 0) {
+            const fiatValue = parseFloat(lastPayout.amountBTC) * btcPrice * exchangeRate;
+            const symbol = getCurrencySymbol(currency);
+            fiatValueStr = `${symbol}${numberWithCommas(fiatValue.toFixed(2))}`;
+        }
+        // Fallback to stored fiat value if available
+        else if (lastPayout.fiat_value !== undefined && lastPayout.rate !== undefined) {
+            // Apply current exchange rate to convert from USD to selected currency
+            const fiatValue = lastPayout.fiat_value * exchangeRate;
+            const symbol = getCurrencySymbol(currency);
+            fiatValueStr = `${symbol}${numberWithCommas(fiatValue.toFixed(2))}`;
+        }
+    }
+
+    // Get accuracy color class
+    let accuracyClass = "badge bg-warning";  // Default - yellow
+    let accuracyDisplay = lastPayout.accuracy || "N/A";
+    let accuracyNum = 0; // Initialize accuracyNum here
+
+    if (lastPayout.accuracy === "N/A") {
+        accuracyClass = "badge bg-secondary";  // Gray for N/A
+    } else {
+        // Parse the accuracy percentage from string like "85%"
+        accuracyNum = parseInt(lastPayout.accuracy);
+
+        if (accuracyNum >= 90) {
+            accuracyClass = "badge bg-success";  // Green for 90-100%
+        } else if (accuracyNum >= 70) {
+            accuracyClass = "badge bg-info";     // Blue for 70-89%
+        } else if (accuracyNum >= 50) {
+            accuracyClass = "badge bg-warning";  // Yellow for 50-69%
+        } else {
+            accuracyClass = "badge bg-danger";   // Red for 0-49%
+        }
+
+        // Add a visual indicator based on accuracy
+        let indicator = '';
+        if (accuracyNum >= 90) indicator = ' 🎯'; // Perfect hit
+        else if (accuracyNum >= 70) indicator = ' ✓'; // Good
+        else if (accuracyNum < 50) indicator = ' ✗'; // Bad
+
+        accuracyDisplay = lastPayout.accuracy + indicator;
+    }
+
+    // Format transaction status and link if available
+    let statusDisplay = lastPayout.status || "pending";
+    const statusClass = lastPayout.verified ? "text-success" : "text-warning";
+
+    // Build HTML for the transaction link
+    let txLink = '';
+    if (lastPayout.officialId) {
+        txLink = `
+            <a href="https://mempool.guide/tx/${lastPayout.officialId}" 
+               target="_blank" 
+               class="btn btn-sm btn-secondary ms-2"
+               style="font-size: 12px;"
+               title="View transaction on mempool.guide">
+                <i class="fa-solid fa-external-link-alt"></i> View TX
+            </a>`;
+    }
+
+    // Update the inner content area of the summary with dashboard-consistent styling
+    contentArea.html(`
+        <div class="row equal-height" style="font-size: 14px;">
+            <div class="col-md-6">
+                <div class="d-flex flex-column">
+                    <p>
+                        <strong>Date:</strong>
+                        <span class="metric-value white">${payoutDate}</span>
+                    </p>
+                    <p>
+                        <strong>Amount:</strong>
+                        <span class="metric-value yellow">${btcAmount} BTC</span>
+                    </p>
+                    <p>
+                        <strong>Fiat Value:</strong>
+                        <span class="metric-value green">${fiatValueStr}</span>
+                    </p>
+                </div>
+            </div>
+            <div class="col-md-6">
+                <div class="d-flex flex-column">
+                    <p>
+                        <strong>Estimated Time:</strong>
+                        <span class="metric-value yellow">${lastPayout.estimatedTime || "N/A"}</span>
+                    </p>
+                    <p>
+                        <strong>Actual Time:</strong>
+                        <span class="metric-value white">${lastPayout.actualTime || "N/A"}</span>
+                    </p>
+                    <p>
+                        <strong>Prediction Accuracy:</strong>
+                        <span class="metric-value ${accuracyNum >= 90 ? 'green' : (accuracyNum >= 70 ? 'white' : 'red')}">${accuracyDisplay}</span>
+                    </p>
+                    <p>
+                        <strong>Status:</strong>
+                        <span class="metric-value ${lastPayout.verified ? 'green' : 'yellow'}">${statusDisplay}</span>
+                        ${txLink}
+                    </p>
+                </div>
+            </div>
+        </div>
+    `);
+
+    // Add to container
+    container.append(summaryElement);
+
+    // Add view more link to the earnings page
+    const viewMoreLink = $("<div class='text-center'></div>");
+    const isDeepSea = localStorage.getItem('useDeepSeaTheme') === 'true';
+    viewMoreLink.html(`
+        <a href='/earnings' class='btn btn-sm' style='background-color:${theme.PRIMARY};color:${isDeepSea ? 'white' : 'black'};'>
+            Complete Payout History
+        </a>
+    `);
+    container.append(viewMoreLink);
+
+    // Add CSS styling for the container
+    $("<style>").text(`
+    #payout-history-container {
+        background-color: var(--bg-color);
+        padding: 0.5rem;
+        margin-top: 1rem;
+        margin-bottom: 1rem;
+        border: 1px solid var(--primary-color);
+        box-shadow: 0 0 10px rgba(var(--primary-color-rgb), 0.2);
+        position: relative;
+    }
+
+    #payout-history-container::after {
+        content: '';
+        position: absolute;
+        top: 0;
+        left: 0;
+        right: 0;
+        bottom: 0;
+        background: repeating-linear-gradient(0deg, rgba(0, 0, 0, 0.1), rgba(0, 0, 0, 0.1) 1px, transparent 1px, transparent 2px);
+        pointer-events: none;
+        z-index: 1;
+    }
+
+    #payout-summary {
+        position: relative;
+        z-index: 1;
+        margin-bottom: 0.75rem;
+    }
+
+    /* DeepSea specific styling for payout content */
+    .deepsea-theme #payout-history-container {
+        position: relative;
+        z-index: 1;
+    }
+
+    /* Theme-specific styling for the "Complete Payout History" button */
+    .deepsea-theme #payout-history-container .btn {
+        color: white !important;
+    }
+    .bitcoin-theme #payout-history-container .btn, 
+    html:not(.deepsea-theme) #payout-history-container .btn {
+        color: black !important;
+    }
+
+    /* Make payout text respect the DeepSea overlay opacity */  
+    .deepsea-theme #payout-history-container .metric-value {
+        position: relative;
+        z-index: 1;
+        opacity: 0.85;
+    }
+    `).appendTo("head");
+}
+
+// Add these utility functions from earnings.js for better date formatting
+function formatPayoutDate(timestamp) {
+    // Use timezone-aware formatting consistent with earnings.js
+    const timezone = window.dashboardTimezone || 'America/Los_Angeles';
+    
+    return new Date(timestamp).toLocaleString('en-US', {
+        timeZone: timezone,
+        year: 'numeric',
+        month: 'short',
+        day: 'numeric',
+        hour: '2-digit',
+        minute: '2-digit',
+        hour12: true
+    });
+}
+
+// Function to format BTC values consistently
+function formatBTC(btcValue) {
+    return parseFloat(btcValue).toFixed(8);
+}
+
+// Enhanced function to verify and enrich payout history with data from earnings
+function verifyPayoutsAgainstOfficial() {
+    // Fetch the official payment history from the earnings endpoint
+    $.ajax({
+        url: '/api/earnings',
+        method: 'GET',
+        success: function (data) {
+            if (!data || !data.payments || !data.payments.length) return;
+
+            // Get official payment records - newest first
+            const officialPayments = data.payments.sort((a, b) =>
+                new Date(b.date) - new Date(a.date)
+            );
+
+            // Get our detected payouts
+            const detectedPayouts = lastPayoutTracking.payoutHistory;
+
+            // 1. First match detected payouts with official records
+            detectedPayouts.forEach(detectedPayout => {
+                const payoutDate = new Date(detectedPayout.timestamp);
+
+                const matchingPayment = officialPayments.find(payment => {
+                    const paymentDate = new Date(payment.date);
+                    // Match if within 2 hours and similar amount
+                    return Math.abs(paymentDate - payoutDate) < (2 * 60 * 60 * 1000) &&
+                        Math.abs(parseFloat(payment.amount_btc) - parseFloat(detectedPayout.amountBTC)) < 0.00001;
+                });
+
+                if (matchingPayment) {
+                    // Enrich detected payout with official data
+                    detectedPayout.verified = true;
+                    detectedPayout.officialId = matchingPayment.txid || '';
+                    detectedPayout.status = matchingPayment.status || 'confirmed';
+
+                    // Calculate and add accuracy if it doesn't exist
+                    if (!detectedPayout.accuracy) {
+                        if (detectedPayout.estimatedTime && matchingPayment.date_iso) {
+                            const est = new Date(detectedPayout.timestamp);
+                            est.setMinutes(est.getMinutes() - parseEstimatedTimeToMinutes(detectedPayout.estimatedTime));
+
+                            const actual = new Date(matchingPayment.date_iso);
+                            const diffMinutes = Math.abs((actual - est) / 60000);
+
+                            let accuracy = Math.max(0, 100 - (diffMinutes / 10));
+                            detectedPayout.accuracy = `${accuracy.toFixed(0)}%`;
+                            console.log(`Calculated accuracy for previous payout: ${detectedPayout.accuracy}`);
+                        }
+                    }
+
+                    // Add exchange rate data if available
+                    if (matchingPayment.rate) {
+                        detectedPayout.rate = matchingPayment.rate;
+                        detectedPayout.fiat_value = parseFloat(detectedPayout.amountBTC) * matchingPayment.rate;
+                    }
+                } else {
+                    detectedPayout.verified = false;
+                }
+            });
+
+            // 2. Add any official records that weren't detected
+            // Find records from past 30 days that don't have matching detected payouts
+            const thirtyDaysAgo = new Date();
+            thirtyDaysAgo.setDate(thirtyDaysAgo.getDate() - 30);
+
+            officialPayments.forEach(payment => {
+                const paymentDate = new Date(payment.date);
+                if (paymentDate < thirtyDaysAgo) return; // Skip older than 30 days
+
+                // Check if we already have this payment in our detected list
+                const exists = detectedPayouts.some(payout => {
+                    if (payout.officialId && payment.txid) {
+                        return payout.officialId === payment.txid;
+                    }
+
+                    const payoutDate = new Date(payout.timestamp);
+                    return Math.abs(paymentDate - payoutDate) < (2 * 60 * 60 * 1000) &&
+                        Math.abs(parseFloat(payment.amount_btc) - parseFloat(payout.amountBTC)) < 0.00001;
+                });
+
+                if (!exists) {
+                    // This is a payment we didn't detect - add it to our list
+                    const syntheticPayout = {
+                        timestamp: paymentDate,
+                        estimatedTime: "Unknown",
+                        actualTime: "Official record",
+                        difference: "N/A",
+                        accuracy: "N/A",
+                        amountBTC: payment.amount_btc,
+                        verified: true,
+                        officialId: payment.txid || '',
+                        status: payment.status || 'confirmed',
+                        officialRecordOnly: true  // Flag to indicate this wasn't detected by our system
+                    };
+
+                    // Add exchange rate data if available
+                    if (payment.rate) {
+                        syntheticPayout.rate = payment.rate;
+                        syntheticPayout.fiat_value = parseFloat(payment.amount_btc) * payment.rate;
+                    }
+
+                    // Add to our history
+                    lastPayoutTracking.payoutHistory.push(syntheticPayout);
+                }
+            });
+
+            // Sort the combined list by date (newest first)
+            lastPayoutTracking.payoutHistory.sort((a, b) =>
+                new Date(b.timestamp) - new Date(a.timestamp)
+            );
+
+            // Limit to most recent 30 entries to prevent unbounded growth
+            if (lastPayoutTracking.payoutHistory.length > 30) {
+                lastPayoutTracking.payoutHistory = lastPayoutTracking.payoutHistory.slice(0, 30);
+            }
+
+            // Update the display with enriched data if it's visible
+            if ($("#payout-history-container").is(":visible")) {
+                displayPayoutSummary();
+            }
+
+            // Save the updated history
+            try {
+                localStorage.setItem('payoutHistory', JSON.stringify(lastPayoutTracking.payoutHistory));
+            } catch (e) {
+                console.error("Error saving enriched payout history to localStorage:", e);
+            }
+        },
+        error: function (error) {
+            console.error("Failed to fetch earnings data:", error);
+        }
+    });
+}
+
+// SSE Connection with Error Handling and Reconnection Logic
+function setupEventSource() {
+    console.log("Setting up EventSource connection...");
+
+    if (window.eventSource) {
+        console.log("Closing existing EventSource connection");
+        window.eventSource.close();
+        window.eventSource = null;
+    }
+
+    // Always use absolute URL with origin to ensure it works from any path
+    const baseUrl = window.location.origin;
+    // Include points parameter in the stream URL
+    const streamUrl = `${baseUrl}/stream?points=${chartPoints}`;
+
+    console.log(`Setting up EventSource with ${chartPoints} data points`);
+
+    // Clear any existing ping interval
+    if (pingInterval) {
+        clearInterval(pingInterval);
+        pingInterval = null;
+    }
+
+    // Clear any connection lost timeout
+    if (connectionLostTimeout) {
+        clearTimeout(connectionLostTimeout);
+        connectionLostTimeout = null;
+    }
+
+    try {
+        const eventSource = new EventSource(streamUrl);
+
+        eventSource.onopen = function (e) {
+            console.log("EventSource connection opened successfully");
+            connectionRetryCount = 0; // Reset retry count on successful connection
+            reconnectionDelay = 1000; // Reset reconnection delay
+            hideConnectionIssue();
+
+            // Add this line to hide the loading overlay immediately when connected
+            const overlay = document.getElementById('loadingOverlay');
+            if (overlay) overlay.remove();
+
+            // Start ping interval to detect dead connections
+            lastPingTime = Date.now();
+            pingInterval = setInterval(function () {
+                const now = Date.now();
+                if (now - lastPingTime > 60000) { // 60 seconds without data
+                    console.warn("No data received for 60 seconds, reconnecting...");
+                    showConnectionIssue("Connection stalled");
+                    eventSource.close();
+                    setupEventSource();
+                }
+            }, 30000); // Check every 30 seconds
+        };
+
+        eventSource.onmessage = function (e) {
+            lastPingTime = Date.now(); // Update ping time on any message
+
+            try {
+                const data = JSON.parse(e.data);
+
+                // Handle different message types
+                if (data.type === "ping") {
+                    // Update connection count if available
+                    if (data.connections !== undefined) {
+                        console.log(`Active connections: ${data.connections}`);
+                    }
+                    return;
+                }
+
+                if (data.type === "timeout_warning") {
+                    console.log(`Connection timeout warning: ${data.remaining}s remaining`);
+                    // If less than 30 seconds remaining, prepare for reconnection
+                    if (data.remaining < 30) {
+                        console.log("Preparing for reconnection due to upcoming timeout");
+                    }
+                    return;
+                }
+
+                if (data.type === "timeout") {
+                    console.log("Connection timeout from server:", data.message);
+                    eventSource.close();
+                    // If reconnect flag is true, reconnect immediately
+                    if (data.reconnect) {
+                        console.log("Server requested reconnection");
+                        setTimeout(setupEventSource, 500);
+                    } else {
+                        setupEventSource();
+                    }
+                    return;
+                }
+
+                if (data.error) {
+                    console.error("Server reported error:", data.error);
+                    showConnectionIssue(data.error);
+
+                    // If retry time provided, use it, otherwise use default
+                    const retryTime = data.retry || 5000;
+                    setTimeout(function () {
+                        manualRefresh();
+                    }, retryTime);
+                    return;
+                }
+
+                // Process regular data update
+                latestMetrics = data;
+                updateUI();
+                hideConnectionIssue();
+
+                // Notify BitcoinMinuteRefresh that we did a refresh
+                BitcoinMinuteRefresh.notifyRefresh();
+            } catch (err) {
+                console.error("Error processing SSE data:", err);
+                showConnectionIssue("Data processing error");
+            }
+        };
+
+        eventSource.onerror = function (e) {
+            console.error("SSE connection error", e);
+            showConnectionIssue("Connection lost");
+
+            eventSource.close();
+
+            // Implement exponential backoff for reconnection
+            connectionRetryCount++;
+
+            if (connectionRetryCount > maxRetryCount) {
+                console.log("Maximum retry attempts reached, switching to polling mode");
+                if (pingInterval) {
+                    clearInterval(pingInterval);
+                    pingInterval = null;
+                }
+
+                // Switch to regular polling
+                showConnectionIssue("Using polling mode");
+                setInterval(manualRefresh, 30000); // Poll every 30 seconds
+                manualRefresh(); // Do an immediate refresh
+                return;
+            }
+
+            // Exponential backoff with jitter
+            const jitter = Math.random() * 0.3 + 0.85; // 0.85-1.15
+            reconnectionDelay = Math.min(30000, reconnectionDelay * 1.5 * jitter);
+
+            console.log(`Reconnecting in ${(reconnectionDelay / 1000).toFixed(1)} seconds... (attempt ${connectionRetryCount}/${maxRetryCount})`);
+            setTimeout(setupEventSource, reconnectionDelay);
+        };
+
+        window.eventSource = eventSource;
+
+        // Set a timeout to detect if connection is established
+        connectionLostTimeout = setTimeout(function () {
+            if (eventSource.readyState !== 1) { // 1 = OPEN
+                console.warn("Connection not established within timeout, switching to manual refresh");
+                showConnectionIssue("Connection timeout");
+                eventSource.close();
+                manualRefresh();
+            }
+        }, 30000); // 30 seconds timeout to establish connection
+
+    } catch (error) {
+        console.error("Failed to create EventSource:", error);
+        showConnectionIssue("Connection setup failed");
+        setTimeout(setupEventSource, 5000); // Try again in 5 seconds
+    }
+
+    // Add page visibility change listener
+    // This helps reconnect when user returns to the tab after it's been inactive
+    document.removeEventListener("visibilitychange", handleVisibilityChange);
+    document.addEventListener("visibilitychange", handleVisibilityChange);
+}
+
+// Handle page visibility changes
+function handleVisibilityChange() {
+    if (!document.hidden) {
+        console.log("Page became visible, checking connection");
+        if (!window.eventSource || window.eventSource.readyState !== 1) {
+            console.log("Connection not active, reestablishing");
+            setupEventSource();
+        }
+        manualRefresh(); // Always refresh data when page becomes visible
+    }
+}
+
+// Helper function to show connection issues to the user
+function showConnectionIssue(message) {
+    const theme = getCurrentTheme();
+    let $connectionStatus = $("#connectionStatus");
+    if (!$connectionStatus.length) {
+        $("body").append(`<div id="connectionStatus" style="position: fixed; top: 10px; right: 10px; background: rgba(255,0,0,0.7); color: white; padding: 10px; z-index: 9999;"></div>`);
+        $connectionStatus = $("#connectionStatus");
+    }
+    $connectionStatus.html(`<i class="fas fa-exclamation-triangle"></i> ${message}`).show();
+
+    // Show manual refresh button with theme color
+    updateRefreshButtonColor();
+    $("#refreshButton").show();
+}
+
+// Helper function to hide connection issue message
+function hideConnectionIssue() {
+    $("#connectionStatus").hide();
+    $("#refreshButton").hide();
+}
+
+// Update the manual refresh button color based on the current theme
+function updateRefreshButtonColor() {
+    const theme = getCurrentTheme();
+    const textColor = theme.PRIMARY === '#f2a900' ? 'black' : 'white';
+    $("#refreshButton").css({
+        backgroundColor: theme.PRIMARY,
+        color: textColor
+    });
+}
+
+// Improved manual refresh function as fallback
+function manualRefresh() {
+    console.log("Manually refreshing data...");
+
+    // Prepare arrow indicators for a new refresh cycle
+    arrowIndicator.prepareForRefresh();
+
+    $.ajax({
+        url: '/api/metrics',
+        method: 'GET',
+        dataType: 'json',
+        timeout: 15000, // 15 second timeout
+        success: function (data) {
+            console.log("Manual refresh successful");
+            lastPingTime = Date.now();
+            latestMetrics = data;
+
+            updateUI();
+            hideConnectionIssue();
+
+            // Notify BitcoinMinuteRefresh that we've refreshed the data
+            BitcoinMinuteRefresh.notifyRefresh();
+        },
+        error: function (xhr, status, error) {
+            console.error("Manual refresh failed:", error);
+            showConnectionIssue("Manual refresh failed");
+
+            // Try again with exponential backoff
+            const retryDelay = Math.min(30000, 1000 * Math.pow(1.5, Math.min(5, connectionRetryCount)));
+            connectionRetryCount++;
+            setTimeout(manualRefresh, retryDelay);
+        }
+    });
+}
+
+// Modify the initializeChart function to use blue colors for the chart
+function initializeChart() {
+    try {
+        const ctx = document.getElementById('trendGraph').getContext('2d');
+        if (!ctx) {
+            console.error("Could not find trend graph canvas");
+            return null;
+        }
+
+        if (!window.Chart) {
+            console.error("Chart.js not loaded");
+            return null;
+        }
+
+        // Get the current theme colors
+        const theme = getCurrentTheme();
+
+        // Check if Chart.js plugin is available
+        const hasAnnotationPlugin = window['chartjs-plugin-annotation'] !== undefined;
+
+        return new Chart(ctx, {
+            type: 'line',
+            data: {
+                labels: [],
+                datasets: [{
+                    label: 'HASHRATE TREND (TH/s)',
+                    data: [],
+                    borderWidth: 2,
+                    borderColor: function (context) {
+                        const chart = context.chart;
+                        const { ctx, chartArea } = chart;
+                        if (!chartArea) {
+                            return theme.PRIMARY;
+                        }
+                        // Create gradient for line
+                        const gradient = ctx.createLinearGradient(0, 0, 0, chartArea.bottom);
+                        gradient.addColorStop(0, theme.CHART.GRADIENT_START);
+                        gradient.addColorStop(1, theme.CHART.GRADIENT_END);
+                        return gradient;
+                    },
+                    backgroundColor: function (context) {
+                        const chart = context.chart;
+                        const { ctx, chartArea } = chart;
+                        if (!chartArea) {
+                            return `rgba(${theme.PRIMARY_RGB}, 0.1)`;
+                        }
+                        // Create gradient for fill
+                        const gradient = ctx.createLinearGradient(0, 0, 0, chartArea.bottom);
+                        gradient.addColorStop(0, `rgba(${theme.PRIMARY_RGB}, 0.3)`);
+                        gradient.addColorStop(0.5, `rgba(${theme.PRIMARY_RGB}, 0.2)`);
+                        gradient.addColorStop(1, `rgba(${theme.PRIMARY_RGB}, 0.05)`);
+                        return gradient;
+                    },
+                    fill: true,
+                    tension: 0.3,
+                }]
+            },
+            options: {
+                responsive: true,
+                maintainAspectRatio: false,
+                animation: {
+                    duration: 0 // Disable animations for better performance
+                },
+                scales: {
+                    x: {
+                        display: true,
+                        ticks: {
+                            maxTicksLimit: 8, // Limit number of x-axis labels
+                            maxRotation: 0,   // Don't rotate labels
+                            autoSkip: true,   // Automatically skip some labels
+                            color: '#FFFFFF',
+                            font: {
+                                family: "'VT323', monospace", // Terminal font
+                                size: 14
+                            }
+                        },
+                        grid: {
+                            color: '#333333',
+                            lineWidth: 0.5
+                        }
+                    },
+                    y: {
+                        title: {
+                            display: true,
+                            text: 'HASHRATE (TH/S)',
+                            color: theme.PRIMARY,
+                            font: {
+                                family: "'VT323', monospace",
+                                size: 16,
+                                weight: 'bold'
+                            }
+                        },
+                        ticks: {
+                            color: '#FFFFFF',
+                            maxTicksLimit: 6, // Limit total number of ticks
+                            precision: 1,     // Control decimal precision
+                            autoSkip: true,   // Skip labels to prevent overcrowding
+                            autoSkipPadding: 10, // Padding between skipped labels
+                            font: {
+                                family: "'VT323', monospace", // Terminal font
+                                size: 14
+                            },
+                            callback: function (value) {
+                                // For zero, just return 0
+                                if (value === 0) return '0';
+
+                                // For large values (1000+ TH/s), show in PH/s
+                                if (value >= 1000) {
+                                    return (value / 1000).toFixed(1) + ' PH';
+                                }
+                                // For values between 10 and 1000 TH/s
+                                else if (value >= 10) {
+                                    return Math.round(value);
+                                }
+                                // For small values, limit decimal places
+                                else if (value >= 1) {
+                                    return value.toFixed(1);
+                                }
+                                // For tiny values, use appropriate precision
+                                else {
+                                    return value.toPrecision(2);
+                                }
+                            }
+                        },
+                        grid: {
+                            color: '#333333',
+                            lineWidth: 0.5,
+                            drawBorder: false,
+                            zeroLineColor: '#555555',
+                            zeroLineWidth: 1,
+                            drawTicks: false
+                        }
+                    }
+                },
+                plugins: {
+                    tooltip: {
+                        backgroundColor: 'rgba(0, 0, 0, 0.8)',
+                        titleColor: theme.PRIMARY,
+                        bodyColor: '#FFFFFF',
+                        titleFont: {
+                            family: "'VT323', monospace",
+                            size: 16,
+                            weight: 'bold'
+                        },
+                        bodyFont: {
+                            family: "'VT323', monospace",
+                            size: 14
+                        },
+                        padding: 10,
+                        cornerRadius: 0,
+                        displayColors: false,
+                        callbacks: {
+                            title: function (tooltipItems) {
+                                return tooltipItems[0].label.toUpperCase();
+                            },
+                            label: function (context) {
+                                // Format tooltip values with appropriate unit
+                                const value = context.raw;
+                                return 'HASHRATE: ' + formatHashrateForDisplay(value).toUpperCase();
+                            }
+                        }
+                    },
+                    legend: { display: false },
+                    annotation: hasAnnotationPlugin ? {
+                        annotations: {
+                            averageLine: {
+                                type: 'line',
+                                yMin: 0,
+                                yMax: 0,
+                                borderColor: theme.CHART.ANNOTATION,
+                                borderWidth: 3,
+                                borderDash: [8, 4],
+                                shadowColor: `rgba(${theme.PRIMARY_RGB}, 0.5)`,
+                                shadowBlur: 8,
+                                shadowOffsetX: 0,
+                                shadowOffsetY: 0,
+                                label: {
+                                    enabled: true,
+                                    content: '24HR AVG: 0 TH/S',
+                                    backgroundColor: 'rgba(0,0,0,0.8)',
+                                    color: theme.CHART.ANNOTATION,
+                                    font: {
+                                        family: "'VT323', monospace",
+                                        size: 16,
+                                        weight: 'bold'
+                                    },
+                                    padding: { top: 4, bottom: 4, left: 8, right: 8 },
+                                    borderRadius: 0,
+                                    position: 'start'
+                                }
+                            }
+                        }
+                    } : {}
+                }
+            }
+        });
+    } catch (error) {
+        console.error("Error initializing chart:", error);
+        return null;
+    }
+}
+
+// Helper function to safely format numbers with commas
+function numberWithCommas(x) {
+    if (x == null) return "N/A";
+    return x.toString().replace(/\B(?=(\d{3})+(?!\d))/g, ",");
+}
+
+// Server time update via polling
+function updateServerTime() {
+    $.ajax({
+        url: "/api/time",
+        method: "GET",
+        timeout: 5000,
+        success: function (data) {
+            // Calculate the offset between server time and local time
+            serverTimeOffset = new Date(data.server_timestamp).getTime() - Date.now();
+            serverStartTime = new Date(data.server_start_time).getTime();
+
+            // Update BitcoinMinuteRefresh with server time info
+            BitcoinMinuteRefresh.updateServerTime(serverTimeOffset, serverStartTime);
+
+            console.log("Server time synchronized. Offset:", serverTimeOffset, "ms");
+        },
+        error: function (jqXHR, textStatus, errorThrown) {
+            console.error("Error fetching server time:", textStatus, errorThrown);
+        }
+    });
+}
+
+// Update UI indicators (arrows) - replaced with ArrowIndicator call
+function updateIndicators(newMetrics) {
+    arrowIndicator.updateIndicators(newMetrics);
+}
+
+// Helper function to safely update element text content
+function updateElementText(elementId, text) {
+    const element = document.getElementById(elementId);
+    if (element) {
+        element.textContent = text;
+    }
+}
+
+// Helper function to safely update element HTML content
+function updateElementHTML(elementId, html) {
+    const element = document.getElementById(elementId);
+    if (element) {
+        element.innerHTML = html;
+    }
+}
+
+// Update workers_hashing value from metrics, but don't try to access worker details
+function updateWorkersCount() {
+    if (latestMetrics && latestMetrics.workers_hashing !== undefined) {
+        $("#workers_hashing").text(latestMetrics.workers_hashing || 0);
+
+        // Update miner status with online/offline indicator based on worker count
+        if (latestMetrics.workers_hashing > 0) {
+            updateElementHTML("miner_status", "<span class='status-green'>ONLINE</span> <span class='retro-led'></span>");
+        } else {
+            updateElementHTML("miner_status", "<span class='status-red'>OFFLINE</span> <span class='retro-led-offline'></span>");
+        }
+
+        // Update DATUM GATEWAY status with satellite dish icon
+        if (latestMetrics.pool_fees_percentage !== undefined && latestMetrics.pool_fees_percentage >= 0.9 && latestMetrics.pool_fees_percentage <= 1.3) {
+            updateElementHTML("datum_status", "<span class='status-green'>CONNECTED</span> <i class='fa-solid fa-satellite-dish satellite-dish satellite-dish-connected'></i>");
+        } else {
+            updateElementHTML("datum_status", "<span class='status-red'>OFFLINE</span> <i class='fa-solid fa-satellite-dish satellite-dish satellite-dish-offline'></i>");
+        }
+    }
+}
+
+// Check for block updates and show congratulatory messages
+function checkForBlockUpdates(data) {
+    if (previousMetrics.last_block_height !== undefined &&
+        data.last_block_height !== previousMetrics.last_block_height) {
+        showCongrats("Congrats! New Block Found: " + data.last_block_height);
+        if (trendChart && trendChart.data && trendChart.data.labels.length > 0) {
+            const label = trendChart.data.labels[trendChart.data.labels.length - 1];
+            blockAnnotations.push(label);
+            saveBlockAnnotations();
+            updateBlockAnnotations(trendChart);
+        }
+    }
+
+    if (previousMetrics.blocks_found !== undefined &&
+        data.blocks_found !== previousMetrics.blocks_found) {
+        showCongrats("Congrats! Blocks Found updated: " + data.blocks_found);
+    }
+}
+
+// Enhanced function to show congratulatory messages with DeepSea theme effects
+function showCongrats(message) {
+    // Get or create the congrats message element
+    let $congrats = $("#congratsMessage");
+
+    if ($congrats.length === 0) {
+        $('body').append('<div id="congratsMessage"></div>');
+        $congrats = $("#congratsMessage");
+    }
+
+    // Clear any existing content and stop any ongoing animations
+    $congrats.empty().stop(true, true);
+
+    // Add timestamp to the message
+    const now = new Date(Date.now() + serverTimeOffset);
+    const options = {
+        year: 'numeric',
+        month: 'short',
+        day: 'numeric',
+        hour: '2-digit',
+        minute: '2-digit',
+        second: '2-digit',
+        hour12: true
+    };
+    const timeString = now.toLocaleTimeString('en-US', options);
+
+    // Format the message with the timestamp
+    const messageWithTimestamp = `${message} [${timeString}]`;
+
+    // Check if DeepSea theme is active
+    const isDeepSea = $('html').hasClass('deepsea-theme');
+
+    // For DeepSea theme, add bubbles and special effects
+    if (isDeepSea) {
+        // Create bubble container
+        const $bubbleContainer = $('<div class="congrats-bubbles"></div>');
+
+        // Add several bubbles with random sizes and positions
+        const isMobile = window.innerWidth < 768;
+        const bubbleCount = isMobile ? 3 : 8; // Fewer bubbles on mobile
+
+        for (let i = 0; i < bubbleCount; i++) {
+            const size = Math.floor(Math.random() * 8) + 4; // 4-12px
+            const left = Math.floor(Math.random() * 100); // 0-100%
+            const animDuration = (Math.random() * 3) + 2; // 2-5s
+            const delay = Math.random() * 1.5; // 0-1.5s
+            const drift = Math.random() * 10 - 5; // -5 to 5 drift
+
+            $('<div class="congrats-bubble"></div>')
+                .css({
+                    'width': size + 'px',
+                    'height': size + 'px',
+                    'left': left + '%',
+                    '--drift': drift,
+                    'animation-duration': animDuration + 's',
+                    'animation-delay': delay + 's'
+                })
+                .appendTo($bubbleContainer);
+        }
+
+        // Add bubbles to the congrats message
+        $congrats.append($bubbleContainer);
+    }
+
+    // Add the message text
+    $congrats
+        .append(`<span class="congrats-text">${messageWithTimestamp}</span>`)
+        .fadeIn(500);
+
+    // Set auto-hide timer
+    setTimeout(function () {
+        $congrats.fadeOut(800);
+    }, 15000); // 15 seconds display time
+
+    // Add click to dismiss
+    $congrats.off('click').on('click', function () {
+        $(this).fadeOut(500);
+    });
+}
+
+// Enhanced Chart Update Function to handle temporary hashrate spikes
+// Modified the updateChartWithNormalizedData function to ensure the 24hr avg line is visible in low hashrate mode
+// Enhanced Chart Update Function with localStorage persistence
+function updateChartWithNormalizedData(chart, data) {
+    if (!chart || !data) {
+        console.warn("Cannot update chart - chart or data is null");
+        return;
+    }
+
+    try {
+        // Try to load lowHashrate state from localStorage first
+        const storedLowHashrateState = localStorage.getItem('lowHashrateState');
+
+        // Initialize mode state by combining stored state with defaults
+        if (!chart.lowHashrateState) {
+            const defaultState = {
+                isLowHashrateMode: false,
+                highHashrateSpikeTime: 0,
+                spikeCount: 0,
+                lowHashrateConfirmTime: 0,
+                modeSwitchTimeoutId: null,
+                lastModeChange: 0,
+                stableModePeriod: 600000
+            };
+
+            // If we have stored state, use it
+            if (storedLowHashrateState) {
+                try {
+                    const parsedState = JSON.parse(storedLowHashrateState);
+                    chart.lowHashrateState = {
+                        ...defaultState,
+                        ...parsedState,
+                        // Reset any volatile state that shouldn't persist
+                        highHashrateSpikeTime: parsedState.highHashrateSpikeTime || 0,
+                        modeSwitchTimeoutId: null
+                    };
+                    console.log("Restored low hashrate mode from localStorage:", chart.lowHashrateState.isLowHashrateMode);
+                } catch (e) {
+                    console.error("Error parsing stored low hashrate state:", e);
+                    chart.lowHashrateState = defaultState;
+                }
+            } else {
+                chart.lowHashrateState = defaultState;
+            }
+        }
+
+        // Get values with enhanced stability
+        let useHashrate3hr = false;
+        const currentTime = Date.now();
+        const LOW_HASHRATE_THRESHOLD = 0.01; // TH/s 
+        const HIGH_HASHRATE_THRESHOLD = 20.0; // TH/s
+        const MODE_SWITCH_DELAY = 120000;     // Increase to 2 minutes for more stability
+        const CONSECUTIVE_SPIKES_THRESHOLD = 3; // Increase to require more consistent high readings
+        const MIN_MODE_STABILITY_TIME = 120000; // 2 minutes minimum between mode switches
+
+        // Check if we changed modes recently - enforce a minimum stability period
+        const timeSinceLastModeChange = currentTime - chart.lowHashrateState.lastModeChange;
+        const enforceStabilityPeriod = timeSinceLastModeChange < MIN_MODE_STABILITY_TIME;
+
+        // IMPORTANT: Calculate normalized hashrate values 
+        const normalizedHashrate60sec = normalizeHashrate(data.hashrate_60sec || 0, data.hashrate_60sec_unit || 'th/s');
+        const normalizedHashrate3hr = normalizeHashrate(data.hashrate_3hr || 0, data.hashrate_3hr_unit || 'th/s');
+        const normalizedAvg = normalizeHashrate(data.hashrate_24hr || 0, data.hashrate_24hr_unit || 'th/s');
+
+        // First check if we should use 3hr data based on the stored state
+        useHashrate3hr = chart.lowHashrateState.isLowHashrateMode;
+
+        // Case 1: Currently in low hashrate mode
+        if (chart.lowHashrateState.isLowHashrateMode) {
+            // Default to staying in low hashrate mode
+            useHashrate3hr = true;
+
+            // If we're enforcing stability, don't even check for mode change
+            if (!enforceStabilityPeriod && normalizedHashrate60sec >= HIGH_HASHRATE_THRESHOLD) {
+                // Only track spikes if we aren't in stability enforcement period
+                if (!chart.lowHashrateState.highHashrateSpikeTime) {
+                    chart.lowHashrateState.highHashrateSpikeTime = currentTime;
+                    console.log("High hashrate spike detected in low hashrate mode");
+                }
+
+                // Increment spike counter
+                chart.lowHashrateState.spikeCount++;
+                console.log(`Spike count: ${chart.lowHashrateState.spikeCount}/${CONSECUTIVE_SPIKES_THRESHOLD}`);
+
+                // Check if spikes have persisted long enough
+                const spikeElapsedTime = currentTime - chart.lowHashrateState.highHashrateSpikeTime;
+
+                if (chart.lowHashrateState.spikeCount >= CONSECUTIVE_SPIKES_THRESHOLD &&
+                    spikeElapsedTime > MODE_SWITCH_DELAY) {
+                    useHashrate3hr = false;
+                    chart.lowHashrateState.isLowHashrateMode = false;
+                    chart.lowHashrateState.highHashrateSpikeTime = 0;
+                    chart.lowHashrateState.spikeCount = 0;
+                    chart.lowHashrateState.lastModeChange = currentTime;
+                    console.log("Exiting low hashrate mode after sustained high hashrate");
+
+                    // Save state changes to localStorage
+                    saveLowHashrateState(chart.lowHashrateState);
+                } else {
+                    console.log(`Remaining in low hashrate mode despite spike (waiting: ${Math.round(spikeElapsedTime / 1000)}/${MODE_SWITCH_DELAY / 1000}s, count: ${chart.lowHashrateState.spikeCount}/${CONSECUTIVE_SPIKES_THRESHOLD})`);
+                }
+            } else {
+                // Don't reset counters immediately on every drop - make the counter more persistent
+                if (chart.lowHashrateState.spikeCount > 0 && normalizedHashrate60sec < HIGH_HASHRATE_THRESHOLD) {
+                    // Don't reset immediately, use a gradual decay approach
+                    if (Math.random() < 0.2) { // 20% chance to decrement counter each update
+                        chart.lowHashrateState.spikeCount--;
+                        console.log("Spike counter decayed to:", chart.lowHashrateState.spikeCount);
+
+                        // Save state changes to localStorage
+                        saveLowHashrateState(chart.lowHashrateState);
+                    }
+                }
+            }
+        }
+        // Case 2: Currently in normal mode
+        else {
+            // Default to staying in normal mode
+            useHashrate3hr = false;
+
+            // Don't switch to low hashrate mode immediately if we recently switched modes
+            if (!enforceStabilityPeriod && normalizedHashrate60sec < LOW_HASHRATE_THRESHOLD && normalizedHashrate3hr > LOW_HASHRATE_THRESHOLD) {
+                // Record when low hashrate condition was first observed
+                if (!chart.lowHashrateState.lowHashrateConfirmTime) {
+                    chart.lowHashrateState.lowHashrateConfirmTime = currentTime;
+                    console.log("Low hashrate condition detected");
+
+                    // Save state changes to localStorage
+                    saveLowHashrateState(chart.lowHashrateState);
+                }
+
+                // Require at least 60 seconds of low hashrate before switching modes
+                const lowHashrateTime = currentTime - chart.lowHashrateState.lowHashrateConfirmTime;
+                if (lowHashrateTime > 60000) { // 1 minute
+                    useHashrate3hr = true;
+                    chart.lowHashrateState.isLowHashrateMode = true;
+                    chart.lowHashrateState.lastModeChange = currentTime;
+                    console.log("Entering low hashrate mode after persistent low hashrate condition");
+
+                    // Save state changes to localStorage
+                    saveLowHashrateState(chart.lowHashrateState);
+                } else {
+                    console.log(`Low hashrate detected but waiting for persistence: ${Math.round(lowHashrateTime / 1000)}/60s`);
+                }
+            } else {
+                // Only reset the confirmation timer if we've been above threshold consistently
+                if (chart.lowHashrateState.lowHashrateConfirmTime &&
+                    currentTime - chart.lowHashrateState.lowHashrateConfirmTime > 30000) { // 30 seconds above threshold
+                    chart.lowHashrateState.lowHashrateConfirmTime = 0;
+                    console.log("Low hashrate condition cleared after consistent normal hashrate");
+
+                    // Save state changes to localStorage
+                    saveLowHashrateState(chart.lowHashrateState);
+                } else if (chart.lowHashrateState.lowHashrateConfirmTime) {
+                    console.log("Brief hashrate spike, maintaining low hashrate detection timer");
+                }
+            }
+        }
+
+        // Helper function to save lowHashrateState to localStorage
+        function saveLowHashrateState(state) {
+            try {
+                // Create a clean copy without circular references or functions
+                const stateToSave = {
+                    isLowHashrateMode: state.isLowHashrateMode,
+                    highHashrateSpikeTime: state.highHashrateSpikeTime,
+                    spikeCount: state.spikeCount,
+                    lowHashrateConfirmTime: state.lowHashrateConfirmTime,
+                    lastModeChange: state.lastModeChange,
+                    stableModePeriod: state.stableModePeriod
+                };
+                localStorage.setItem('lowHashrateState', JSON.stringify(stateToSave));
+                console.log("Saved low hashrate state:", state.isLowHashrateMode);
+            } catch (e) {
+                console.error("Error saving low hashrate state to localStorage:", e);
+            }
+        }
+
+        /**
+         * Process history data with comprehensive validation, unit normalization, and performance optimizations
+         * @param {Object} data - The metrics data containing hashrate history
+         * @param {Object} chart - The Chart.js chart instance to update
+         * @param {boolean} useHashrate3hr - Whether to use 3hr average data instead of 60sec data
+         * @param {number} normalizedAvg - The normalized 24hr average hashrate for reference
+         */
+        if (data.arrow_history && data.arrow_history.hashrate_60sec) {
+            // Validate history data
+            try {
+                const perfStart = performance.now(); // Performance measurement
+
+                // Determine which history data to use (3hr or 60sec) with proper fallback
+                let historyData;
+                let dataSource;
+
+                if (useHashrate3hr && data.arrow_history.hashrate_3hr && data.arrow_history.hashrate_3hr.length > 0) {
+                    historyData = data.arrow_history.hashrate_3hr;
+                    dataSource = "3hr";
+                    chart.data.datasets[0].label = 'Hashrate Trend (3HR AVG)';
+                } else {
+                    historyData = data.arrow_history.hashrate_60sec;
+                    dataSource = "60sec";
+                    chart.data.datasets[0].label = 'Hashrate Trend (60SEC AVG)';
+
+                    // If we wanted 3hr data but it wasn't available, log a warning
+                    if (useHashrate3hr) {
+                        console.warn("3hr data requested but not available, falling back to 60sec data");
+                    }
+                }
+
+                console.log(`Using ${dataSource} history data with ${historyData?.length || 0} points`);
+
+                if (historyData && historyData.length > 0) {
+                    // Pre-process history data to filter out invalid entries
+                    const validHistoryData = historyData.filter(item => {
+                        return item &&
+                            (typeof item.value !== 'undefined') &&
+                            !isNaN(parseFloat(item.value)) &&
+                            (parseFloat(item.value) >= 0) &&
+                            typeof item.time === 'string';
+                    });
+
+                    if (validHistoryData.length < historyData.length) {
+                        console.warn(`Filtered out ${historyData.length - validHistoryData.length} invalid data points`);
+                    }
+
+                    if (validHistoryData.length === 0) {
+                        console.warn("No valid history data points after filtering");
+                        useSingleDataPoint();
+                        return;
+                    }
+
+                    // Format time labels more efficiently (do this once, not in a map callback)
+                    const timeZone = dashboardTimezone || 'America/Los_Angeles';
+                    const now = new Date();
+                    const yearMonthDay = {
+                        year: now.getFullYear(),
+                        month: now.getMonth(),
+                        day: now.getDate()
+                    };
+
+                    // Create time formatter function with consistent options
+                    const timeFormatter = new Intl.DateTimeFormat('en-US', {
+                        timeZone: timeZone,
+                        hour: '2-digit',
+                        minute: '2-digit',
+                        hour12: true
+                    });
+
+                    // Format all time labels at once
+                    const formattedLabels = validHistoryData.map(item => {
+                        const timeStr = item.time;
+                        try {
+                            // Parse time efficiently
+                            let hours = 0, minutes = 0, seconds = 0;
+
+                            if (timeStr.length === 8 && timeStr.indexOf(':') !== -1) {
+                                // Format: HH:MM:SS
+                                const parts = timeStr.split(':');
+                                hours = parseInt(parts[0], 10);
+                                minutes = parseInt(parts[1], 10);
+                                seconds = parseInt(parts[2], 10);
+                            } else if (timeStr.length === 5 && timeStr.indexOf(':') !== -1) {
+                                // Format: HH:MM
+                                const parts = timeStr.split(':');
+                                hours = parseInt(parts[0], 10);
+                                minutes = parseInt(parts[1], 10);
+                            } else {
+                                return timeStr; // Use original if format is unexpected
+                            }
+
+                            // Create time date with validation
+                            if (isNaN(hours) || isNaN(minutes) || isNaN(seconds) ||
+                                hours < 0 || hours > 23 || minutes < 0 || minutes > 59 || seconds < 0 || seconds > 59) {
+                                return timeStr; // Use original for invalid times
+                            }
+
+                            const timeDate = new Date(yearMonthDay.year, yearMonthDay.month, yearMonthDay.day,
+                                hours, minutes, seconds);
+
+                            // Format using the formatter
+                            const formatted = timeFormatter.format(timeDate);
+                            return formatted.replace(/\s[AP]M$/i, ''); // Remove AM/PM
+                        } catch (e) {
+                            console.error("Time formatting error:", e);
+                            return timeStr; // Use original on error
+                        }
+                    });
+
+                    chart.data.labels = formattedLabels;
+
+                    // Process and normalize hashrate values with validation (optimize by avoiding multiple iterations)
+                    const hashrateValues = [];
+                    const validatedData = new Array(validHistoryData.length);
+
+                    // Enhanced unit validation
+                    const validUnits = new Set(['th/s', 'ph/s', 'eh/s', 'gh/s', 'mh/s', 'zh/s']);
+
+                    // Process all data points with error boundaries around each item
+                    for (let i = 0; i < validHistoryData.length; i++) {
+                        try {
+                            const item = validHistoryData[i];
+
+                            // Safety conversion in case value is a string
+                            const val = parseFloat(item.value);
+
+                            // Get unit with better validation
+                            let unit = (item.unit || 'th/s').toLowerCase().trim();
+
+                            // Use storeHashrateWithUnit to properly handle unit conversions for large values
+                            // This increases chart precision by storing values in appropriate units
+                            if (typeof window.storeHashrateWithUnit === 'function') {
+                                // Use our specialized function if available
+                                const storedFormat = window.storeHashrateWithUnit(val, unit);
+                                const normalizedValue = normalizeHashrate(val, unit);
+
+                                // Store the properly adjusted values for tooltip display
+                                item.storageValue = storedFormat.value;
+                                item.storageUnit = storedFormat.unit;
+                                item.originalValue = val;
+                                item.originalUnit = unit;
+
+                                validatedData[i] = normalizedValue;
+
+                                // Collect valid values for statistics
+                                if (normalizedValue > 0) {
+                                    hashrateValues.push(normalizedValue);
+                                }
+                            } else {
+                                // Original approach if storeHashrateWithUnit isn't available
+                                const normalizedValue = normalizeHashrate(val, unit);
+
+                                // Store original values for tooltip reference
+                                item.originalValue = val;
+                                item.originalUnit = unit;
+
+                                validatedData[i] = normalizedValue;
+
+                                // Collect valid values for statistics
+                                if (normalizedValue > 0) {
+                                    hashrateValues.push(normalizedValue);
+                                }
+                            }
+                        } catch (err) {
+                            console.error(`Error processing hashrate at index ${i}:`, err);
+                            validatedData[i] = 0; // Use 0 as a safe fallback
+                        }
+                    }
+                    // Limit the data points based on the selected chartPoints (30, 60, or 180)
+                    const limitedData = validatedData.slice(-chartPoints);
+                    chart.data.datasets[0].data = limitedData;
+
+                    // Similarly, limit the labels
+                    const limitedLabels = formattedLabels.slice(-chartPoints);
+                    chart.data.labels = limitedLabels;
+
+                    // Store the full datasets for reference, but don't overwrite the displayed data
+                    chart.fullData = validatedData;
+                    chart.originalData = validHistoryData; // Store for tooltip reference
+
+                    // Update tooltip callback to display proper units
+                    chart.options.plugins.tooltip.callbacks.label = function (context) {
+                        // Calculate the correct index in the original data array based on display data length
+                        let index = context.dataIndex;
+
+                        // If we're in limited view mode (30m or 60m), adjust the index
+                        if (chart.data.labels.length < chart.originalData.length) {
+                            // Calculate the offset - we need to look at the last N points of the original data
+                            const offset = chart.originalData.length - chart.data.labels.length;
+                            index = offset + context.dataIndex;
+                        }
+
+                        const originalData = chart.originalData?.[index];
+
+                        if (originalData) {
+                            if (originalData.storageValue !== undefined && originalData.storageUnit) {
+                                return `HASHRATE: ${originalData.storageValue} ${originalData.storageUnit.toUpperCase()}`;
+                            }
+                            else if (originalData.originalValue !== undefined && originalData.originalUnit) {
+                                return `HASHRATE: ${originalData.originalValue} ${originalData.originalUnit.toUpperCase()}`;
+                            }
+                        }
+
+                        // Last resort fallback
+                        return 'HASHRATE: ' + formatHashrateForDisplay(context.raw).toUpperCase();
+                    };
+
+                    // Calculate statistics for anomaly detection with optimization
+                    if (hashrateValues.length > 1) {
+                        // Calculate mean, min, max in a single pass for efficiency
+                        let sum = 0, min = Infinity, max = -Infinity;
+
+                        for (let i = 0; i < hashrateValues.length; i++) {
+                            const val = hashrateValues[i];
+                            sum += val;
+                            if (val < min) min = val;
+                            if (val > max) max = val;
+                        }
+
+                        const mean = sum / hashrateValues.length;
+
+                        // Enhanced outlier detection
+                        const standardDeviation = calculateStandardDeviation(hashrateValues, mean);
+                        const outlierThreshold = 3; // Standard deviations
+
+                        // Check for outliers using both range and statistical methods
+                        const hasOutliersByRange = (max > mean * 10 || min < mean / 10);
+                        const hasOutliersByStats = hashrateValues.some(v => Math.abs(v - mean) > outlierThreshold * standardDeviation);
+
+                        // Log more helpful diagnostics for outliers
+                        if (hasOutliersByRange || hasOutliersByStats) {
+                            console.warn("WARNING: Hashrate variance detected in chart data. Possible unit inconsistency.");
+                            console.warn(`Stats: Min: ${min.toFixed(2)}, Max: ${max.toFixed(2)}, Mean: ${mean.toFixed(2)}, StdDev: ${standardDeviation.toFixed(2)} TH/s`);
+
+                            // Give more specific guidance
+                            if (max > 1000 && min < 10) {
+                                console.warn("ADVICE: Data contains mixed units (likely TH/s and PH/s). Check API response consistency.");
+                            }
+                        }
+
+                        // Log performance timing for large datasets
+                        if (hashrateValues.length > 100) {
+                            const perfEnd = performance.now();
+                            console.log(`Processed ${hashrateValues.length} hashrate points in ${(perfEnd - perfStart).toFixed(1)}ms`);
+                        }
+                    }
+
+                    // Find filtered valid values for y-axis limits (more efficient than creating a new array)
+                    let activeValues = 0, yMin = Infinity, yMax = -Infinity;
+                    for (let i = 0; i < validatedData.length; i++) {
+                        const v = validatedData[i];
+                        if (!isNaN(v) && v !== null && v > 0) {
+                            activeValues++;
+                            if (v < yMin) yMin = v;
+                            if (v > yMax) yMax = v;
+                        }
+                    }
+
+                    if (activeValues > 0) {
+                        // Optimized y-axis range calculation with padding
+                        const padding = useHashrate3hr ? 0.5 : 0.2; // More padding in low hashrate mode
+
+                        // When in low hashrate mode, ensure the y-axis includes the 24hr average
+                        if (useHashrate3hr && normalizedAvg > 0) {
+                            // Ensure the 24-hour average is visible with adequate padding
+                            const minPadding = normalizedAvg * padding;
+                            const maxPadding = normalizedAvg * padding;
+
+                            chart.options.scales.y.min = Math.min(yMin * (1 - padding), normalizedAvg - minPadding);
+                            chart.options.scales.y.max = Math.max(yMax * (1 + padding), normalizedAvg + maxPadding);
+
+                            console.log(`Low hashrate mode: Y-axis range [${chart.options.scales.y.min.toFixed(2)}, ${chart.options.scales.y.max.toFixed(2)}] TH/s`);
+                        } else {
+                            // Normal mode scaling with smarter padding (less padding for large ranges)
+                            const dynamicPadding = Math.min(0.2, 10 / yMax); // Reduce padding as max increases
+                            chart.options.scales.y.min = Math.max(0, yMin * (1 - dynamicPadding)); // Never go below zero
+                            chart.options.scales.y.max = yMax * (1 + dynamicPadding);
+                        }
+
+                        // Set appropriate step size based on range - improved algorithm
+                        const range = chart.options.scales.y.max - chart.options.scales.y.min;
+
+                        // Dynamic target ticks based on chart height for better readability
+                        const chartHeight = chart.height || 300;
+                        const targetTicks = Math.max(4, Math.min(8, Math.floor(chartHeight / 50)));
+
+                        // Calculate ideal step size
+                        const rawStepSize = range / targetTicks;
+
+                        // Find a "nice" step size that's close to the raw step size
+                        const stepSize = calculateNiceStepSize(rawStepSize);
+
+                        // Set the calculated stepSize
+                        chart.options.scales.y.ticks.stepSize = stepSize;
+
+                        // Log the chosen stepSize 
+                        console.log(`Y-axis range: ${range.toFixed(2)} TH/s, using stepSize: ${stepSize} (target ticks: ${targetTicks})`);
+                    }
+                } else {
+                    console.warn("No history data items available");
+                    useSingleDataPoint();
+                }
+            } catch (historyError) {
+                console.error("Error processing hashrate history data:", historyError);
+                // Fall back to single datapoint if history processing fails
+                useSingleDataPoint();
+            }
+        } else {
+            // No history data, use single datapoint
+            useSingleDataPoint();
+        }
+
+        /**
+         * Calculate standard deviation of an array of values
+         * @param {Array<number>} values - Array of numeric values
+         * @param {number} mean - Pre-calculated mean (optional)
+         * @returns {number} - Standard deviation
+         */
+        function calculateStandardDeviation(values, precalculatedMean = null) {
+            if (!values || values.length <= 1) return 0;
+
+            // Calculate mean if not provided
+            const mean = precalculatedMean !== null ? precalculatedMean :
+                values.reduce((sum, val) => sum + val, 0) / values.length;
+
+            // Calculate sum of squared differences
+            const squaredDiffSum = values.reduce((sum, val) => sum + Math.pow(val - mean, 2), 0);
+
+            // Calculate standard deviation
+            return Math.sqrt(squaredDiffSum / values.length);
+        }
+
+        /**
+         * Calculate a "nice" step size close to the raw step size
+         * @param {number} rawStepSize - The mathematically ideal step size
+         * @returns {number} - A rounded, human-friendly step size
+         */
+        function calculateNiceStepSize(rawStepSize) {
+            if (rawStepSize <= 0) return 1; // Safety check
+
+            // Get order of magnitude
+            const magnitude = Math.pow(10, Math.floor(Math.log10(rawStepSize)));
+            const normalized = rawStepSize / magnitude;
+
+            // Choose a nice step size
+            let niceStepSize;
+            if (normalized < 1.5) niceStepSize = 1;
+            else if (normalized < 3) niceStepSize = 2;
+            else if (normalized < 7) niceStepSize = 5;
+            else niceStepSize = 10;
+
+            return niceStepSize * magnitude;
+        }
+
+        // Handle single datapoint display when no history is available
+        function useSingleDataPoint() {
+            try {
+                // Format current time
+                const now = new Date();
+                let currentTime;
+                try {
+                    currentTime = now.toLocaleTimeString('en-US', {
+                        timeZone: dashboardTimezone || 'America/Los_Angeles',
+                        hour: '2-digit',
+                        minute: '2-digit',
+                        hour12: true
+                    }).replace(/\s[AP]M$/i, '');
+                } catch (e) {
+                    console.error("Error formatting current time:", e);
+                    currentTime = now.toLocaleTimeString('en-US', { hour12: false, hour: '2-digit', minute: '2-digit' });
+                }
+
+                // Choose which current hashrate to display with validation
+                let currentValue, currentUnit, normalizedValue;
+
+                if (useHashrate3hr) {
+                    currentValue = parseFloat(data.hashrate_3hr || 0);
+                    currentUnit = data.hashrate_3hr_unit || 'th/s';
+                    chart.data.datasets[0].label = 'Hashrate Trend (3HR AVG)';
+                } else {
+                    currentValue = parseFloat(data.hashrate_60sec || 0);
+                    currentUnit = data.hashrate_60sec_unit || 'th/s';
+                    chart.data.datasets[0].label = 'Hashrate Trend (60SEC AVG)';
+                }
+
+                // Guard against invalid values
+                if (isNaN(currentValue)) {
+                    console.warn("Invalid hashrate value, using 0");
+                    normalizedValue = 0;
+                } else {
+                    normalizedValue = normalizeHashrate(currentValue, currentUnit);
+                }
+
+                chart.data.labels = [currentTime];
+                chart.data.datasets[0].data = [normalizedValue];
+
+                // MODIFICATION: For single datapoint in low hashrate mode, ensure 24hr avg is visible
+                if (useHashrate3hr && normalizedAvg > 0) {
+                    const yMin = Math.min(normalizedValue * 0.8, normalizedAvg * 0.5);
+                    const yMax = Math.max(normalizedValue * 1.2, normalizedAvg * 1.5);
+
+                    chart.options.scales.y.min = yMin;
+                    chart.options.scales.y.max = yMax;
+                    console.log(`Low hashrate mode (single point): Adjusting y-axis to include 24hr avg: [${yMin.toFixed(2)}, ${yMax.toFixed(2)}]`);
+                }
+            } catch (err) {
+                console.error("Error setting up single datapoint:", err);
+                chart.data.labels = ["Now"];
+                chart.data.datasets[0].data = [0];
+            }
+        }
+
+        // Show low hashrate indicator as needed
+        if (useHashrate3hr) {
+            // Add indicator text to the chart
+            if (!chart.lowHashrateIndicator) {
+                // Create the indicator element if it doesn't exist
+                const graphContainer = document.getElementById('graphContainer');
+                if (graphContainer) {
+                    const theme = getCurrentTheme();
+                    const indicator = document.createElement('div');
+                    indicator.id = 'lowHashrateIndicator';
+                    indicator.style.position = 'absolute';
+                    indicator.style.top = '10px';
+                    indicator.style.right = '10px';
+                    indicator.style.background = 'rgba(0,0,0,0.7)';
+                    indicator.style.color = theme.PRIMARY;
+                    indicator.style.padding = '5px 10px';
+                    indicator.style.borderRadius = '3px';
+                    indicator.style.fontSize = '12px';
+                    indicator.style.zIndex = '10';
+                    indicator.style.fontWeight = 'bold';
+                    indicator.textContent = 'LOW HASHRATE MODE: SHOWING 3HR AVG';
+                    graphContainer.appendChild(indicator);
+                    chart.lowHashrateIndicator = indicator;
+                }
+            } else {
+                chart.lowHashrateIndicator.style.color = getCurrentTheme().PRIMARY;
+                chart.lowHashrateIndicator.style.display = 'block';
+            }
+        } else if (chart.lowHashrateIndicator) {
+            chart.lowHashrateIndicator.style.display = 'none';
+        }
+
+        // UPDATE THE 24HR AVERAGE LINE ANNOTATION - THIS WAS MISSING
+        if (chart.options && chart.options.plugins && chart.options.plugins.annotation &&
+            chart.options.plugins.annotation.annotations && chart.options.plugins.annotation.annotations.averageLine) {
+
+            // Get current theme for styling
+            const theme = getCurrentTheme();
+
+            // Update the position of the average line to match the 24hr hashrate
+            chart.options.plugins.annotation.annotations.averageLine.yMin = normalizedAvg;
+            chart.options.plugins.annotation.annotations.averageLine.yMax = normalizedAvg;
+
+            // Update the annotation label
+            const formattedAvg = formatHashrateForDisplay(data.hashrate_24hr, data.hashrate_24hr_unit);
+            chart.options.plugins.annotation.annotations.averageLine.label.content =
+                `24HR AVG: ${formattedAvg}`;
+
+            // Set the color based on current theme
+            chart.options.plugins.annotation.annotations.averageLine.borderColor = theme.CHART.ANNOTATION;
+            chart.options.plugins.annotation.annotations.averageLine.label.color = theme.CHART.ANNOTATION;
+
+            console.log(`Updated 24hr average line: ${normalizedAvg.toFixed(2)} TH/s`);
+        } else {
+            console.warn("Chart annotation plugin not properly configured");
+        }
+
+        updateBlockAnnotations(chart);
+        // Finally update the chart with a safe non-animating update
+        chart.update('none');
+    } catch (chartError) {
+        console.error("Error updating chart:", chartError);
+    }
+}
+
+// Modify the pool fee calculation to use actual last block earnings
+function calculatePoolFeeInSats(poolFeePercentage, lastBlockEarnings) {
+    if (poolFeePercentage === undefined || poolFeePercentage === null ||
+        lastBlockEarnings === undefined || lastBlockEarnings === null) {
+        return null;
+    }
+
+    // Log the raw values for debugging
+    console.log("Pool Fee %:", poolFeePercentage, "Last Block Earnings:", lastBlockEarnings);
+
+    // Calculate how many SATS were taken as fees from the last block
+    // Pool fee is a percentage, so we divide by 100 to get the actual rate
+    const feeAmount = (poolFeePercentage / 100) * lastBlockEarnings;
+
+    // Return as a negative number since it represents a cost
+    return -Math.round(feeAmount);
+}
+
+// Main UI update function with currency support
+function updateUI() {
+    function ensureElementStyles() {
+        // Create a style element if it doesn't exist
+        if (!document.getElementById('customMetricStyles')) {
+            const styleEl = document.createElement('style');
+            styleEl.id = 'customMetricStyles';
+            styleEl.textContent = `
+        /* Ensure rows have consistent layout */
+        .card-body p {
+            position: relative;
+            display: grid;
+            grid-template-columns: auto auto 1fr;
+            align-items: center;
+            margin: 0.25rem 0;
+            line-height: 1.2;
+            gap: 0.25rem;
+        }
+        
+        /* Label style */
+        .card-body strong {
+            grid-column: 1;
+        }
+        
+        /* Main metric container */
+        .main-metric {
+            grid-column: 2;
+            display: flex;
+            align-items: center;
+            white-space: nowrap;
+        }
+        
+        /* All dividers */
+        .metric-divider-container {
+            grid-column: 3;
+            justify-self: end;
+            display: flex;
+            align-items: center;
+        }
+        
+        .metric-divider {
+            display: inline-flex;
+            align-items: center;
+            margin-left: 1rem;
+            padding-left: 0.75rem;
+            height: 1.5em;
+            white-space: nowrap;
+        }
+        
+        .metric-divider-value {
+            font-size: 0.85em;
+            font-weight: normal;
+            margin-right: 0.5rem;
+        }
+        
+        .metric-divider-note {
+            font-size: 0.85em;
+            opacity: 0.7;
+            color: white;
+            font-weight: normal;
+        }
+        
+        span[id^="indicator_"] {
+            margin-left: 0.25rem;
+            width: 1rem;
+            display: inline-flex;
+        }
+        `;
+            document.head.appendChild(styleEl);
+        }
+    }
+
+    // Helper function to create dividers with consistent horizontal alignment
+    function createDivider(valueId, valueText, labelText, valueClass = "yellow") {
+        const dividerContainer = document.createElement("span");
+        dividerContainer.className = "metric-divider";
+
+        // Value element
+        const valueSpan = document.createElement("span");
+        valueSpan.id = valueId;
+        valueSpan.className = `metric-value metric-divider-value ${valueClass}`;
+        valueSpan.textContent = valueText;
+        dividerContainer.appendChild(valueSpan);
+
+        // Label element
+        const labelSpan = document.createElement("span");
+        labelSpan.className = "metric-divider-note";
+        labelSpan.textContent = labelText;
+        dividerContainer.appendChild(labelSpan);
+
+        return dividerContainer;
+    }
+
+    if (!latestMetrics) {
+        console.warn("No metrics data available");
+        return;
+    }
+
+    try {
+        const data = latestMetrics;
+
+        // Get currency and exchange rate information
+        const currency = data.currency || 'USD';
+        const exchangeRate = data.exchange_rates && data.exchange_rates[currency] ?
+            data.exchange_rates[currency] : 1.0;
+
+        // Update only the currency earnings header, not SATOSHI EARNINGS
+        function updateDashboardHeaders(currency) {
+            // Find card headers but exclude "SATOSHI EARNINGS"
+            const earningsHeaders = document.querySelectorAll('.card-header');
+            earningsHeaders.forEach(header => {
+                // Check if it's a currency header (contains EARNINGS but isn't SATOSHI EARNINGS)
+                if (header.textContent.includes('EARNINGS') &&
+                    !header.textContent.includes('SATOSHI EARNINGS')) {
+                    header.textContent = `${currency} EARNINGS`;
+                }
+            });
+        }
+
+        // Call this inside the updateUI function where currency is processed
+        updateDashboardHeaders(currency);
+
+        // If this is the initial load, force a reset of all arrows
+        if (initialLoad) {
+            arrowIndicator.forceApplyArrows();
+            initialLoad = false;
+        }
+
+        // Format each hashrate with proper normalization
+        // Pool Hashrate
+        let formattedPoolHashrate = "N/A";
+        if (data.pool_total_hashrate != null) {
+            formattedPoolHashrate = formatHashrateForDisplay(
+                data.pool_total_hashrate,
+                data.pool_total_hashrate_unit || 'th/s'
+            );
+        }
+        updateElementText("pool_total_hashrate", formattedPoolHashrate);
+
+        // Add pool luck calculation right after pool_total_hashrate
+        if (data.daily_mined_sats && data.estimated_earnings_per_day_sats) {
+            const poolLuck = calculatePoolLuck(
+                parseFloat(data.daily_mined_sats),
+                parseFloat(data.estimated_earnings_per_day_sats)
+            );
+
+            // Add pool_luck to the metrics data for arrow indicators
+            if (poolLuck !== null) {
+                data.pool_luck = poolLuck;
+            }
+
+            const poolLuckValue = poolLuck !== null ? formatLuckPercentage(poolLuck) : "N/A";
+
+            // Get the pool_total_hashrate element's parent paragraph
+            const poolHashratePara = document.getElementById("pool_total_hashrate").parentNode;
+
+            // Ensure grid layout and structure
+            ensureElementStyles();
+
+            // Structure parent for proper grid layout (similar to the other metrics)
+            if (!poolHashratePara.querySelector('.main-metric')) {
+                const poolHashrate = document.getElementById("pool_total_hashrate");
+                const indicatorPoolHashrate = document.getElementById("indicator_pool_total_hashrate");
+
+                // Create the main metric container
+                const mainMetric = document.createElement("span");
+                mainMetric.className = "main-metric";
+
+                // Move the metric and its indicator inside the container
+                if (poolHashrate && indicatorPoolHashrate) {
+                    // Clear any existing text nodes between the elements
+                    let node = poolHashrate.nextSibling;
+                    while (node && node !== indicatorPoolHashrate) {
+                        const nextNode = node.nextSibling;
+                        if (node.nodeType === 3) { // Text node
+                            poolHashratePara.removeChild(node);
+                        }
+                        node = nextNode;
+                    }
+
+                    poolHashrate.parentNode.insertBefore(mainMetric, poolHashrate);
+                    mainMetric.appendChild(poolHashrate);
+                    mainMetric.appendChild(indicatorPoolHashrate);
+                }
+
+                // Create divider container for pool hashrate row
+                const dividerContainer = document.createElement("span");
+                dividerContainer.className = "metric-divider-container";
+                poolHashratePara.appendChild(dividerContainer);
+            }
+
+            // Get or create the divider container
+            let poolDividerContainer = poolHashratePara.querySelector('.metric-divider-container');
+            if (!poolDividerContainer) {
+                poolDividerContainer = document.createElement("span");
+                poolDividerContainer.className = "metric-divider-container";
+                poolHashratePara.appendChild(poolDividerContainer);
+            }
+
+            // Check if the "pool_luck" element already exists
+            const existingLuck = document.getElementById("pool_luck");
+            if (existingLuck) {
+                // Update existing element
+                existingLuck.textContent = poolLuckValue;
+
+                // Apply appropriate color class based on luck value
+                existingLuck.className = "metric-value metric-divider-value";
+                if (poolLuck !== null) {
+                    if (poolLuck > 110) {
+                        existingLuck.classList.add("very-lucky");
+                    } else if (poolLuck > 100) {
+                        existingLuck.classList.add("lucky");
+                    } else if (poolLuck >= 90) {
+                        existingLuck.classList.add("normal-luck");
+                    } else {
+                        existingLuck.classList.add("unlucky");
+                    }
+                }
+            } else {
+                // Create the divider if it doesn't exist
+                const poolLuckDiv = createDivider("pool_luck", poolLuckValue, "Pool Luck");
+
+                // Apply appropriate color class
+                const valueSpan = poolLuckDiv.querySelector('#pool_luck');
+                if (valueSpan && poolLuck !== null) {
+                    if (poolLuck > 110) {
+                        valueSpan.classList.add("very-lucky");
+                    } else if (poolLuck > 100) {
+                        valueSpan.classList.add("lucky");
+                    } else if (poolLuck >= 90) {
+                        valueSpan.classList.add("normal-luck");
+                    } else {
+                        valueSpan.classList.add("unlucky");
+                    }
+                }
+
+                // Add to divider container
+                poolDividerContainer.appendChild(poolLuckDiv);
+            }
+        }
+
+        // Update pool fees in SATS (as negative value)
+        if (data.pool_fees_percentage !== undefined && data.last_block_earnings !== undefined) {
+            // Parse the last_block_earnings (removing any "+" prefix if present)
+            const lastBlockEarnings = parseFloat(data.last_block_earnings.toString().replace(/^\+/, ''));
+            const poolFeeSats = calculatePoolFeeInSats(
+                parseFloat(data.pool_fees_percentage),
+                lastBlockEarnings
+            );
+
+            // Find the pool_fees_percentage element
+            const poolFeesPercentage = document.getElementById("pool_fees_percentage");
+
+            if (poolFeesPercentage) {
+                // Format the pool fee in SATS with commas
+                const formattedPoolFee = poolFeeSats !== null ?
+                    numberWithCommas(poolFeeSats) + " SATS" : "N/A";
+
+                // Check if pool_fees_sats span already exists
+                let poolFeesSats = document.getElementById("pool_fees_sats");
+
+                if (!poolFeesSats) {
+                    // Create a new span for the fees in SATS if it doesn't exist
+                    poolFeesSats = document.createElement("span");
+                    poolFeesSats.id = "pool_fees_sats";
+                    poolFeesSats.className = "metric-value";
+
+                    // Insert immediately after the pool_fees_percentage element
+                    poolFeesPercentage.insertAdjacentElement('afterend', poolFeesSats);
+                }
+
+                // Update the text and styling
+                poolFeesSats.textContent = " (" + formattedPoolFee + ")";
+                poolFeesSats.setAttribute("style", "color: #ff5555 !important; font-weight: bold !important; margin-left: 6px;");
+            }
+        }
+
+        // 24hr Hashrate
+        let formatted24hrHashrate = "N/A";
+        if (data.hashrate_24hr != null) {
+            formatted24hrHashrate = formatHashrateForDisplay(
+                data.hashrate_24hr,
+                data.hashrate_24hr_unit || 'th/s'
+            );
+        }
+        updateElementText("hashrate_24hr", formatted24hrHashrate);
+
+        // Update the block time section with consistent addition logic
+        let blockTime = "N/A"; // Default value
+        if (data.hashrate_24hr != null && data.network_hashrate != null) {
+            blockTime = calculateBlockTime(
+                data.hashrate_24hr,
+                data.hashrate_24hr_unit || 'th/s',
+                data.network_hashrate
+            );
+        }
+
+        // Find the hashrate_24hr element's parent paragraph
+        const hashrate24hrPara = document.getElementById("hashrate_24hr").parentNode;
+
+        // Structure parent for proper grid layout
+        if (!hashrate24hrPara.querySelector('.main-metric')) {
+            const hashrate24hr = document.getElementById("hashrate_24hr");
+            const indicator24hr = document.getElementById("indicator_hashrate_24hr");
+
+            // Create the main metric container
+            const mainMetric = document.createElement("span");
+            mainMetric.className = "main-metric";
+
+            // Move the metric and its indicator inside the container
+            if (hashrate24hr && indicator24hr) {
+                // Clear any existing text nodes between the elements
+                let node = hashrate24hr.nextSibling;
+                while (node && node !== indicator24hr) {
+                    const nextNode = node.nextSibling;
+                    if (node.nodeType === 3) { // Text node
+                        hashrate24hrPara.removeChild(node);
+                    }
+                    node = nextNode;
+                }
+
+                hashrate24hr.parentNode.insertBefore(mainMetric, hashrate24hr);
+                mainMetric.appendChild(hashrate24hr);
+                mainMetric.appendChild(indicator24hr);
+            }
+
+            // Create divider container
+            const dividerContainer = document.createElement("span");
+            dividerContainer.className = "metric-divider-container";
+            hashrate24hrPara.appendChild(dividerContainer);
+        }
+
+        // Get or create the divider container
+        let dividerContainer = hashrate24hrPara.querySelector('.metric-divider-container');
+        if (!dividerContainer) {
+            dividerContainer = document.createElement("span");
+            dividerContainer.className = "metric-divider-container";
+            hashrate24hrPara.appendChild(dividerContainer);
+        }
+
+        // Check if the "block_time" element already exists
+        const existingBlockTime = document.getElementById("block_time");
+        if (existingBlockTime) {
+            // Find the containing metric-divider
+            let dividerElement = existingBlockTime.closest('.metric-divider');
+            if (dividerElement) {
+                // Just update the text
+                existingBlockTime.textContent = blockTime;
+            } else {
+                // If structure is broken, recreate it
+                const blockTimeDiv = createDivider("block_time", blockTime, "[Time to ₿]");
+                dividerContainer.innerHTML = ''; // Clear container
+                dividerContainer.appendChild(blockTimeDiv);
+            }
+        } else {
+            // Create the "Time to ₿" divider
+            const blockTimeDiv = createDivider("block_time", blockTime, "[Time to ₿]");
+            dividerContainer.appendChild(blockTimeDiv);
+        }
+
+        // 3hr Hashrate
+        let formatted3hrHashrate = "N/A";
+        if (data.hashrate_3hr != null) {
+            formatted3hrHashrate = formatHashrateForDisplay(
+                data.hashrate_3hr,
+                data.hashrate_3hr_unit || 'th/s'
+            );
+        }
+        updateElementText("hashrate_3hr", formatted3hrHashrate);
+
+        // Same for 3hr data with blockOdds
+        const hashrate3hrPara = document.getElementById("hashrate_3hr").parentNode;
+
+        // Structure parent for proper grid layout
+        if (!hashrate3hrPara.querySelector('.main-metric')) {
+            const hashrate3hr = document.getElementById("hashrate_3hr");
+            const indicator3hr = document.getElementById("indicator_hashrate_3hr");
+
+            // Create the main metric container
+            const mainMetric = document.createElement("span");
+            mainMetric.className = "main-metric";
+
+            // Move the metric and its indicator inside the container
+            if (hashrate3hr && indicator3hr) {
+                // Clear any existing text nodes between the elements
+                let node = hashrate3hr.nextSibling;
+                while (node && node !== indicator3hr) {
+                    const nextNode = node.nextSibling;
+                    if (node.nodeType === 3) { // Text node
+                        hashrate3hrPara.removeChild(node);
+                    }
+                    node = nextNode;
+                }
+
+                hashrate3hr.parentNode.insertBefore(mainMetric, hashrate3hr);
+                mainMetric.appendChild(hashrate3hr);
+                mainMetric.appendChild(indicator3hr);
+            }
+
+            // Create divider container
+            const dividerContainer = document.createElement("span");
+            dividerContainer.className = "metric-divider-container";
+            hashrate3hrPara.appendChild(dividerContainer);
+        }
+
+        // Get or create the divider container
+        let odds3hrContainer = hashrate3hrPara.querySelector('.metric-divider-container');
+        if (!odds3hrContainer) {
+            odds3hrContainer = document.createElement("span");
+            odds3hrContainer.className = "metric-divider-container";
+            hashrate3hrPara.appendChild(odds3hrContainer);
+        }
+
+        // Apply the same consistent approach for the block odds section
+        if (data.hashrate_24hr != null && data.network_hashrate != null) {
+            const blockProbability = calculateBlockProbability(
+                data.hashrate_24hr,
+                data.hashrate_24hr_unit || 'th/s',
+                data.network_hashrate
+            );
+
+            // Update the element if it already exists
+            const existingProbability = document.getElementById("block_odds_3hr");
+            if (existingProbability) {
+                existingProbability.textContent = blockProbability;
+            } else {
+                // For block odds after 3hr hashrate
+                const blockOddsDiv = createDivider("block_odds_3hr", blockProbability, "[₿ Odds]");
+                odds3hrContainer.appendChild(blockOddsDiv);
+            }
+        }
+
+        // 10min Hashrate
+        let formatted10minHashrate = "N/A";
+        if (data.hashrate_10min != null) {
+            formatted10minHashrate = formatHashrateForDisplay(
+                data.hashrate_10min,
+                data.hashrate_10min_unit || 'th/s'
+            );
+        }
+        updateElementText("hashrate_10min", formatted10minHashrate);
+
+        // 60sec Hashrate
+        let formatted60secHashrate = "N/A";
+        if (data.hashrate_60sec != null) {
+            formatted60secHashrate = formatHashrateForDisplay(
+                data.hashrate_60sec,
+                data.hashrate_60sec_unit || 'th/s'
+            );
+        }
+        updateElementText("hashrate_60sec", formatted60secHashrate);
+
+        // Update other non-hashrate metrics
+        updateElementText("block_number", numberWithCommas(data.block_number));
+
+        // Update BTC price with currency conversion and symbol
+        if (data.btc_price != null) {
+            const btcPriceValue = data.btc_price * exchangeRate;
+            const symbol = getCurrencySymbol(currency);
+
+            updateElementText("btc_price", formatCurrencyValue(btcPriceValue, currency));
+        } else {
+            updateElementText("btc_price", formatCurrencyValue(0, currency));
+        }
+
+        // Update last block earnings
+        if (data.last_block_earnings !== undefined) {
+            // Format with "+" prefix and "SATS" suffix
+            updateElementText("last_block_earnings",
+                "+" + numberWithCommas(data.last_block_earnings) + " SATS");
+        }
+
+        // Network hashrate (already in EH/s but verify)
+        // Improved version with ZH/s support:
+        if (data.network_hashrate >= 1000) {
+            // Convert to Zettahash if over 1000 EH/s
+            updateElementText("network_hashrate",
+                (data.network_hashrate / 1000).toFixed(2) + " ZH/s");
+        } else {
+            // Use regular EH/s formatting
+            updateElementText("network_hashrate",
+                numberWithCommas(Math.round(data.network_hashrate)) + " EH/s");
+        }
+        updateElementText("difficulty", numberWithCommas(Math.round(data.difficulty)));
+
+        // Daily revenue with currency conversion
+        if (data.daily_revenue != null) {
+            const dailyRevenue = data.daily_revenue * exchangeRate;
+            updateElementText("daily_revenue", formatCurrencyValue(dailyRevenue, currency));
+        } else {
+            updateElementText("daily_revenue", formatCurrencyValue(0, currency));
+        }
+
+        // Daily power cost with currency conversion
+        if (data.daily_power_cost != null) {
+            const dailyPowerCost = data.daily_power_cost * exchangeRate;
+            updateElementText("daily_power_cost", formatCurrencyValue(dailyPowerCost, currency));
+        } else {
+            updateElementText("daily_power_cost", formatCurrencyValue(0, currency));
+        }
+
+        // Daily profit with currency conversion and color
+        if (data.daily_profit_usd != null) {
+            const dailyProfit = data.daily_profit_usd * exchangeRate;
+            const dailyProfitElement = document.getElementById("daily_profit_usd");
+            if (dailyProfitElement) {
+                dailyProfitElement.textContent = formatCurrencyValue(dailyProfit, currency);
+                if (dailyProfit < 0) {
+                    // Use setAttribute to properly set the style with !important
+                    dailyProfitElement.setAttribute("style", "color: #ff5555 !important; font-weight: bold !important;");
+                } else {
+                    // Clear the style attribute completely
+                    dailyProfitElement.removeAttribute("style");
+                }
+            }
+        }
+
+        // Monthly profit with currency conversion and color
+        if (data.monthly_profit_usd != null) {
+            const monthlyProfit = data.monthly_profit_usd * exchangeRate;
+            const monthlyProfitElement = document.getElementById("monthly_profit_usd");
+            if (monthlyProfitElement) {
+                monthlyProfitElement.textContent = formatCurrencyValue(monthlyProfit, currency);
+                if (monthlyProfit < 0) {
+                    // Use setAttribute to properly set the style with !important
+                    monthlyProfitElement.setAttribute("style", "color: #ff5555 !important; font-weight: bold !important;");
+                } else {
+                    // Clear the style attribute completely
+                    monthlyProfitElement.removeAttribute("style");
+                }
+            }
+        }
+
+        updateElementText("daily_mined_sats", numberWithCommas(data.daily_mined_sats) + " SATS");
+        updateElementText("monthly_mined_sats", numberWithCommas(data.monthly_mined_sats) + " SATS");
+
+        // Update worker count from metrics (just the number, not full worker data)
+        updateWorkersCount();
+
+        updateElementText("unpaid_earnings", data.unpaid_earnings.toFixed(8) + " BTC");
+
+        // Update payout estimation with color coding
+        const payoutText = data.est_time_to_payout;
+        updateElementText("est_time_to_payout", payoutText);
+
+        // Check for "next block" in any case format
+        if (payoutText && /next\s+block/i.test(payoutText)) {
+            $("#est_time_to_payout").attr("style", "color: #32CD32 !important; animation: pulse 1s infinite !important; text-transform: uppercase !important;");
+        } else {
+            // Trim any extra whitespace
+            const cleanText = payoutText ? payoutText.trim() : "";
+            // Update your regex to handle hours-only format as well
+            const regex = /(?:(\d+)\s*days?(?:,?\s*(\d+)\s*hours?)?)|(?:(\d+)\s*hours?)/i;
+            const match = cleanText.match(regex);
+
+            let totalDays = NaN;
+            if (match) {
+                if (match[1]) {
+                    // Format: "X days" or "X days, Y hours"
+                    const days = parseFloat(match[1]);
+                    const hours = match[2] ? parseFloat(match[2]) : 0;
+                    totalDays = days + (hours / 24);
+                } else if (match[3]) {
+                    // Format: "X hours"
+                    const hours = parseFloat(match[3]);
+                    totalDays = hours / 24;
+                }
+                console.log("Total days computed:", totalDays);  // Debug output
+            }
+
+            if (!isNaN(totalDays)) {
+                if (totalDays < 4) {
+                    $("#est_time_to_payout").attr("style", "color: #32CD32 !important; animation: none !important;");
+                } else if (totalDays > 20) {
+                    $("#est_time_to_payout").attr("style", "color: #ff5555 !important; animation: none !important;");
+                } else {
+                    $("#est_time_to_payout").attr("style", "color: #ffd700 !important; animation: none !important;");
+                }
+            } else {
+                $("#est_time_to_payout").attr("style", "color: #ffd700 !important; animation: none !important;");
+            }
+        }
+
+        updateElementText("last_block_height", data.last_block_height ? numberWithCommas(data.last_block_height) : "N/A");
+        updateElementText("last_block_time", data.last_block_time || "");
+        updateElementText("blocks_found", data.blocks_found || "0");
+        updateElementText("last_share", data.total_last_share || "");
+
+        // Update Estimated Earnings metrics
+        updateElementText("estimated_earnings_per_day_sats", numberWithCommas(data.estimated_earnings_per_day_sats) + " SATS");
+        updateElementText("estimated_earnings_next_block_sats", numberWithCommas(data.estimated_earnings_next_block_sats) + " SATS");
+        updateElementText("estimated_rewards_in_window_sats", numberWithCommas(data.estimated_rewards_in_window_sats) + " SATS");
+
+        // Update last updated timestamp
+        try {
+            // Get the configured timezone with fallback
+            const configuredTimezone = window.dashboardTimezone || 'America/Los_Angeles';
+
+            // Use server timestamp from metrics if available, otherwise use adjusted local time
+            const timestampToUse = latestMetrics && latestMetrics.server_timestamp ?
+                new Date(latestMetrics.server_timestamp) :
+                new Date(Date.now() + (serverTimeOffset || 0));
+
+            // Format with explicit timezone
+            const options = {
+                year: 'numeric',
+                month: 'short',
+                day: 'numeric',
+                hour: '2-digit',
+                minute: '2-digit',
+                second: '2-digit',
+                hour12: true,
+                timeZone: configuredTimezone // Explicitly set timezone
+            };
+
+            // Update the lastUpdated element
+            updateElementHTML("lastUpdated",
+                "<strong>Last Updated:</strong> " +
+                timestampToUse.toLocaleString('en-US', options) +
+                "<span id='terminal-cursor'></span>");
+
+            console.log(`Last updated timestamp shown using timezone: ${configuredTimezone}`);
+        } catch (error) {
+            console.error("Error formatting last updated timestamp:", error);
+            // Fallback to basic timestamp if there's an error
+            const now = new Date();
+            updateElementHTML("lastUpdated",
+                "<strong>Last Updated:</strong> " +
+                now.toLocaleString() +
+                "<span id='terminal-cursor'></span>");
+        }
+
+        // Update chart with normalized data if it exists
+        if (trendChart) {
+            // Use the enhanced chart update function with normalization
+            updateChartWithNormalizedData(trendChart, data);
+        }
+
+        // Update indicators and check for block updates
+        updateIndicators(data);
+        checkForBlockUpdates(data);
+
+        // Add this call before storing current metrics as previous metrics
+        trackPayoutPerformance(data);
+
+        // Store current metrics for next comparison
+        previousMetrics = { ...data };
+
+    } catch (error) {
+        console.error("Error updating UI:", error);
+    }
+}
+
+// Update unread notifications badge in navigation with animation effects
+function updateNotificationBadge() {
+    $.ajax({
+        url: "/api/notifications/unread_count",
+        method: "GET",
+        success: function (data) {
+            const unreadCount = data.unread_count;
+            const badge = $("#nav-unread-badge");
+
+            // Store the previous count to detect increases
+            const previousCount = badge.text() ? parseInt(badge.text()) : 0;
+
+            if (unreadCount > 0) {
+                badge.text(unreadCount);
+                badge.addClass('has-unread');
+
+                // Add animation when count increases
+                if (unreadCount > previousCount) {
+                    // Remove animation if it's already applied
+                    badge.removeClass('badge-pulse');
+
+                    // Force DOM reflow to restart animation
+                    void badge[0].offsetWidth;
+
+                    // Apply animation
+                    badge.addClass('badge-pulse');
+                }
+            } else {
+                badge.text('');
+                badge.removeClass('has-unread badge-pulse');
+            }
+        },
+        error: function (xhr, status, error) {
+            console.error("Error fetching notification count:", error);
+        }
+    });
+}
+
+// Update unread notifications badge in navigation
+function updateNotificationBadge() {
+    $.ajax({
+        url: "/api/notifications/unread_count",
+        method: "GET",
+        success: function (data) {
+            const unreadCount = data.unread_count;
+            const badge = $("#nav-unread-badge");
+
+            if (unreadCount > 0) {
+                badge.text(unreadCount).show();
+            } else {
+                badge.hide();
+            }
+        }
+    });
+}
+
+// Initialize notification badge checking
+function initNotificationBadge() {
+    // Update immediately
+    updateNotificationBadge();
+
+    // Update every 60 seconds
+    setInterval(updateNotificationBadge, 60000);
+}
+
+// Add keyboard event listener for Alt+W to reset wallet address
+$(document).keydown(function (event) {
+    // Check if Alt+W is pressed (key code 87 is 'W')
+    if (event.altKey && event.keyCode === 87) {
+        resetWalletAddress();
+
+        // Prevent default browser behavior
+        event.preventDefault();
+    }
+});
+
+// Function to reset wallet address in configuration and clear chart data
+function resetWalletAddress() {
+    if (confirm("Are you sure you want to reset your wallet address? This will also clear all chart data and redirect you to the configuration page.")) {
+        // First clear chart data using the existing API endpoint
+        $.ajax({
+            url: '/api/reset-chart-data',
+            method: 'POST',
+            success: function () {
+                console.log("Chart data reset successfully");
+
+                // Then reset the chart display locally
+                if (trendChart) {
+                    trendChart.data.labels = [];
+                    trendChart.data.datasets[0].data = [];
+                    trendChart.update('none');
+                }
+
+                // Clear payout history data from localStorage
+                try {
+                    localStorage.removeItem('payoutHistory');
+                    lastPayoutTracking.payoutHistory = [];
+                    console.log("Payout history cleared for wallet change");
+
+                    // Remove any visible payout comparison elements
+                    $("#payout-comparison").remove();
+                    $("#payout-history-container").empty().hide();
+                } catch (e) {
+                    console.error("Error clearing payout history:", e);
+                }
+
+                // Then reset wallet address
+                fetch('/api/config')
+                    .then(response => response.json())
+                    .then(config => {
+                        // Reset the wallet address to default
+                        config.wallet = "yourwallethere";
+                        // Add special flag to indicate config reset
+                        config.config_reset = true;
+
+                        // Save the updated configuration
+                        return fetch('/api/config', {
+                            method: 'POST',
+                            headers: {
+                                'Content-Type': 'application/json',
+                            },
+                            body: JSON.stringify(config)
+                        });
+                    })
+                    .then(response => response.json())
+                    .then(data => {
+                        console.log("Wallet address reset successfully:", data);
+                        // Also clear arrow indicator states
+                        arrowIndicator.clearAll();
+                        // Redirect to the boot page for reconfiguration
+                        window.location.href = window.location.origin + "/";
+                    })
+                    .catch(error => {
+                        console.error("Error resetting wallet address:", error);
+                        alert("There was an error resetting your wallet address. Please try again.");
+                    });
+            },
+            error: function (xhr, status, error) {
+                console.error("Error clearing chart data:", error);
+                // Continue with wallet reset even if chart reset fails
+                resetWalletAddressOnly();
+            }
+        });
+    }
+}
+
+// Fallback function if chart reset fails - also updated to clear payout history
+function resetWalletAddressOnly() {
+    // Clear payout history data from localStorage
+    try {
+        localStorage.removeItem('payoutHistory');
+        lastPayoutTracking.payoutHistory = [];
+        console.log("Payout history cleared for wallet change");
+
+        // Remove any visible payout comparison elements
+        $("#payout-comparison").remove();
+        $("#payout-history-container").empty().hide();
+    } catch (e) {
+        console.error("Error clearing payout history:", e);
+    }
+
+    fetch('/api/config')
+        .then(response => response.json())
+        .then(config => {
+            config.wallet = "yourwallethere";
+            return fetch('/api/config', {
+                method: 'POST',
+                headers: {
+                    'Content-Type': 'application/json',
+                },
+                body: JSON.stringify(config)
+            });
+        })
+        .then(response => response.json())
+        .then(data => {
+            console.log("Wallet address reset successfully (without chart reset):", data);
+            window.location.href = window.location.origin + "/";
+        })
+        .catch(error => {
+            console.error("Error resetting wallet address:", error);
+            alert("There was an error resetting your wallet address. Please try again.");
+        });
+}
+
+// Function to show a helpful notification to the user about hashrate normalization
+function showHashrateNormalizeNotice() {
+    // Only show if the notification doesn't already exist on the page
+    if ($("#hashrateNormalizeNotice").length === 0) {
+        const theme = getCurrentTheme();
+
+        // Create notification element with theme-appropriate styling
+        const notice = $(`
+            <div id="hashrateNormalizeNotice" style="
+                position: fixed;
+                bottom: 30px;
+                right: 30px;
+                background-color: rgba(0, 0, 0, 0.85);
+                color: ${theme.PRIMARY};
+                border: 1px solid ${theme.PRIMARY};
+                padding: 15px 20px;
+                z-index: 9999;
+                max-width: 300px;
+                font-family: 'VT323', monospace;
+                font-size: 16px;
+                box-shadow: 0 0 15px rgba(0, 0, 0, 0.5);
+            ">
+                <div style="display: flex; align-items: flex-start;">
+                    <div style="margin-right: 10px;">
+                        <i class="fas fa-chart-line" style="font-size: 22px;"></i>
+                    </div>
+                    <div>
+                        <div style="font-weight: bold; margin-bottom: 5px; text-transform: uppercase;">Hashrate Chart Notice</div>
+                        <div>Please wait 2-3 minutes for the chart to collect data and normalize for your hashrate pattern.</div>
+                    </div>
+                </div>
+                <div style="text-align: right; margin-top: 10px;">
+                    <button id="hashrateNoticeClose" style="
+                        background: none; 
+                        border: none; 
+                        color: ${theme.PRIMARY}; 
+                        cursor: pointer;
+                        font-family: inherit;
+                        text-decoration: underline;
+                    ">Dismiss</button>
+                    <label style="margin-left: 10px;">
+                        <input type="checkbox" id="dontShowAgain" style="vertical-align: middle;"> 
+                        <span style="font-size: 0.8em; vertical-align: middle;">Don't show again</span>
+                    </label>
+                </div>
+            </div>
+        `);
+
+        // Add to body and handle close button
+        $("body").append(notice);
+
+        // Handler for the close button
+        $("#hashrateNoticeClose").on("click", function () {
+            // Check if "Don't show again" is checked
+            if ($("#dontShowAgain").is(":checked")) {
+                // Remember permanently in localStorage
+                localStorage.setItem('hideHashrateNotice', 'true');
+                console.log("User chose to permanently hide hashrate notice");
+            } else {
+                // Only remember for this session
+                sessionStorage.setItem('hideHashrateNoticeSession', 'true');
+                console.log("User dismissed hashrate notice for this session");
+            }
+
+            // Hide and remove the notice
+            $("#hashrateNormalizeNotice").fadeOut(300, function () {
+                $(this).remove();
+            });
+        });
+
+        // Auto-hide after 60 seconds
+        setTimeout(function () {
+            if ($("#hashrateNormalizeNotice").length) {
+                $("#hashrateNormalizeNotice").fadeOut(500, function () {
+                    $(this).remove();
+                });
+            }
+        }, 60000); // Changed to 60 seconds for better visibility
+    }
+}
+
+// Helper function to check if we should show the notice (call this during page initialization)
+function checkAndShowHashrateNotice() {
+    // Check if user has permanently hidden the notice
+    const permanentlyHidden = localStorage.getItem('hideHashrateNotice') === 'true';
+
+    // Check if user has hidden the notice for this session
+    const sessionHidden = sessionStorage.getItem('hideHashrateNoticeSession') === 'true';
+
+    // Also check low hashrate mode state (to potentially show a different message)
+    const inLowHashrateMode = localStorage.getItem('lowHashrateState') ?
+        JSON.parse(localStorage.getItem('lowHashrateState')).isLowHashrateMode : false;
+
+    if (!permanentlyHidden && !sessionHidden) {
+        // Show the notice with a short delay to ensure the page is fully loaded
+        setTimeout(function () {
+            showHashrateNormalizeNotice();
+        }, 2000);
+    } else {
+        console.log("Hashrate notice will not be shown: permanently hidden = " +
+            permanentlyHidden + ", session hidden = " + sessionHidden);
+    }
+}
+
+// Currency conversion functions
+function getCurrencySymbol(currency) {
+    const symbols = {
+        'USD': '$',
+        'EUR': '€',
+        'GBP': '£',
+        'JPY': '¥',
+        'CAD': 'CA$',
+        'AUD': 'A$',
+        'CNY': '¥',
+        'KRW': '₩',
+        'BRL': 'R$',
+        'CHF': 'Fr'
+    };
+    return symbols[currency] || '$';
+}
+
+function formatCurrencyValue(value, currency) {
+    if (value == null || isNaN(value)) return "N/A";
+
+    const symbol = getCurrencySymbol(currency);
+
+    // For JPY and KRW, show without decimal places
+    if (currency === 'JPY' || currency === 'KRW') {
+        return `${symbol}${numberWithCommas(Math.round(value))}`;
+    }
+
+    return `${symbol}${numberWithCommas(value.toFixed(2))}`;
+}
+
+// Update the BTC price and earnings card header with the selected currency
+function updateCurrencyLabels(currency) {
+    const earningsHeader = document.querySelector('.card-header:contains("USD EARNINGS")');
+    if (earningsHeader) {
+        earningsHeader.textContent = `${currency} EARNINGS`;
+    }
+}
+
+$(document).ready(function () {
+    // Apply theme based on stored preference - moved to beginning for better initialization
+    try {
+        const useDeepSea = localStorage.getItem('useDeepSeaTheme') === 'true';
+        if (useDeepSea) {
+            applyDeepSeaTheme();
+        }
+        loadBlockAnnotations();
+    } catch (e) {
+        console.error("Error handling theme:", e);
+    }
+
+    // Initialize chart points preference from localStorage
+    try {
+        const storedPreference = localStorage.getItem('chartPointsPreference');
+        if (storedPreference) {
+            const points = parseInt(storedPreference, 10);
+            if ([30, 60, 180].includes(points)) {
+                chartPoints = points;
+            }
+        }
+    } catch (e) {
+        console.error("Error loading chart points preference", e);
+    }
+    updateChartPointsButtons();
+
+    // Modify the initializeChart function to use blue colors for the chart
+    function initializeChart() {
+        try {
+            const ctx = document.getElementById('trendGraph').getContext('2d');
+            if (!ctx) {
+                console.error("Could not find trend graph canvas");
+                return null;
+            }
+
+            if (!window.Chart) {
+                console.error("Chart.js not loaded");
+                return null;
+            }
+
+            // Get the current theme colors
+            const theme = getCurrentTheme();
+
+            // Check if Chart.js plugin is available
+            const hasAnnotationPlugin = window['chartjs-plugin-annotation'] !== undefined;
+
+            const chart = new Chart(ctx, {
+                type: 'line',
+                data: {
+                    labels: [],
+                    datasets: [{
+                        label: 'HASHRATE TREND (TH/s)',
+                        data: [],
+                        borderWidth: 2,
+                        borderColor: function (context) {
+                            const chart = context.chart;
+                            const { ctx, chartArea } = chart;
+                            if (!chartArea) {
+                                return theme.PRIMARY;
+                            }
+                            // Create gradient for line
+                            const gradient = ctx.createLinearGradient(0, 0, 0, chartArea.bottom);
+                            gradient.addColorStop(0, theme.CHART.GRADIENT_START);
+                            gradient.addColorStop(1, theme.CHART.GRADIENT_END);
+                            return gradient;
+                        },
+                        backgroundColor: function (context) {
+                            const chart = context.chart;
+                            const { ctx, chartArea } = chart;
+                            if (!chartArea) {
+                                return `rgba(${theme.PRIMARY_RGB}, 0.1)`;
+                            }
+                            // Create gradient for fill
+                            const gradient = ctx.createLinearGradient(0, 0, 0, chartArea.bottom);
+                            gradient.addColorStop(0, `rgba(${theme.PRIMARY_RGB}, 0.3)`);
+                            gradient.addColorStop(0.5, `rgba(${theme.PRIMARY_RGB}, 0.2)`);
+                            gradient.addColorStop(1, `rgba(${theme.PRIMARY_RGB}, 0.05)`);
+                            return gradient;
+                        },
+                        fill: true,
+                        tension: 0.3,
+                    }]
+                },
+                options: {
+                    responsive: true,
+                    maintainAspectRatio: false,
+                    animation: {
+                        duration: 0 // Disable animations for better performance
+                    },
+                    scales: {
+                        x: {
+                            display: true,
+                            ticks: {
+                                maxTicksLimit: 8, // Limit number of x-axis labels
+                                maxRotation: 0,   // Don't rotate labels
+                                autoSkip: true,   // Automatically skip some labels
+                                color: '#FFFFFF',
+                                font: {
+                                    family: "'VT323', monospace", // Terminal font
+                                    size: 14
+                                }
+                            },
+                            grid: {
+                                color: '#333333',
+                                lineWidth: 0.5
+                            }
+                        },
+                        y: {
+                            title: {
+                                display: true,
+                                text: 'HASHRATE (TH/S)',
+                                color: theme.PRIMARY,
+                                font: {
+                                    family: "'VT323', monospace",
+                                    size: 16,
+                                    weight: 'bold'
+                                }
+                            },
+                            ticks: {
+                                color: '#FFFFFF',
+                                maxTicksLimit: 6, // Limit total number of ticks
+                                precision: 1,     // Control decimal precision
+                                autoSkip: true,   // Skip labels to prevent overcrowding
+                                autoSkipPadding: 10, // Padding between skipped labels
+                                font: {
+                                    family: "'VT323', monospace", // Terminal font
+                                    size: 14
+                                },
+                                callback: function (value) {
+                                    // For zero, just return 0
+                                    if (value === 0) return '0';
+
+                                    // For very large values (1M+ TH/s = 1000+ PH/s)
+                                    if (value >= 1000000) {
+                                        return (value / 1000000).toFixed(1) + 'E'; // Show as EH/s
+                                    }
+                                    // For large values (1000+ TH/s), show in PH/s
+                                    else if (value >= 1000) {
+                                        return (value / 1000).toFixed(1) + 'P'; // Show as PH/s
+                                    }
+                                    // For values between 10 and 1000 TH/s
+                                    else if (value >= 10) {
+                                        return Math.round(value);
+                                    }
+                                    // For small values, limit decimal places
+                                    else if (value >= 1) {
+                                        return value.toFixed(1);
+                                    }
+                                    // For tiny values, use appropriate precision
+                                    else {
+                                        return value.toPrecision(2);
+                                    }
+                                }
+                            },
+                            grid: {
+                                color: '#333333',
+                                lineWidth: 0.5,
+                                drawBorder: false,
+                                zeroLineColor: '#555555',
+                                zeroLineWidth: 1,
+                                drawTicks: false
+                            }
+                        }
+                    },
+                    plugins: {
+                        tooltip: {
+                            backgroundColor: 'rgba(0, 0, 0, 0.8)',
+                            titleColor: theme.PRIMARY,
+                            bodyColor: '#FFFFFF',
+                            titleFont: {
+                                family: "'VT323', monospace",
+                                size: 16,
+                                weight: 'bold'
+                            },
+                            bodyFont: {
+                                family: "'VT323', monospace",
+                                size: 14
+                            },
+                            padding: 10,
+                            cornerRadius: 0,
+                            displayColors: false,
+                            callbacks: {
+                                title: function (tooltipItems) {
+                                    return tooltipItems[0].label.toUpperCase();
+                                },
+                                label: function (context) {
+                                    // Format tooltip values with appropriate unit
+                                    const value = context.raw;
+                                    return 'HASHRATE: ' + formatHashrateForDisplay(value).toUpperCase();
+                                }
+                            }
+                        },
+                        legend: { display: false },
+                        annotation: hasAnnotationPlugin ? {
+                            annotations: {
+                                averageLine: {
+                                    type: 'line',
+                                    yMin: 0,
+                                    yMax: 0,
+                                    borderColor: theme.CHART.ANNOTATION,
+                                    borderWidth: 3,
+                                    borderDash: [8, 4],
+                                    shadowColor: `rgba(${theme.PRIMARY_RGB}, 0.5)`,
+                                    shadowBlur: 8,
+                                    shadowOffsetX: 0,
+                                    shadowOffsetY: 0,
+                                    label: {
+                                        enabled: true,
+                                        content: '24HR AVG: 0 TH/S',
+                                        backgroundColor: 'rgba(0,0,0,0.8)',
+                                        color: theme.CHART.ANNOTATION,
+                                        font: {
+                                            family: "'VT323', monospace",
+                                            size: 16,
+                                            weight: 'bold'
+                                        },
+                                        padding: { top: 4, bottom: 4, left: 8, right: 8 },
+                                        borderRadius: 0,
+                                        position: 'start'
+                                    }
+                                }
+                            }
+                        } : {}
+                    }
+                }
+            });
+            updateBlockAnnotations(chart);
+            return chart;
+        } catch (error) {
+            console.error("Error initializing chart:", error);
+            return null;
+        }
+    }
+
+
+    // Placeholder for backward compatibility; theme changes now require a page refresh
+    function setupThemeChangeListener() {
+        window.addEventListener('storage', function (event) {
+            if (event.key === 'useDeepSeaTheme') {
+                window.location.reload();
+            }
+        });
+
+    // Handle theme changes for chart and UI elements
+    function handleThemeChange(useDeepSea) {
+        if (useDeepSea) {
+            if (typeof applyDeepSeaTheme === 'function') {
+                applyDeepSeaTheme();
+            }
+        } else if (typeof applyBitcoinTheme === 'function') {
+            applyBitcoinTheme();
+        }
+
+        if (trendChart) {
+            // Save all font configurations
+            const fontConfig = {
+                xTicks: { ...trendChart.options.scales.x.ticks.font },
+                yTicks: { ...trendChart.options.scales.y.ticks.font },
+                yTitle: { ...trendChart.options.scales.y.title.font },
+                tooltip: {
+                    title: { ...trendChart.options.plugins.tooltip.titleFont },
+                    body: { ...trendChart.options.plugins.tooltip.bodyFont }
+                }
+            };
+
+            const isMobile = window.innerWidth < 768;
+
+            const xTicksFontSize = fontConfig.xTicks.size || 14;
+            const yTicksFontSize = fontConfig.yTicks.size || 14;
+            const yTitleFontSize = fontConfig.yTitle.size || 16;
+
+            trendChart.destroy();
+            trendChart = initializeChart();
+
+            if (isMobile) {
+                trendChart.options.scales.x.ticks.font = {
+                    ...fontConfig.xTicks,
+                    size: xTicksFontSize
+                };
+                trendChart.options.scales.y.ticks.font = {
+                    ...fontConfig.yTicks,
+                    size: yTicksFontSize
+                };
+                trendChart.options.scales.y.title.font = {
+                    ...fontConfig.yTitle,
+                    size: yTitleFontSize
+                };
+                trendChart.options.plugins.tooltip.titleFont = {
+                    ...fontConfig.tooltip.title,
+                    size: fontConfig.tooltip.title.size || 16
+                };
+                trendChart.options.plugins.tooltip.bodyFont = {
+                    ...fontConfig.tooltip.body,
+                    size: fontConfig.tooltip.body.size || 14
+                };
+            } else {
+                trendChart.options.scales.x.ticks.font = fontConfig.xTicks;
+                trendChart.options.scales.y.ticks.font = fontConfig.yTicks;
+                trendChart.options.scales.y.title.font = fontConfig.yTitle;
+                trendChart.options.plugins.tooltip.titleFont = fontConfig.tooltip.title;
+                trendChart.options.plugins.tooltip.bodyFont = fontConfig.tooltip.body;
+            }
+
+            updateChartWithNormalizedData(trendChart, latestMetrics);
+            updateBlockAnnotations(trendChart);
+            trendChart.update('none');
+        }
+
+        updateRefreshButtonColor();
+        $(document).trigger('themeChanged');
+    }
+
+    // Add this function to the document ready section
+    function setupThemeChangeListener() {
+        window.addEventListener('storage', function (event) {
+            if (event.key === 'useDeepSeaTheme') {
+                handleThemeChange(event.newValue === 'true');
+            }
+        });
+
+        window.addEventListener('themePreferenceChanged', function (e) {
+            handleThemeChange(e.detail);
+        });
+
+    }
+
+    setupThemeChangeListener();
+
+    // Remove the existing refreshUptime container to avoid duplicates
+    $('#refreshUptime').hide();
+
+    // Create a shared timing object that both systems can reference
+    window.sharedTimingData = {
+        serverTimeOffset: serverTimeOffset,
+        serverStartTime: serverStartTime,
+        lastRefreshTime: Date.now()
+    };
+
+    // Override the updateServerTime function to update the shared object
+    const originalUpdateServerTime = updateServerTime;
+    updateServerTime = function () {
+        originalUpdateServerTime();
+
+        // Update shared timing data after the original function runs
+        setTimeout(function () {
+            window.sharedTimingData.serverTimeOffset = serverTimeOffset;
+            window.sharedTimingData.serverStartTime = serverStartTime;
+
+            // Make sure BitcoinMinuteRefresh uses the same timing information
+            if (typeof BitcoinMinuteRefresh !== 'undefined' && BitcoinMinuteRefresh.updateServerTime) {
+                BitcoinMinuteRefresh.updateServerTime(serverTimeOffset, serverStartTime);
+            }
+        }, 100);
+    };
+
+    // Function to fix the Last Block line in the payout card
+    function fixLastBlockLine() {
+        // Add the style to fix the Last Block line
+        $("<style>")
+            .prop("type", "text/css")
+            .html(`
+      /* Fix for Last Block line to keep all elements on one line */
+      .card-body p.last-block-line {
+        white-space: nowrap;
+        overflow: hidden;
+        text-overflow: ellipsis;
+        display: flex;
+        align-items: center;
+      }
+      
+      .card-body p.last-block-line > strong {
+        flex-shrink: 0;
+      }
+      
+      .card-body p.last-block-line > span,
+      .card-body p.last-block-line > #indicator_last_block {
+        display: inline-block;
+        margin-right: 5px;
+      }
+    `)
+            .appendTo("head");
+
+        // Apply the class to the Last Block line
+        $("#payoutMiscCard .card-body p").each(function () {
+            const strongElem = $(this).find("strong");
+            if (strongElem.length && strongElem.text().includes("Last Block")) {
+                $(this).addClass("last-block-line");
+            }
+        });
+    }
+
+    // Call this function
+    fixLastBlockLine();
+
+    // Check if we should show the hashrate normalization notice
+    checkAndShowHashrateNotice();
+
+    // Also show notice when entering low hashrate mode for the first time in a session
+    // Track when we enter low hashrate mode to show specialized notification
+    const originalUpdateChartWithNormalizedData = updateChartWithNormalizedData;
+    window.updateChartWithNormalizedData = function (chart, data) {
+        const wasInLowHashrateMode = chart && chart.lowHashrateState &&
+            chart.lowHashrateState.isLowHashrateMode;
+
+        // Call original function
+        originalUpdateChartWithNormalizedData(chart, data);
+
+        // Check if we just entered low hashrate mode
+        if (chart && chart.lowHashrateState &&
+            chart.lowHashrateState.isLowHashrateMode && !wasInLowHashrateMode) {
+
+            console.log("Entered low hashrate mode - showing notification");
+
+            // Show the notice if it hasn't been permanently hidden
+            if (localStorage.getItem('hideHashrateNotice') !== 'true' &&
+                !$("#hashrateNormalizeNotice").length) {
+                showHashrateNormalizeNotice();
+            }
+        }
+    };
+
+    // Initialize payout tracking
+    initPayoutTracking();
+
+
+    // Load timezone setting early
+    (function loadTimezoneEarly() {
+        // First try to get from localStorage for instant access
+        try {
+            const storedTimezone = localStorage.getItem('dashboardTimezone');
+            if (storedTimezone) {
+                window.dashboardTimezone = storedTimezone;
+                console.log(`Using cached timezone: ${storedTimezone}`);
+            }
+        } catch (e) {
+            console.error("Error reading timezone from localStorage:", e);
+        }
+
+        // Then fetch from server to ensure we have the latest setting
+        fetch('/api/timezone')
+            .then(response => response.json())
+            .then(data => {
+                if (data && data.timezone) {
+                    window.dashboardTimezone = data.timezone;
+                    console.log(`Set timezone from server: ${data.timezone}`);
+
+                    // Cache for future use
+                    try {
+                        localStorage.setItem('dashboardTimezone', data.timezone);
+                    } catch (e) {
+                        console.error("Error storing timezone in localStorage:", e);
+                    }
+                }
+            })
+            .catch(error => {
+                console.error("Error fetching timezone:", error);
+            });
+    })();
+
+    // Floating Oracle tab logic
+    function showYouTubeFloatingTab() {
+        // Prevent multiple tabs
+        if (document.getElementById('youtubeFloatingTab')) return;
+
+        // Create overlay
+        const overlay = document.createElement('div');
+        overlay.id = 'youtubeFloatingTab';
+        overlay.className = 'floating-tab-overlay';
+
+        // Create tab container
+        const tab = document.createElement('div');
+        tab.className = 'floating-tab';
+
+        // Close button
+        const closeBtn = document.createElement('button');
+        closeBtn.className = 'floating-tab-close';
+        closeBtn.innerHTML = '&times;';
+        closeBtn.onclick = function () {
+            overlay.remove();
+        };
+
+        // Iframe for UTXO Oracle
+        const iframe = document.createElement('iframe');
+        iframe.width = "560";
+        iframe.height = "315";
+        iframe.src = "https://utxo.live/oracle/";
+        iframe.title = "UTXO Oracle";
+        iframe.frameBorder = "0";
+        iframe.referrerPolicy = "strict-origin-when-cross-origin";
+        iframe.allowFullscreen = true;
+
+        // Add required permissions explicitly
+        iframe.setAttribute('allow', 'autoplay; encrypted-media');
+
+        // Assemble
+        tab.appendChild(closeBtn);
+        tab.appendChild(iframe);
+        overlay.appendChild(tab);
+        document.body.appendChild(overlay);
+    }
+
+    // Attach click handler
+    $(document).on('click', '#btc_price', function () {
+        showYouTubeFloatingTab();
+    });
+
+    // Override the manualRefresh function to update the shared lastRefreshTime
+    const originalManualRefresh = manualRefresh;
+    window.manualRefresh = function () {
+        // Update the shared timing data
+        window.sharedTimingData.lastRefreshTime = Date.now();
+
+        // Call the original function
+        originalManualRefresh();
+
+        // Notify BitcoinMinuteRefresh about the refresh
+        if (typeof BitcoinMinuteRefresh !== 'undefined' && BitcoinMinuteRefresh.notifyRefresh) {
+            BitcoinMinuteRefresh.notifyRefresh();
+        }
+    };
+
+    // Initialize the chart
+    trendChart = initializeChart();
+
+    // Add keyboard event listener for Shift+R
+    $(document).keydown(function (event) {
+        // Check if Shift+R is pressed (key code 82 is 'R')
+        if (event.shiftKey && event.keyCode === 82) {
+            resetDashboardChart();
+
+            // Prevent default browser behavior (e.g., reload with Shift+R in some browsers)
+            event.preventDefault();
+        }
+    });
+
+    // Apply any saved arrows to DOM on page load
+    arrowIndicator.forceApplyArrows();
+
+    // Initialize BitcoinMinuteRefresh with our refresh function
+    if (typeof BitcoinMinuteRefresh !== 'undefined' && BitcoinMinuteRefresh.initialize) {
+        BitcoinMinuteRefresh.initialize(window.manualRefresh);
+
+        // Immediately update it with our current server time information
+        if (serverTimeOffset && serverStartTime) {
+            BitcoinMinuteRefresh.updateServerTime(serverTimeOffset, serverStartTime);
+        }
+    }
+
+
+    // Set up event source for SSE
+    setupEventSource();
+
+    // Start server time polling
+    updateServerTime();
+    setInterval(updateServerTime, 30000);
+
+    // Add a manual refresh button and style it using the current theme
+    $("body").append('<button id="refreshButton" style="position: fixed; bottom: 20px; left: 20px; z-index: 1000; background: #0088cc; color: white; border: none; padding: 8px 16px; display: none; cursor: pointer;">Refresh Data</button>');
+    updateRefreshButtonColor();
+
+    $("#refreshButton").on("click", function () {
+        $(this).text("Refreshing...");
+        $(this).prop("disabled", true);
+        manualRefresh();
+        setTimeout(function () {
+            $("#refreshButton").text("Refresh Data");
+            $("#refreshButton").prop("disabled", false);
+        }, 5000);
+    });
+
+    // Force a data refresh when the page loads
+    manualRefresh();
+
+    // Add emergency refresh button functionality
+    $("#forceRefreshBtn").show().on("click", function () {
+        $(this).text("Refreshing...");
+        $(this).prop("disabled", true);
+
+        $.ajax({
+            url: '/api/force-refresh',
+            method: 'POST',
+            timeout: 15000,
+            success: function (data) {
+                console.log("Force refresh successful:", data);
+                manualRefresh(); // Immediately get the new data
+                $("#forceRefreshBtn").text("Force Refresh").prop("disabled", false);
+            },
+            error: function (xhr, status, error) {
+                console.error("Force refresh failed:", error);
+                $("#forceRefreshBtn").text("Force Refresh").prop("disabled", false);
+                alert("Refresh failed: " + error);
+            }
+        });
+    });
+
+    // Add stale data detection
+    setInterval(function () {
+        if (latestMetrics && latestMetrics.server_timestamp) {
+            const lastUpdate = new Date(latestMetrics.server_timestamp);
+            const timeSinceUpdate = Math.floor((Date.now() - lastUpdate.getTime()) / 1000);
+            if (timeSinceUpdate > 120) { // More than 2 minutes
+                showConnectionIssue(`Data stale (${timeSinceUpdate}s old). Use Force Refresh.`);
+                $("#forceRefreshBtn").show();
+            }
+        }
+    }, 30000); // Check every 30 seconds
+
+    // Initialize notification badge
+    initNotificationBadge();
+});