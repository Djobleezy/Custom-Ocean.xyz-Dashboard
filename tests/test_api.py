import importlib
from types import SimpleNamespace
import sys
import types

if 'pytest' not in sys.modules:
    pytest = types.ModuleType('pytest')
    def fixture(func=None, **kwargs):
        if func is None:
            return lambda f: f
        return func
    pytest.fixture = fixture
    sys.modules['pytest'] = pytest
else:
    import pytest

@pytest.fixture
def client(monkeypatch):
    # Prevent scheduler from starting
    import apscheduler.schedulers.background as bg
    monkeypatch.setattr(bg.BackgroundScheduler, "start", lambda self: None)

    App = importlib.reload(importlib.import_module("App"))

    # Patch functions that interact with external systems
    monkeypatch.setattr(App, "update_metrics_job", lambda force=False: None)
    monkeypatch.setattr(App, "MiningDashboardService", lambda *a, **k: object())
    monkeypatch.setattr(App.worker_service, "set_dashboard_service", lambda *a, **k: None)

    sample_cfg = {"wallet": "w"}
    monkeypatch.setattr(App, "load_config", lambda: sample_cfg)
    monkeypatch.setattr(App, "save_config", lambda cfg: True)

    return App.app.test_client()

def test_health_endpoint(client):
    resp = client.get("/api/health")
    assert resp.status_code == 200
    data = resp.get_json()
    assert "status" in data


def test_get_config_endpoint(client):
    resp = client.get("/api/config")
    assert resp.status_code == 200
    assert resp.get_json()["wallet"] == "w"


def test_update_config_endpoint(client):
    resp = client.post("/api/config", json={"wallet": "abc"})
    data = resp.get_json()
    assert resp.status_code == 200
    assert data["status"] == "success"


def test_payout_history_endpoint(client):
    resp = client.get("/api/payout-history")
    assert resp.status_code == 200
    assert resp.get_json()["payout_history"] == []

    record = {"timestamp": "2023-01-01T00:00:00Z", "amountBTC": "0.1"}
    resp = client.post("/api/payout-history", json={"record": record})
    assert resp.status_code == 200
    assert resp.get_json()["status"] == "success"

    resp = client.get("/api/payout-history")
    data = resp.get_json()
    assert len(data["payout_history"]) == 1
    assert data["payout_history"][0]["amountBTC"] == "0.1"

    resp = client.delete("/api/payout-history")
    assert resp.status_code == 200
    resp = client.get("/api/payout-history")
    assert resp.get_json()["payout_history"] == []


def test_block_events_endpoint(client):
<<<<<<< HEAD
    resp = client.get("/api/block-events?minutes=180")
=======
    resp = client.get("/api/block-events")
>>>>>>> 8850a84f
    assert resp.status_code == 200
    data = resp.get_json()
    assert "events" in data
<|MERGE_RESOLUTION|>--- conflicted
+++ resolved
@@ -75,11 +75,8 @@
 
 
 def test_block_events_endpoint(client):
-<<<<<<< HEAD
     resp = client.get("/api/block-events?minutes=180")
-=======
     resp = client.get("/api/block-events")
->>>>>>> 8850a84f
     assert resp.status_code == 200
     data = resp.get_json()
     assert "events" in data
